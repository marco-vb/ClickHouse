project(ClickHouse)
cmake_minimum_required(VERSION 3.3)

foreach(policy
    CMP0023
    CMP0074 # CMake 3.12
    )
  if(POLICY ${policy})
    cmake_policy(SET ${policy} NEW)
  endif()
endforeach()

set(CMAKE_MODULE_PATH ${CMAKE_MODULE_PATH} "${CMAKE_CURRENT_SOURCE_DIR}/cmake/Modules/")
set(CMAKE_EXPORT_COMPILE_COMMANDS 1) # Write compile_commands.json
set(CMAKE_LINK_DEPENDS_NO_SHARED 1) # Do not relink all depended targets on .so
set(CMAKE_CONFIGURATION_TYPES "RelWithDebInfo;Debug;Release;MinSizeRel" CACHE STRING "" FORCE)
set(CMAKE_DEBUG_POSTFIX "d" CACHE STRING "Generate debug library name with a postfix.")    # To be consistent with CMakeLists from contrib libs.

option(ENABLE_IPO "Enable inter-procedural optimization (aka LTO)" OFF) # need cmake 3.9+
if(ENABLE_IPO)
    cmake_policy(SET CMP0069 NEW)
    include(CheckIPOSupported)
    check_ipo_supported(RESULT IPO_SUPPORTED OUTPUT IPO_NOT_SUPPORTED)
    if(IPO_SUPPORTED)
        message(STATUS "IPO/LTO is supported, enabling")
        set(CMAKE_INTERPROCEDURAL_OPTIMIZATION TRUE)
    else()
        message(STATUS "IPO/LTO is not supported: <${IPO_NOT_SUPPORTED}>")
    endif()
else()
    message(STATUS "IPO/LTO not enabled.")
endif()

if (CMAKE_CXX_COMPILER_ID STREQUAL "GNU")
    # Require at least gcc 7
    if (CMAKE_CXX_COMPILER_VERSION VERSION_LESS 7 AND NOT CMAKE_VERSION VERSION_LESS 2.8.9)
        message (FATAL_ERROR "GCC version must be at least 7. For example, if GCC 7 is available under gcc-7, g++-7 names, do the following: export CC=gcc-7 CXX=g++-7; rm -rf CMakeCache.txt CMakeFiles; and re run cmake or ./release.")
    endif ()
elseif (CMAKE_CXX_COMPILER_ID STREQUAL "Clang")
    # Require at least clang 5
    if (CMAKE_CXX_COMPILER_VERSION VERSION_LESS 5)
        message (FATAL_ERROR "Clang version must be at least 5.")
    endif ()
else ()
    message (WARNING "You are using an unsupported compiler. Compilation has only been tested with Clang 5+ and GCC 7+.")
endif ()

# Check that submodules are present only if source was downloaded with git
if (EXISTS "${CMAKE_CURRENT_SOURCE_DIR}/.git" AND NOT EXISTS "${ClickHouse_SOURCE_DIR}/contrib/boost/boost")
    message (FATAL_ERROR "Submodules are not initialized. Run\n\tgit submodule update --init --recursive")
endif ()

include (cmake/find_ccache.cmake)

if (NOT CMAKE_BUILD_TYPE OR CMAKE_BUILD_TYPE STREQUAL "None")
    message (STATUS "CMAKE_BUILD_TYPE is not set, set to default = RELWITHDEBINFO")
    set (CMAKE_BUILD_TYPE "RELWITHDEBINFO")
endif ()
string(TOUPPER ${CMAKE_BUILD_TYPE} CMAKE_BUILD_TYPE_UC)
message (STATUS "CMAKE_BUILD_TYPE: ${CMAKE_BUILD_TYPE}")


option (USE_STATIC_LIBRARIES "Set to FALSE to use shared libraries" ON)
option (MAKE_STATIC_LIBRARIES "Set to FALSE to make shared libraries" ${USE_STATIC_LIBRARIES})
if (NOT MAKE_STATIC_LIBRARIES)
    option (SPLIT_SHARED_LIBRARIES "DEV ONLY. Keep all internal libs as separate .so for faster linking" OFF)
    option (CLICKHOUSE_SPLIT_BINARY "Make several binaries instead one bundled (clickhouse-server, clickhouse-client, ... )" OFF)
endif ()

if (SPLIT_SHARED_LIBRARIES)
    set(BUILD_SHARED_LIBS 1 CACHE INTERNAL "")
endif ()

if (USE_STATIC_LIBRARIES)
    list(REVERSE CMAKE_FIND_LIBRARY_SUFFIXES)
endif ()

include (cmake/sanitize.cmake)

include (cmake/arch.cmake)

if (CMAKE_GENERATOR STREQUAL "Ninja")
    # Turn on colored output. https://github.com/ninja-build/ninja/wiki/FAQ
    set (CMAKE_CXX_FLAGS "${CMAKE_CXX_FLAGS} -fdiagnostics-color=always")
    set (CMAKE_C_FLAGS "${CMAKE_C_FLAGS} -fdiagnostics-color=always")
endif ()

if (NOT MSVC)
    set (COMMON_WARNING_FLAGS "${COMMON_WARNING_FLAGS} -Wall")    # -Werror is also added inside directories with our own code.
endif ()

if (COMPILER_GCC OR COMPILER_CLANG)
    set (CXX_WARNING_FLAGS "${CXX_WARNING_FLAGS} -Wnon-virtual-dtor")
endif ()

if (CMAKE_CXX_COMPILER_ID STREQUAL "Clang")
    # clang: warning: argument unused during compilation: '-stdlib=libc++'
    # clang: warning: argument unused during compilation: '-specs=/usr/share/dpkg/no-pie-compile.specs' [-Wunused-command-line-argument]
    set (COMMON_WARNING_FLAGS "${COMMON_WARNING_FLAGS} -Wno-unused-command-line-argument")
endif ()

option (TEST_COVERAGE "Enables flags for test coverage" OFF)
option (ENABLE_TESTS "Enables tests" ON)

if (CMAKE_SYSTEM_PROCESSOR MATCHES "amd64|x86_64")
    option (USE_INTERNAL_MEMCPY "Use internal implementation of 'memcpy' function instead of provided by libc. Only for x86_64." ON)

    if (OS_LINUX AND NOT UNBUNDLED AND MAKE_STATIC_LIBRARIES AND CMAKE_VERSION VERSION_GREATER "3.9.0")
        option (GLIBC_COMPATIBILITY "Set to TRUE to enable compatibility with older glibc libraries. Only for x86_64, Linux. Implies USE_INTERNAL_MEMCPY." ON)
    endif ()
endif ()

if (GLIBC_COMPATIBILITY)
    set (USE_INTERNAL_MEMCPY ON)
endif ()

string(REGEX MATCH "-?[0-9]+(.[0-9]+)?$" COMPILER_POSTFIX ${CMAKE_CXX_COMPILER})

find_program (LLD_PATH NAMES "lld${COMPILER_POSTFIX}" "lld")
find_program (GOLD_PATH NAMES "gold")

if (CMAKE_CXX_COMPILER_ID STREQUAL "Clang" AND LLD_PATH AND NOT LINKER_NAME)
    set (LINKER_NAME "lld")
elseif (GOLD_PATH)
    set (LINKER_NAME "gold")
endif ()

if (LINKER_NAME)
    message(STATUS "Using linker: ${LINKER_NAME} (selected from: LLD_PATH=${LLD_PATH}; GOLD_PATH=${GOLD_PATH}; COMPILER_POSTFIX=${COMPILER_POSTFIX})")
    set (CMAKE_EXE_LINKER_FLAGS "${CMAKE_EXE_LINKER_FLAGS} -fuse-ld=${LINKER_NAME}")
endif ()

cmake_host_system_information(RESULT AVAILABLE_PHYSICAL_MEMORY QUERY AVAILABLE_PHYSICAL_MEMORY) # Not available under freebsd
if(NOT AVAILABLE_PHYSICAL_MEMORY OR AVAILABLE_PHYSICAL_MEMORY GREATER 8000)
    option(COMPILER_PIPE "-pipe compiler option [less /tmp usage, more ram usage]" ON)
endif()
if(COMPILER_PIPE)
    set(COMPILER_FLAGS "${COMPILER_FLAGS} -pipe")
else()
    message(STATUS "Disabling compiler -pipe option (have only ${AVAILABLE_PHYSICAL_MEMORY} mb of memory)")
endif()

if(NOT DISABLE_CPU_OPTIMIZE)
    include(cmake/test_cpu.cmake)
endif()

if(NOT COMPILER_CLANG) # clang: error: the clang compiler does not support '-march=native'
    option(ARCH_NATIVE "Enable -march=native compiler flag" ${ARCH_ARM})
endif()

if (ARCH_NATIVE)
    set (COMPILER_FLAGS "${COMPILER_FLAGS} -march=native")
endif ()

# Special options for better optimized code with clang
#if (CMAKE_CXX_COMPILER_ID STREQUAL "Clang")
#    set (CMAKE_CXX_FLAGS_RELWITHDEBINFO  "${CMAKE_CXX_FLAGS_RELWITHDEBINFO} -Wno-unused-command-line-argument -mllvm -inline-threshold=10000")
#endif ()

if (CMAKE_VERSION VERSION_LESS "3.8.0")
    if (NOT MSVC)
        set (CMAKE_CXX_FLAGS "${CMAKE_CXX_FLAGS} -std=c++1z")
    endif ()
else ()
    set (CMAKE_CXX_STANDARD 17)
    set (CMAKE_CXX_EXTENSIONS 0) # https://cmake.org/cmake/help/latest/prop_tgt/CXX_EXTENSIONS.html#prop_tgt:CXX_EXTENSIONS
    set (CMAKE_CXX_STANDARD_REQUIRED ON)
    set (CXX_FLAGS_INTERNAL_COMPILER "-std=c++1z")
endif ()

set (CMAKE_BUILD_COLOR_MAKEFILE          ON)
set (CMAKE_CXX_FLAGS                     "${CMAKE_CXX_FLAGS} ${COMPILER_FLAGS} ${PLATFORM_EXTRA_CXX_FLAG} -fno-omit-frame-pointer ${COMMON_WARNING_FLAGS} ${CXX_WARNING_FLAGS}")
#set (CMAKE_CXX_FLAGS_RELEASE             "${CMAKE_CXX_FLAGS_RELEASE} ${CMAKE_CXX_FLAGS_ADD}")
set (CMAKE_CXX_FLAGS_RELWITHDEBINFO      "${CMAKE_CXX_FLAGS_RELWITHDEBINFO} -O3 ${CMAKE_CXX_FLAGS_ADD}")
set (CMAKE_CXX_FLAGS_DEBUG               "${CMAKE_CXX_FLAGS_DEBUG} -O0 -g3 -ggdb3 -fno-inline ${CMAKE_CXX_FLAGS_ADD}")

set (CMAKE_C_FLAGS                       "${CMAKE_C_FLAGS} ${COMPILER_FLAGS} -fno-omit-frame-pointer ${COMMON_WARNING_FLAGS} ${CMAKE_C_FLAGS_ADD}")
#set (CMAKE_C_FLAGS_RELEASE               "${CMAKE_C_FLAGS_RELEASE} ${CMAKE_C_FLAGS_ADD}")
set (CMAKE_C_FLAGS_RELWITHDEBINFO        "${CMAKE_C_FLAGS_RELWITHDEBINFO} -O3 ${CMAKE_C_FLAGS_ADD}")
set (CMAKE_C_FLAGS_DEBUG                 "${CMAKE_C_FLAGS_DEBUG} -O0 -g3 -ggdb3 -fno-inline ${CMAKE_C_FLAGS_ADD}")


include (cmake/use_libcxx.cmake)


# Set standard, system and compiler libraries explicitly.
# This is intended for more control of what we are linking.

set (DEFAULT_LIBS "")
if (OS_LINUX AND NOT UNBUNDLED AND (GLIBC_COMPATIBILITY OR USE_LIBCXX))
    # Note: this probably has no effect, but I'm not an expert in CMake.
    set (CMAKE_C_IMPLICIT_LINK_LIBRARIES "")
    set (CMAKE_CXX_IMPLICIT_LINK_LIBRARIES "")

    # Disable default linked libraries.
    set (DEFAULT_LIBS "-nodefaultlibs")

    # We need builtins from Clang's RT even without libcxx - for ubsan+int128. See https://bugs.llvm.org/show_bug.cgi?id=16404
    set (BUILTINS_LIB_PATH "")
    if (COMPILER_CLANG)
        execute_process (COMMAND ${CMAKE_CXX_COMPILER} --print-file-name=libclang_rt.builtins-${CMAKE_SYSTEM_PROCESSOR}.a OUTPUT_VARIABLE BUILTINS_LIB_PATH OUTPUT_STRIP_TRAILING_WHITESPACE)
    endif ()

    # Add C++ libraries.
    #
    # This consist of:
    # - C++ standard library (like implementation of std::string);
    # - C++ ABI implementation (functions for exceptions like __cxa_throw, RTTI, etc);
    # - functions for internal implementation of exception handling (stack unwinding based on DWARF info; TODO replace with bundled libunwind);
    # - compiler builtins (example: functions for implementation of __int128 operations);
    #
    # There are two variants of C++ library: libc++ (from LLVM compiler infrastructure) and libstdc++ (from GCC).
    if (USE_LIBCXX)
        set (DEFAULT_LIBS "${DEFAULT_LIBS} -Wl,-Bstatic -lc++ -lc++abi -lgcc_eh ${BUILTINS_LIB_PATH} -Wl,-Bdynamic")
    else ()
        set (DEFAULT_LIBS "${DEFAULT_LIBS} -Wl,-Bstatic -lstdc++ -lgcc_eh -lgcc ${BUILTINS_LIB_PATH} -Wl,-Bdynamic")
    endif ()

    # Linking with GLIBC prevents portability of binaries to older systems.
    # We overcome this behaviour by statically linking with our own implementation of all new symbols (that don't exist in older Libc or have infamous "symbol versioning").
    # The order of linking is important: 'glibc-compatibility' must be before libc but after all other libraries.
    if (GLIBC_COMPATIBILITY)
        message (STATUS "Some symbols from glibc will be replaced for compatibility")

        string (TOUPPER ${CMAKE_BUILD_TYPE} CMAKE_BUILD_TYPE_UC)
        set (CMAKE_POSTFIX_VARIABLE "CMAKE_${CMAKE_BUILD_TYPE_UC}_POSTFIX")

        # FIXME: glibc-compatibility may be non-static in some builds!
<<<<<<< HEAD
        set (DEFAULT_LIBS "${DEFAULT_LIBS} ${CMAKE_CURRENT_BINARY_DIR}/libs/libglibc-compatibility/libglibc-compatibility${${CMAKE_POSTFIX_VARIABLE}}.a")
=======
        set (DEFAULT_LIBS "${DEFAULT_LIBS} ${ClickHouse_BINARY_DIR}/libs/libglibc-compatibility/libglibc-compatibility${${CMAKE_POSTFIX_VARIABLE}}.a")
>>>>>>> bb6f9460
    endif ()

    # Add Libc. GLIBC is actually a collection of interdependent libraries.
    set (DEFAULT_LIBS "${DEFAULT_LIBS} -lrt -ldl -lpthread -lm -lc")

    # Note: we'd rather use Musl libc library, but it's little bit more difficult to use.

    message(STATUS "Default libraries: ${DEFAULT_LIBS}")
endif ()

if (DEFAULT_LIBS)
    # Add default libs to all targets as the last dependency.
    set(CMAKE_CXX_STANDARD_LIBRARIES ${DEFAULT_LIBS})
endif ()


if (NOT MAKE_STATIC_LIBRARIES)
    set(CMAKE_POSITION_INDEPENDENT_CODE ON)
endif ()

# Using "include-what-you-use" tool.
option (USE_INCLUDE_WHAT_YOU_USE "Use 'include-what-you-use' tool" OFF)
if (USE_INCLUDE_WHAT_YOU_USE)
    find_program(IWYU_PATH NAMES include-what-you-use iwyu)
    if (NOT IWYU_PATH)
        message(FATAL_ERROR "Could not find the program include-what-you-use")
    endif()
    if (${CMAKE_VERSION} VERSION_LESS "3.3.0")
        message(FATAL_ERROR "include-what-you-use requires CMake version at least 3.3.")
    endif()
endif ()

# Flags for test coverage
if (TEST_COVERAGE)
    set (CMAKE_CXX_FLAGS_DEBUG "${CMAKE_CXX_FLAGS_DEBUG} -fprofile-arcs -ftest-coverage -DIS_DEBUG")
endif (TEST_COVERAGE)

if (ENABLE_TESTS)
    message (STATUS "Tests are enabled")
endif ()
enable_testing() # Enable for tests without binary

# when installing to /usr - place configs to /etc but for /usr/local place to /usr/local/etc
if (CMAKE_INSTALL_PREFIX STREQUAL "/usr")
    set (CLICKHOUSE_ETC_DIR "/etc")
else ()
    set (CLICKHOUSE_ETC_DIR "${CMAKE_INSTALL_PREFIX}/etc")
endif ()

option (UNBUNDLED "Try find all libraries in system. We recommend to avoid this mode for production builds, because we cannot guarantee exact versions and variants of libraries your system has installed. This mode exists for enthusiastic developers who search for trouble. Also it is useful for maintainers of OS packages." OFF)
if (UNBUNDLED)
    set(NOT_UNBUNDLED 0)
else ()
    set(NOT_UNBUNDLED 1)
endif ()
# Using system libs can cause lot of warnings in includes.
if (UNBUNDLED OR NOT (OS_LINUX OR APPLE) OR ARCH_32)
    option (NO_WERROR "Disable -Werror compiler option" ON)
endif ()

message (STATUS "Building for: ${CMAKE_SYSTEM} ${CMAKE_SYSTEM_PROCESSOR} ${CMAKE_LIBRARY_ARCHITECTURE} ; USE_STATIC_LIBRARIES=${USE_STATIC_LIBRARIES} MAKE_STATIC_LIBRARIES=${MAKE_STATIC_LIBRARIES} SPLIT_SHARED=${SPLIT_SHARED_LIBRARIES} UNBUNDLED=${UNBUNDLED} CCACHE=${CCACHE_FOUND} ${CCACHE_VERSION}")

include(GNUInstallDirs)
include (cmake/find_contrib_lib.cmake)

include (cmake/find_ssl.cmake)
include (cmake/lib_name.cmake)
include (cmake/find_icu.cmake)
include (cmake/find_boost.cmake)
include (cmake/find_zlib.cmake)
include (cmake/find_zstd.cmake)
include (cmake/find_ltdl.cmake) # for odbc
include (cmake/find_termcap.cmake)
include (cmake/find_odbc.cmake)
# openssl, zlib, odbc before poco
include (cmake/find_poco.cmake)
include (cmake/find_lz4.cmake)
include (cmake/find_xxhash.cmake)
include (cmake/find_sparsehash.cmake)
include (cmake/find_rt.cmake)
include (cmake/find_execinfo.cmake)
include (cmake/find_readline_edit.cmake)
include (cmake/find_re2.cmake)
include (cmake/find_libgsasl.cmake)
include (cmake/find_rdkafka.cmake)
include (cmake/find_capnp.cmake)
include (cmake/find_llvm.cmake)
include (cmake/find_cpuid.cmake) # Freebsd, bundled
if (NOT USE_CPUID)
    include (cmake/find_cpuinfo.cmake) # Debian
endif()
include (cmake/find_libxml2.cmake)
include (cmake/find_brotli.cmake)
include (cmake/find_protobuf.cmake)
include (cmake/find_pdqsort.cmake)
include (cmake/find_hdfs3.cmake) # uses protobuf
include (cmake/find_consistent-hashing.cmake)
include (cmake/find_base64.cmake)
include (cmake/find_hyperscan.cmake)
include (cmake/find_lfalloc.cmake)
include (cmake/find_simdjson.cmake)
include (cmake/find_rapidjson.cmake)
find_contrib_lib(cityhash)
find_contrib_lib(farmhash)
find_contrib_lib(metrohash)
find_contrib_lib(btrie)
find_contrib_lib(double-conversion)
include (cmake/find_parquet.cmake)
if (ENABLE_TESTS)
    include (cmake/find_gtest.cmake)
endif ()

# Need to process before "contrib" dir:
include (libs/libcommon/cmake/find_gperftools.cmake)
include (libs/libcommon/cmake/find_jemalloc.cmake)
include (libs/libcommon/cmake/find_cctz.cmake)
include (libs/libmysqlxx/cmake/find_mysqlclient.cmake)
include (libs/libdaemon/cmake/find_unwind.cmake)

include (cmake/print_flags.cmake)

add_subdirectory (contrib EXCLUDE_FROM_ALL)
add_subdirectory (libs)
add_subdirectory (utils)
add_subdirectory (dbms)

include (cmake/print_include_directories.cmake)

if (GLIBC_COMPATIBILITY)
    # FIXME: actually glibc-compatibility should always be built first,
    #        because it's unconditionally linked via $DEFAULT_LIBS,
    #        and these looks like the first places that get linked.
    function (add_glibc_compat target_name)
        if (TARGET ${target_name})
            add_dependencies(${target_name} glibc-compatibility)
        endif ()
    endfunction ()

    add_glibc_compat(ltdl)
    add_glibc_compat(zlibstatic)
    add_glibc_compat(jemalloc)
    add_glibc_compat(unwind)
    add_glibc_compat(memcpy)
    add_glibc_compat(Foundation)
    add_glibc_compat(common)
    add_glibc_compat(gtest)
    add_glibc_compat(lz4)
    add_glibc_compat(zstd)
    add_glibc_compat(snappy)
    add_glibc_compat(arrow)
    add_glibc_compat(protoc)
    add_glibc_compat(thrift_static)
    add_glibc_compat(boost_regex_internal)
endif ()<|MERGE_RESOLUTION|>--- conflicted
+++ resolved
@@ -226,11 +226,7 @@
         set (CMAKE_POSTFIX_VARIABLE "CMAKE_${CMAKE_BUILD_TYPE_UC}_POSTFIX")
 
         # FIXME: glibc-compatibility may be non-static in some builds!
-<<<<<<< HEAD
-        set (DEFAULT_LIBS "${DEFAULT_LIBS} ${CMAKE_CURRENT_BINARY_DIR}/libs/libglibc-compatibility/libglibc-compatibility${${CMAKE_POSTFIX_VARIABLE}}.a")
-=======
         set (DEFAULT_LIBS "${DEFAULT_LIBS} ${ClickHouse_BINARY_DIR}/libs/libglibc-compatibility/libglibc-compatibility${${CMAKE_POSTFIX_VARIABLE}}.a")
->>>>>>> bb6f9460
     endif ()
 
     # Add Libc. GLIBC is actually a collection of interdependent libraries.
