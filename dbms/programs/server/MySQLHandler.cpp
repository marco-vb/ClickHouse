#include "MySQLHandler.h"

#include <limits>
#include <ext/scope_guard.h>
#include <Columns/ColumnVector.h>
#include <Common/config_version.h>
#include <Common/NetException.h>
#include <Common/OpenSSLHelpers.h>
#include <Core/MySQLProtocol.h>
#include <Core/NamesAndTypes.h>
#include <DataStreams/copyData.h>
#include <Interpreters/executeQuery.h>
#include <IO/ReadBufferFromPocoSocket.h>
#include <IO/ReadBufferFromString.h>
#include <IO/WriteBufferFromPocoSocket.h>
#include <Poco/Crypto/CipherFactory.h>
#include <Poco/Crypto/RSAKey.h>
#include <Poco/Net/SecureStreamSocket.h>
#include <Poco/Net/SSLManager.h>
#include <Storages/IStorage.h>


namespace DB
{

using namespace MySQLProtocol;


using Poco::Net::SecureStreamSocket;
using Poco::Net::SSLManager;


namespace ErrorCodes
{
    extern const int MYSQL_CLIENT_INSUFFICIENT_CAPABILITIES;
    extern const int OPENSSL_ERROR;
}

MySQLHandler::MySQLHandler(IServer & server_, const Poco::Net::StreamSocket & socket_, RSA & public_key_, RSA & private_key_, bool ssl_enabled, size_t connection_id_)
    : Poco::Net::TCPServerConnection(socket_)
    , server(server_)
    , log(&Poco::Logger::get("MySQLHandler"))
    , connection_context(server.context())
<<<<<<< HEAD
    , connection_id(connection_id)
    , public_key(public_key)
    , private_key(private_key)
    , auth_plugin(new Authentication::Native41())
=======
    , connection_id(connection_id_)
    , public_key(public_key_)
    , private_key(private_key_)
>>>>>>> b1d1a233
{
    server_capability_flags = CLIENT_PROTOCOL_41 | CLIENT_SECURE_CONNECTION | CLIENT_PLUGIN_AUTH | CLIENT_PLUGIN_AUTH_LENENC_CLIENT_DATA | CLIENT_CONNECT_WITH_DB | CLIENT_DEPRECATE_EOF;
    if (ssl_enabled)
        server_capability_flags |= CLIENT_SSL;
}

void MySQLHandler::run()
{
    connection_context.makeSessionContext();
    connection_context.setDefaultFormat("MySQLWire");

    in = std::make_shared<ReadBufferFromPocoSocket>(socket());
    out = std::make_shared<WriteBufferFromPocoSocket>(socket());
    packet_sender = std::make_shared<PacketSender>(*in, *out, connection_context.mysql.sequence_id);

    try
    {
        Handshake handshake(server_capability_flags, connection_id, VERSION_STRING + String("-") + VERSION_NAME, auth_plugin->getName(), auth_plugin->getAuthPluginData());
        packet_sender->sendPacket<Handshake>(handshake, true);

        LOG_TRACE(log, "Sent handshake");

        HandshakeResponse handshake_response;
        finishHandshake(handshake_response);
        connection_context.mysql.client_capabilities = handshake_response.capability_flags;
        if (handshake_response.max_packet_size)
            connection_context.mysql.max_packet_size = handshake_response.max_packet_size;
        if (!connection_context.mysql.max_packet_size)
            connection_context.mysql.max_packet_size = MAX_PACKET_LENGTH;

/*        LOG_TRACE(log, "Capabilities: " << handshake_response.capability_flags
                                        << "\nmax_packet_size: "
                                        << handshake_response.max_packet_size
                                        << "\ncharacter_set: "
                                        << handshake_response.character_set
                                        << "\nuser: "
                                        << handshake_response.username
                                        << "\nauth_response length: "
                                        << handshake_response.auth_response.length()
                                        << "\nauth_response: "
                                        << handshake_response.auth_response
                                        << "\ndatabase: "
                                        << handshake_response.database
                                        << "\nauth_plugin_name: "
                                        << handshake_response.auth_plugin_name);*/

        client_capability_flags = handshake_response.capability_flags;
        if (!(client_capability_flags & CLIENT_PROTOCOL_41))
            throw Exception("Required capability: CLIENT_PROTOCOL_41.", ErrorCodes::MYSQL_CLIENT_INSUFFICIENT_CAPABILITIES);

        authenticate(handshake_response.username, handshake_response.auth_plugin_name, handshake_response.auth_response);

        try
        {
            if (!handshake_response.database.empty())
                connection_context.setCurrentDatabase(handshake_response.database);
            connection_context.setCurrentQueryId("");
        }
        catch (const Exception & exc)
        {
            log->log(exc);
            packet_sender->sendPacket(ERR_Packet(exc.code(), "00000", exc.message()), true);
        }

        OK_Packet ok_packet(0, handshake_response.capability_flags, 0, 0, 0);
        packet_sender->sendPacket(ok_packet, true);

        while (true)
        {
            packet_sender->resetSequenceId();
            PacketPayloadReadBuffer payload = packet_sender->getPayload();

            char command = 0;
            payload.readStrict(command);

            // For commands which are executed without MemoryTracker.
            LimitReadBuffer limited_payload(payload, 10000, true, "too long MySQL packet.");

            LOG_DEBUG(log, "Received command: " << static_cast<int>(static_cast<unsigned char>(command)) << ". Connection id: " << connection_id << ".");
            try
            {
                switch (command)
                {
                    case COM_QUIT:
                        return;
                    case COM_INIT_DB:
                        comInitDB(limited_payload);
                        break;
                    case COM_QUERY:
                        comQuery(payload);
                        break;
                    case COM_FIELD_LIST:
                        comFieldList(limited_payload);
                        break;
                    case COM_PING:
                        comPing();
                        break;
                    default:
                        throw Exception(Poco::format("Command %d is not implemented.", command), ErrorCodes::NOT_IMPLEMENTED);
                }
            }
            catch (const NetException & exc)
            {
                log->log(exc);
                throw;
            }
            catch (const Exception & exc)
            {
                log->log(exc);
                packet_sender->sendPacket(ERR_Packet(exc.code(), "00000", exc.message()), true);
            }
        }
    }
    catch (const Poco::Exception & exc)
    {
        log->log(exc);
    }
}

/** Reads 3 bytes, finds out whether it is SSLRequest or HandshakeResponse packet, starts secure connection, if it is SSLRequest.
 *  Reading is performed from socket instead of ReadBuffer to prevent reading part of SSL handshake.
 *  If we read it from socket, it will be impossible to start SSL connection using Poco. Size of SSLRequest packet payload is 32 bytes, thus we can read at most 36 bytes.
 */
void MySQLHandler::finishHandshake(MySQLProtocol::HandshakeResponse & packet)
{
    size_t packet_size = PACKET_HEADER_SIZE + SSL_REQUEST_PAYLOAD_SIZE;

    /// Buffer for SSLRequest or part of HandshakeResponse.
    char buf[packet_size];
    size_t pos = 0;

    /// Reads at least count and at most packet_size bytes.
    auto read_bytes = [this, &buf, &pos, &packet_size](size_t count) -> void {
        while (pos < count)
        {
            int ret = socket().receiveBytes(buf + pos, packet_size - pos);
            if (ret == 0)
            {
                throw Exception("Cannot read all data. Bytes read: " + std::to_string(pos) + ". Bytes expected: 3.", ErrorCodes::CANNOT_READ_ALL_DATA);
            }
            pos += ret;
        }
    };
    read_bytes(3); /// We can find out whether it is SSLRequest of HandshakeResponse by first 3 bytes.

    size_t payload_size = unalignedLoad<uint32_t>(buf) & 0xFFFFFFu;
    LOG_TRACE(log, "payload size: " << payload_size);

    if (payload_size == SSL_REQUEST_PAYLOAD_SIZE)
    {
        read_bytes(packet_size); /// Reading rest SSLRequest.
        SSLRequest ssl_request;
        ReadBufferFromMemory payload(buf, pos);
        payload.ignore(PACKET_HEADER_SIZE);
        ssl_request.readPayload(payload);
        connection_context.mysql.client_capabilities = ssl_request.capability_flags;
        connection_context.mysql.max_packet_size = ssl_request.max_packet_size ? ssl_request.max_packet_size : MAX_PACKET_LENGTH;
        secure_connection = true;
        ss = std::make_shared<SecureStreamSocket>(SecureStreamSocket::attach(socket(), SSLManager::instance().defaultServerContext()));
        in = std::make_shared<ReadBufferFromPocoSocket>(*ss);
        out = std::make_shared<WriteBufferFromPocoSocket>(*ss);
        connection_context.mysql.sequence_id = 2;
        packet_sender = std::make_shared<PacketSender>(*in, *out, connection_context.mysql.sequence_id);
        packet_sender->max_packet_size = connection_context.mysql.max_packet_size;
        packet_sender->receivePacket(packet); /// Reading HandshakeResponse from secure socket.
    }
    else
    {
        /// Reading rest of HandshakeResponse.
        packet_size = PACKET_HEADER_SIZE + payload_size;
        WriteBufferFromOwnString buf_for_handshake_response;
        buf_for_handshake_response.write(buf, pos);
        copyData(*packet_sender->in, buf_for_handshake_response, packet_size - pos);
        ReadBufferFromString payload(buf_for_handshake_response.str());
        payload.ignore(PACKET_HEADER_SIZE);
        packet.readPayload(payload);
        packet_sender->sequence_id++;
    }
}

void MySQLHandler::authenticate(const String & user_name, const String & auth_plugin_name, const String & initial_auth_response)
{
<<<<<<< HEAD
    // For compatibility with JavaScript MySQL client, Native41 authentication plugin is used when possible (if password is specified using double SHA1). Otherwise SHA256 plugin is used.
    auto user = connection_context.getUser(user_name);
    if (user->password_double_sha1_hex.empty())
        auth_plugin = std::make_unique<Authentication::Sha256Password>(public_key, private_key, log);

    try {
        std::optional<String> auth_response = auth_plugin_name == auth_plugin->getName() ? std::make_optional<String>(initial_auth_response) : std::nullopt;
        auth_plugin->authenticate(user_name, auth_response, connection_context, packet_sender, secure_connection, socket().address());
=======
    String scramble(MySQLProtocol::SCRAMBLE_LENGTH, 0);
    Poco::RandomInputStream generator;
    for (size_t i = 0; i < scramble.size(); i++)
    {
        generator >> scramble[i];
    }
    return scramble;
}

void MySQLHandler::authenticate(const HandshakeResponse & handshake_response, const String & scramble)
{

    String auth_response;
    AuthSwitchResponse response;
    if (handshake_response.auth_plugin_name != Authentication::SHA256)
    {
        /** Native authentication sent 20 bytes + '\0' character = 21 bytes.
         *  This plugin must do the same to stay consistent with historical behavior if it is set to operate as a default plugin.
         *  https://github.com/mysql/mysql-server/blob/8.0/sql/auth/sql_authentication.cc#L3994
         */
        packet_sender->sendPacket(AuthSwitchRequest(Authentication::SHA256, scramble + '\0'), true);
        if (in->eof())
            throw Exception(
                "Client doesn't support authentication method " + String(Authentication::SHA256) + " used by ClickHouse",
                ErrorCodes::MYSQL_CLIENT_INSUFFICIENT_CAPABILITIES);
        packet_sender->receivePacket(response);
        auth_response = response.value;
        LOG_TRACE(log, "Authentication method mismatch.");
    }
    else
    {
        auth_response = handshake_response.auth_response;
        LOG_TRACE(log, "Authentication method match.");
    }

    if (auth_response == "\1")
    {
        LOG_TRACE(log, "Client requests public key.");

        BIO * mem = BIO_new(BIO_s_mem());
        SCOPE_EXIT(BIO_free(mem));
        if (PEM_write_bio_RSA_PUBKEY(mem, &public_key) != 1)
        {
            throw Exception("Failed to write public key to memory. Error: " + getOpenSSLErrors(), ErrorCodes::OPENSSL_ERROR);
        }
        char * pem_buf = nullptr;
        long pem_size = BIO_get_mem_data(mem, &pem_buf);
        String pem(pem_buf, pem_size);

        LOG_TRACE(log, "Key: " << pem);

        AuthMoreData data(pem);
        packet_sender->sendPacket(data, true);
        packet_sender->receivePacket(response);
        auth_response = response.value;
    }
    else
    {
        LOG_TRACE(log, "Client didn't request public key.");
    }

    String password;

    /** Decrypt password, if it's not empty.
     *  The original intention was that the password is a string[NUL] but this never got enforced properly so now we have to accept that
     *  an empty packet is a blank password, thus the check for auth_response.empty() has to be made too.
     *  https://github.com/mysql/mysql-server/blob/8.0/sql/auth/sql_authentication.cc#L4017
     */
    if (!secure_connection && !auth_response.empty() && auth_response != String("\0", 1))
    {
        LOG_TRACE(log, "Received nonempty password");
        auto ciphertext = reinterpret_cast<unsigned char *>(auth_response.data());

        unsigned char plaintext[RSA_size(&private_key)];
        int plaintext_size = RSA_private_decrypt(auth_response.size(), ciphertext, plaintext, &private_key, RSA_PKCS1_OAEP_PADDING);
        if (plaintext_size == -1)
        {
            throw Exception("Failed to decrypt auth data. Error: " + getOpenSSLErrors(), ErrorCodes::OPENSSL_ERROR);
        }

        password.resize(plaintext_size);
        for (int i = 0; i < plaintext_size; ++i)
        {
            password[i] = plaintext[i] ^ static_cast<unsigned char>(scramble[i % scramble.size()]);
        }
    }
    else if (secure_connection)
    {
        password = auth_response;
    }
    else
    {
        LOG_TRACE(log, "Received empty password");
    }

    if (!password.empty() && password.back() == 0)
    {
        password.pop_back();
    }

    try
    {
        connection_context.setUser(handshake_response.username, password, socket().address(), "");
        if (!handshake_response.database.empty()) connection_context.setCurrentDatabase(handshake_response.database);
        connection_context.setCurrentQueryId("");
        LOG_INFO(log, "Authentication for user " << handshake_response.username << " succeeded.");
>>>>>>> b1d1a233
    }
    catch (const Exception & exc)
    {
        LOG_ERROR(log, "Authentication for user " << user_name << " failed.");
        packet_sender->sendPacket(ERR_Packet(exc.code(), "00000", exc.message()), true);
        throw;
    }
    LOG_INFO(log, "Authentication for user " << user_name << " succeeded.");
}

void MySQLHandler::comInitDB(ReadBuffer & payload)
{
    String database;
    readStringUntilEOF(database, payload);
    LOG_DEBUG(log, "Setting current database to " << database);
    connection_context.setCurrentDatabase(database);
    packet_sender->sendPacket(OK_Packet(0, client_capability_flags, 0, 0, 1), true);
}

void MySQLHandler::comFieldList(ReadBuffer & payload)
{
    ComFieldList packet;
    packet.readPayload(payload);
    String database = connection_context.getCurrentDatabase();
    StoragePtr tablePtr = connection_context.getTable(database, packet.table);
    for (const NameAndTypePair & column: tablePtr->getColumns().getAll())
    {
        ColumnDefinition column_definition(
            database, packet.table, packet.table, column.name, column.name, CharacterSet::binary, 100, ColumnType::MYSQL_TYPE_STRING, 0, 0
        );
        packet_sender->sendPacket(column_definition);
    }
    packet_sender->sendPacket(OK_Packet(0xfe, client_capability_flags, 0, 0, 0), true);
}

void MySQLHandler::comPing()
{
    packet_sender->sendPacket(OK_Packet(0x0, client_capability_flags, 0, 0, 0), true);
}

void MySQLHandler::comQuery(ReadBuffer & payload)
{
    bool with_output = false;
    std::function<void(const String &)> set_content_type = [&with_output](const String &) -> void {
        with_output = true;
    };

    const String query("select ''");
    ReadBufferFromString empty_select(query);

    bool should_replace = false;
    // Translate query from MySQL to ClickHouse.
    // This is a temporary workaround until ClickHouse supports the syntax "@@var_name".
    if (std::string(payload.position(), payload.buffer().end()) == "select @@version_comment limit 1")  // MariaDB client starts session with that query
    {
        should_replace = true;
    }

    executeQuery(should_replace ? empty_select : payload, *out, true, connection_context, set_content_type, nullptr);

    if (!with_output)
        packet_sender->sendPacket(OK_Packet(0x00, client_capability_flags, 0, 0, 0), true);
}

}<|MERGE_RESOLUTION|>--- conflicted
+++ resolved
@@ -41,16 +41,10 @@
     , server(server_)
     , log(&Poco::Logger::get("MySQLHandler"))
     , connection_context(server.context())
-<<<<<<< HEAD
-    , connection_id(connection_id)
-    , public_key(public_key)
-    , private_key(private_key)
-    , auth_plugin(new Authentication::Native41())
-=======
     , connection_id(connection_id_)
     , public_key(public_key_)
     , private_key(private_key_)
->>>>>>> b1d1a233
+    , auth_plugin(new Authentication::Native41())
 {
     server_capability_flags = CLIENT_PROTOCOL_41 | CLIENT_SECURE_CONNECTION | CLIENT_PLUGIN_AUTH | CLIENT_PLUGIN_AUTH_LENENC_CLIENT_DATA | CLIENT_CONNECT_WITH_DB | CLIENT_DEPRECATE_EOF;
     if (ssl_enabled)
@@ -233,7 +227,6 @@
 
 void MySQLHandler::authenticate(const String & user_name, const String & auth_plugin_name, const String & initial_auth_response)
 {
-<<<<<<< HEAD
     // For compatibility with JavaScript MySQL client, Native41 authentication plugin is used when possible (if password is specified using double SHA1). Otherwise SHA256 plugin is used.
     auto user = connection_context.getUser(user_name);
     if (user->password_double_sha1_hex.empty())
@@ -242,114 +235,6 @@
     try {
         std::optional<String> auth_response = auth_plugin_name == auth_plugin->getName() ? std::make_optional<String>(initial_auth_response) : std::nullopt;
         auth_plugin->authenticate(user_name, auth_response, connection_context, packet_sender, secure_connection, socket().address());
-=======
-    String scramble(MySQLProtocol::SCRAMBLE_LENGTH, 0);
-    Poco::RandomInputStream generator;
-    for (size_t i = 0; i < scramble.size(); i++)
-    {
-        generator >> scramble[i];
-    }
-    return scramble;
-}
-
-void MySQLHandler::authenticate(const HandshakeResponse & handshake_response, const String & scramble)
-{
-
-    String auth_response;
-    AuthSwitchResponse response;
-    if (handshake_response.auth_plugin_name != Authentication::SHA256)
-    {
-        /** Native authentication sent 20 bytes + '\0' character = 21 bytes.
-         *  This plugin must do the same to stay consistent with historical behavior if it is set to operate as a default plugin.
-         *  https://github.com/mysql/mysql-server/blob/8.0/sql/auth/sql_authentication.cc#L3994
-         */
-        packet_sender->sendPacket(AuthSwitchRequest(Authentication::SHA256, scramble + '\0'), true);
-        if (in->eof())
-            throw Exception(
-                "Client doesn't support authentication method " + String(Authentication::SHA256) + " used by ClickHouse",
-                ErrorCodes::MYSQL_CLIENT_INSUFFICIENT_CAPABILITIES);
-        packet_sender->receivePacket(response);
-        auth_response = response.value;
-        LOG_TRACE(log, "Authentication method mismatch.");
-    }
-    else
-    {
-        auth_response = handshake_response.auth_response;
-        LOG_TRACE(log, "Authentication method match.");
-    }
-
-    if (auth_response == "\1")
-    {
-        LOG_TRACE(log, "Client requests public key.");
-
-        BIO * mem = BIO_new(BIO_s_mem());
-        SCOPE_EXIT(BIO_free(mem));
-        if (PEM_write_bio_RSA_PUBKEY(mem, &public_key) != 1)
-        {
-            throw Exception("Failed to write public key to memory. Error: " + getOpenSSLErrors(), ErrorCodes::OPENSSL_ERROR);
-        }
-        char * pem_buf = nullptr;
-        long pem_size = BIO_get_mem_data(mem, &pem_buf);
-        String pem(pem_buf, pem_size);
-
-        LOG_TRACE(log, "Key: " << pem);
-
-        AuthMoreData data(pem);
-        packet_sender->sendPacket(data, true);
-        packet_sender->receivePacket(response);
-        auth_response = response.value;
-    }
-    else
-    {
-        LOG_TRACE(log, "Client didn't request public key.");
-    }
-
-    String password;
-
-    /** Decrypt password, if it's not empty.
-     *  The original intention was that the password is a string[NUL] but this never got enforced properly so now we have to accept that
-     *  an empty packet is a blank password, thus the check for auth_response.empty() has to be made too.
-     *  https://github.com/mysql/mysql-server/blob/8.0/sql/auth/sql_authentication.cc#L4017
-     */
-    if (!secure_connection && !auth_response.empty() && auth_response != String("\0", 1))
-    {
-        LOG_TRACE(log, "Received nonempty password");
-        auto ciphertext = reinterpret_cast<unsigned char *>(auth_response.data());
-
-        unsigned char plaintext[RSA_size(&private_key)];
-        int plaintext_size = RSA_private_decrypt(auth_response.size(), ciphertext, plaintext, &private_key, RSA_PKCS1_OAEP_PADDING);
-        if (plaintext_size == -1)
-        {
-            throw Exception("Failed to decrypt auth data. Error: " + getOpenSSLErrors(), ErrorCodes::OPENSSL_ERROR);
-        }
-
-        password.resize(plaintext_size);
-        for (int i = 0; i < plaintext_size; ++i)
-        {
-            password[i] = plaintext[i] ^ static_cast<unsigned char>(scramble[i % scramble.size()]);
-        }
-    }
-    else if (secure_connection)
-    {
-        password = auth_response;
-    }
-    else
-    {
-        LOG_TRACE(log, "Received empty password");
-    }
-
-    if (!password.empty() && password.back() == 0)
-    {
-        password.pop_back();
-    }
-
-    try
-    {
-        connection_context.setUser(handshake_response.username, password, socket().address(), "");
-        if (!handshake_response.database.empty()) connection_context.setCurrentDatabase(handshake_response.database);
-        connection_context.setCurrentQueryId("");
-        LOG_INFO(log, "Authentication for user " << handshake_response.username << " succeeded.");
->>>>>>> b1d1a233
     }
     catch (const Exception & exc)
     {
