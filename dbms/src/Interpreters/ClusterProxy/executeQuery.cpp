--- conflicted
+++ resolved
@@ -40,15 +40,8 @@
     new_context.setSettings(new_settings);
 
     ThrottlerPtr user_level_throttler;
-<<<<<<< HEAD
-    if (settings.limits.max_network_bandwidth_for_user)
-        if (auto process_list_element = context.getProcessListElement())
-            if (auto user_process_list = process_list_element->getUserProcessList())
-                user_level_throttler = user_process_list->user_throttler;
-=======
     if (auto process_list_element = context.getProcessListElement())
         user_level_throttler = process_list_element->getUserNetworkThrottler();
->>>>>>> fb7e6350
 
     /// Network bandwidth limit, if needed.
     ThrottlerPtr throttler;
