--- conflicted
+++ resolved
@@ -166,12 +166,6 @@
 
     String default_format;  /// Format, used when server formats data by itself and if query does not have FORMAT specification.
                             /// Thus, used in HTTP interface. If not specified - then some globally default format is used.
-<<<<<<< HEAD
-    // TODO maybe replace with DatabaseMemory?
-    //TableAndCreateASTs external_tables;     /// Temporary tables.
-    using TemporaryTablesMapping = std::map<String, std::shared_ptr<TemporaryTableHolder>>;
-=======
->>>>>>> 11d4fc98
     TemporaryTablesMapping external_tables_mapping;
     Scalars scalars;
 
@@ -323,11 +317,6 @@
     const Block & getScalar(const String & name) const;
     void addScalar(const String & name, const Block & block);
     bool hasScalar(const String & name) const;
-<<<<<<< HEAD
-    bool removeExternalTable(const String & table_name);
-    StorageID resolveStorageIDUnlocked(StorageID storage_id) const;
-=======
->>>>>>> 11d4fc98
 
     StoragePtr executeTableFunction(const ASTPtr & table_expression);
 
@@ -415,20 +404,7 @@
 
     std::shared_ptr<NamedSession> acquireNamedSession(const String & session_id, std::chrono::steady_clock::duration timeout, bool session_check);
 
-<<<<<<< HEAD
-    std::shared_ptr<Context> acquireSession(const String & session_id, std::chrono::steady_clock::duration timeout, bool session_check) const;
-    void releaseSession(const String & session_id, std::chrono::steady_clock::duration timeout);
-
-    /// Close sessions, that has been expired. Returns how long to wait for next session to be expired, if no new sessions will be added.
-    std::chrono::steady_clock::duration closeSessions() const;
-
-    /// For methods below you may need to acquire a lock by yourself.
-    /// NOTE: It's dangerous. While holding Context lock you should not take any other locks or call methods, which may take any locks,
-    /// until you are sure that all locks are always taken in right order.
-    std::unique_lock<std::recursive_mutex> getLock() const;
-=======
     /// For methods below you may need to acquire the context lock by yourself.
->>>>>>> 11d4fc98
 
     const Context & getQueryContext() const;
     Context & getQueryContext();
