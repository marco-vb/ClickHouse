#pragma once

#include <Poco/Timespan.h>
#include <Poco/Util/AbstractConfiguration.h>
#include <Core/Defines.h>
#include <Core/Field.h>

#include <Interpreters/Limits.h>
#include <Interpreters/SettingsCommon.h>


namespace DB
{

/** Settings of query execution.
  */
struct Settings
{
    /// For initialization from empty initializer-list to be "value initialization", not "aggregate initialization" in C++14.
    /// http://en.cppreference.com/w/cpp/language/aggregate_initialization
    Settings() {}

    /** List of settings: type, name, default value.
      *
      * This looks rather unconvenient. It is done that way to avoid repeating settings in different places.
      * Note: as an alternative, we could implement settings to be completely dynamic in form of map: String -> Field,
      *  but we are not going to do it, because settings is used everywhere as static struct fields.
      */

#define APPLY_FOR_SETTINGS(M) \
    /** When writing data, a buffer of max_compress_block_size size is allocated for compression. When the buffer overflows or if into the buffer */ \
    /** written data is greater than or equal to min_compress_block_size, then with the next mark, the data will also be compressed */ \
    /** As a result, for small columns (around 1-8 bytes), with index_granularity = 8192, the block size will be 64 KB. */ \
    /** And for large columns (Title - string ~100 bytes), the block size will be ~819 KB. */ \
    /** Due to this, the compression ratio almost does not get worse. */ \
    M(SettingUInt64, min_compress_block_size, DEFAULT_MIN_COMPRESS_BLOCK_SIZE, "The actual size of the block, if the uncompressed data less than max_compress_block_size is no less than this value and no less than the volume of data for one mark.") \
    M(SettingUInt64, max_compress_block_size, DEFAULT_MAX_COMPRESS_BLOCK_SIZE, "The maximum size of blocks of uncompressed data before compressing for writing to a table.") \
    /** Maximum block size for reading */ \
    M(SettingUInt64, max_block_size, DEFAULT_BLOCK_SIZE, "Maximum block size for reading") \
    /** The maximum block size for insertion, if we control the creation of blocks for insertion. */ \
    M(SettingUInt64, max_insert_block_size, DEFAULT_INSERT_BLOCK_SIZE, "The maximum block size for insertion, if we control the creation of blocks for insertion.") \
    /** Squash blocks passed to INSERT query to specified size in rows, if blocks are not big enough. */ \
    M(SettingUInt64, min_insert_block_size_rows, DEFAULT_INSERT_BLOCK_SIZE, "Squash blocks passed to INSERT query to specified size in rows, if blocks are not big enough.") \
    /** Squash blocks passed to INSERT query to specified size in bytes, if blocks are not big enough. */ \
    M(SettingUInt64, min_insert_block_size_bytes, (DEFAULT_INSERT_BLOCK_SIZE * 256), "Squash blocks passed to INSERT query to specified size in bytes, if blocks are not big enough.") \
    /** The maximum number of threads to execute the request. By default, it is determined automatically. */ \
    M(SettingMaxThreads, max_threads, 0, "The maximum number of threads to execute the request. By default, it is determined automatically.") \
    /** The maximum size of the buffer to read from the filesystem. */ \
    M(SettingUInt64, max_read_buffer_size, DBMS_DEFAULT_BUFFER_SIZE, "The maximum size of the buffer to read from the filesystem.") \
    /** The maximum number of connections for distributed processing of one query (should be greater than max_threads). */ \
    M(SettingUInt64, max_distributed_connections, DEFAULT_MAX_DISTRIBUTED_CONNECTIONS, "The maximum number of connections for distributed processing of one query (should be greater than max_threads).") \
    /** Which part of the query can be read into RAM for parsing (the remaining data for INSERT, if any, is read later) */ \
    M(SettingUInt64, max_query_size, DEFAULT_MAX_QUERY_SIZE, "Which part of the query can be read into RAM for parsing (the remaining data for INSERT, if any, is read later)") \
    /** The interval in microseconds to check if the request is cancelled, and to send progress info. */ \
    M(SettingUInt64, interactive_delay, DEFAULT_INTERACTIVE_DELAY, "The interval in microseconds to check if the request is cancelled, and to send progress info.") \
    M(SettingSeconds, connect_timeout, DBMS_DEFAULT_CONNECT_TIMEOUT_SEC, "") \
    /** If you should select one of the working replicas. */ \
    M(SettingMilliseconds, connect_timeout_with_failover_ms, DBMS_DEFAULT_CONNECT_TIMEOUT_WITH_FAILOVER_MS, "") \
    M(SettingSeconds, receive_timeout, DBMS_DEFAULT_RECEIVE_TIMEOUT_SEC, "") \
    M(SettingSeconds, send_timeout, DBMS_DEFAULT_SEND_TIMEOUT_SEC, "") \
    /** The wait time in the request queue, if the number of concurrent requests exceeds the maximum. */ \
    M(SettingMilliseconds, queue_max_wait_ms, DEFAULT_QUERIES_QUEUE_WAIT_TIME_MS, "The wait time in the request queue, if the number of concurrent requests exceeds the maximum.") \
    /** Block at the query wait cycle on the server for the specified number of seconds. */ \
    M(SettingUInt64, poll_interval, DBMS_DEFAULT_POLL_INTERVAL, "Block at the query wait cycle on the server for the specified number of seconds.") \
    /** Maximum number of connections with one remote server in the pool. */ \
    M(SettingUInt64, distributed_connections_pool_size, DBMS_DEFAULT_DISTRIBUTED_CONNECTIONS_POOL_SIZE, "Maximum number of connections with one remote server in the pool.") \
    /** The maximum number of attempts to connect to replicas. */ \
    M(SettingUInt64, connections_with_failover_max_tries, DBMS_CONNECTION_POOL_WITH_FAILOVER_DEFAULT_MAX_TRIES, "The maximum number of attempts to connect to replicas.") \
    /** Calculate minimums and maximums of the result columns. They can be output in JSON-formats. */ \
    M(SettingBool, extremes, false, "Calculate minimums and maximums of the result columns. They can be output in JSON-formats.") \
    /** Whether to use the cache of uncompressed blocks. */ \
    M(SettingBool, use_uncompressed_cache, true, "Whether to use the cache of uncompressed blocks.") \
    /** Whether the running request should be canceled with the same id as the new one. */ \
    M(SettingBool, replace_running_query, false, "Whether the running request should be canceled with the same id as the new one.") \
    /** Number of threads performing background work for tables (for example, merging in merge tree). \
      * TODO: Now only applies when the server is started. You can make it dynamically variable. */ \
    M(SettingUInt64, background_pool_size, DBMS_DEFAULT_BACKGROUND_POOL_SIZE, "Number of threads performing background work for tables (for example, merging in merge tree).") \
    \
    /** Sleep time for StorageDistributed DirectoryMonitors in case there is no work or exception has been thrown */ \
    M(SettingMilliseconds, distributed_directory_monitor_sleep_time_ms, DBMS_DISTRIBUTED_DIRECTORY_MONITOR_SLEEP_TIME_MS, "Sleep time for StorageDistributed DirectoryMonitors in case there is no work or exception has been thrown.") \
    \
    /** Should StorageDistributed DirectoryMonitors try to batch individual inserts into bigger ones. */ \
    M(SettingBool, distributed_directory_monitor_batch_inserts, false, "Should StorageDistributed DirectoryMonitors try to batch individual inserts into bigger ones.") \
    \
    /** Allows disabling WHERE to PREWHERE optimization in SELECT queries from MergeTree */ \
    M(SettingBool, optimize_move_to_prewhere, true, "Allows disabling WHERE to PREWHERE optimization in SELECT queries from MergeTree.") \
    \
    /** Wait for actions to manipulate the partitions. 0 - do not wait, 1 - wait for execution only of itself, 2 - wait for everyone. */ \
    M(SettingUInt64, replication_alter_partitions_sync, 1, "Wait for actions to manipulate the partitions. 0 - do not wait, 1 - wait for execution only of itself, 2 - wait for everyone.") \
    /** Wait for actions to change the table structure within the specified number of seconds. 0 - wait unlimited time. */ \
    M(SettingUInt64, replication_alter_columns_timeout, 60, "Wait for actions to change the table structure within the specified number of seconds. 0 - wait unlimited time.") \
    \
    M(SettingLoadBalancing, load_balancing, LoadBalancing::RANDOM, "Which replicas (among healthy replicas) to preferably send a query to (on the first attempt) for distributed processing.") \
    \
    M(SettingTotalsMode, totals_mode, TotalsMode::AFTER_HAVING_EXCLUSIVE, "How to calculate TOTALS when HAVING is present, as well as when max_rows_to_group_by and group_by_overflow_mode = ‘any’ are present.") \
    M(SettingFloat, totals_auto_threshold, 0.5, "The threshold for totals_mode = 'auto'.") \
    \
    /** Whether query compilation is enabled. */ \
    M(SettingBool, compile, false, "Whether query compilation is enabled.") \
    /** The number of structurally identical queries before they are compiled. */ \
    M(SettingUInt64, min_count_to_compile, 3, "The number of structurally identical queries before they are compiled.") \
    /** From what number of keys, a two-level aggregation starts. 0 - the threshold is not set. */ \
    M(SettingUInt64, group_by_two_level_threshold, 100000, "From what number of keys, a two-level aggregation starts. 0 - the threshold is not set.") \
    /** From what size of the aggregation state in bytes, a two-level aggregation begins to be used. 0 - the threshold is not set. \
      * Two-level aggregation is used when at least one of the thresholds is triggered. */ \
    M(SettingUInt64, group_by_two_level_threshold_bytes, 100000000, "From what size of the aggregation state in bytes, a two-level aggregation begins to be used. 0 - the threshold is not set.") \
    /** Is the memory-saving mode of distributed aggregation enabled. */ \
    M(SettingBool, distributed_aggregation_memory_efficient, false, "Is the memory-saving mode of distributed aggregation enabled.") \
    /** Number of threads to use for merge intermediate aggregation results in memory efficient mode. When bigger, then more memory is consumed. \
      * 0 means - same as 'max_threads'. */ \
    M(SettingUInt64, aggregation_memory_efficient_merge_threads, 0, "Number of threads to use for merge intermediate aggregation results in memory efficient mode. When bigger, then more memory is consumed. 0 means - same as 'max_threads'.") \
    \
    /** The maximum number of replicas of each shard used when executing the query */ \
    M(SettingUInt64, max_parallel_replicas, 1, "The maximum number of replicas of each shard used when the query is executed. For consistency (to get different parts of the same partition), this option only works for the specified sampling key. The lag of the replicas is not controlled.") \
    M(SettingUInt64, parallel_replicas_count, 0, "") \
    M(SettingUInt64, parallel_replica_offset, 0, "") \
    \
    /** Silently skip unavailable shards. */ \
    M(SettingBool, skip_unavailable_shards, false, "Silently skip unavailable shards.") \
    \
    /** Do not merge aggregation states from different servers for distributed query processing \
      *  - in case it is for certain that there are different keys on different shards. \
      */ \
    M(SettingBool, distributed_group_by_no_merge, false, "Do not merge aggregation states from different servers for distributed query processing - in case it is for certain that there are different keys on different shards.") \
    \
    /** Advanced settings for reading from MergeTree */ \
    \
    /** If at least as many lines are read from one file, the reading can be parallelized. */ \
    M(SettingUInt64, merge_tree_min_rows_for_concurrent_read, (20 * 8192), "If at least as many lines are read from one file, the reading can be parallelized.") \
    /** You can skip reading more than that number of rows at the price of one seek per file. */ \
    M(SettingUInt64, merge_tree_min_rows_for_seek, 0, "You can skip reading more than that number of rows at the price of one seek per file.") \
    /** If the index segment can contain the required keys, divide it into as many parts and recursively check them. */ \
    M(SettingUInt64, merge_tree_coarse_index_granularity, 8, "If the index segment can contain the required keys, divide it into as many parts and recursively check them. ") \
    /** The maximum number of rows per request, to use the cache of uncompressed data. If the request is large, the cache is not used. \
      * (For large queries not to flush out the cache.) */ \
    M(SettingUInt64, merge_tree_max_rows_to_use_cache, (1024 * 1024), "The maximum number of rows per request, to use the cache of uncompressed data. If the request is large, the cache is not used.") \
    \
    /** Distribute read from MergeTree over threads evenly, ensuring stable average execution time of each thread within one read operation. */ \
    M(SettingBool, merge_tree_uniform_read_distribution, true, "Distribute read from MergeTree over threads evenly, ensuring stable average execution time of each thread within one read operation.") \
    \
    /** The minimum length of the expression `expr = x1 OR ... expr = xN` for optimization */ \
    M(SettingUInt64, optimize_min_equality_disjunction_chain_length, 3, "The minimum length of the expression `expr = x1 OR ... expr = xN` for optimization ") \
    \
    /** The minimum number of bytes for input/output operations is bypassing the page cache. 0 - disabled. */ \
    M(SettingUInt64, min_bytes_to_use_direct_io, 0, "The minimum number of bytes for input/output operations is bypassing the page cache. 0 - disabled.") \
    \
    /** Throw an exception if there is an index, and it is not used. */ \
    M(SettingBool, force_index_by_date, 0, "") \
    M(SettingBool, force_primary_key, 0, "") \
    \
    /** In the INSERT query with specified columns, fill in the default values only for columns with explicit DEFAULTs. */ \
    M(SettingBool, strict_insert_defaults, 0, "In the INSERT query with specified columns, fill in the default values only for columns with explicit DEFAULTs.") \
    \
    /** If the maximum size of mark_cache is exceeded, delete only records older than mark_cache_min_lifetime seconds. */ \
    M(SettingUInt64, mark_cache_min_lifetime, 10000, "If the maximum size of mark_cache is exceeded, delete only records older than mark_cache_min_lifetime seconds.") \
    \
    /** Allows you to use more sources than the number of threads - to more evenly distribute work across threads. \
      * It is assumed that this is a temporary solution, since it will be possible in the future to make the number of sources equal to the number of threads, \
      *  but for each source to dynamically select available work for itself. \
      */ \
    M(SettingFloat, max_streams_to_max_threads_ratio, 1, "") \
    \
    /** Allows you to select the method of data compression when writing */ \
    M(SettingCompressionMethod, network_compression_method, CompressionMethod::LZ4, "Allows you to select the method of data compression when writing.") \
    \
    /** Allows you to select the level of ZSTD compression */ \
    M(SettingInt64, network_zstd_compression_level, 1, "Allows you to select the level of ZSTD compression.") \
    \
    /** Priority of the query. 1 - the highest, higher value - lower priority; 0 - do not use priorities. */ \
    M(SettingUInt64, priority, 0, "Priority of the query. 1 - the highest, higher value - lower priority; 0 - do not use priorities.") \
    \
    /** Log requests and write the log to the system table. */ \
    M(SettingBool, log_queries, 0, "Log requests and write the log to the system table.") \
    \
    /** If query length is greater than specified threshold (in bytes), then cut query when writing to query log. \
      * Also limit length of printed query in ordinary text log. \
      */ \
    M(SettingUInt64, log_queries_cut_to_length, 100000, "If query length is greater than specified threshold (in bytes), then cut query when writing to query log. Also limit length of printed query in ordinary text log.") \
    \
    /** How are distributed subqueries performed inside IN or JOIN sections? */ \
    M(SettingDistributedProductMode, distributed_product_mode, DistributedProductMode::DENY, "How are distributed subqueries performed inside IN or JOIN sections?") \
    \
    /** The scheme for executing GLOBAL subqueries. */ \
    M(SettingGlobalSubqueriesMethod, global_subqueries_method, GlobalSubqueriesMethod::PUSH, "The scheme for executing GLOBAL subqueries.") \
    \
    /** The maximum number of concurrent requests per user. */ \
    M(SettingUInt64, max_concurrent_queries_for_user, 0, "The maximum number of concurrent requests per user.") \
    \
    /** For INSERT queries in the replicated table, specifies that deduplication of insertings blocks should be preformed */ \
    M(SettingBool, insert_deduplicate, true, "For INSERT queries in the replicated table, specifies that deduplication of insertings blocks should be preformed") \
    \
    /** For INSERT queries in the replicated table, wait writing for the specified number of replicas and linearize the addition of the data. 0 - disabled. */ \
    M(SettingUInt64, insert_quorum, 0, "For INSERT queries in the replicated table, wait writing for the specified number of replicas and linearize the addition of the data. 0 - disabled.") \
    M(SettingMilliseconds, insert_quorum_timeout, 600000, "") \
    /** For SELECT queries from the replicated table, throw an exception if the replica does not have a chunk written with the quorum; \
      * do not read the parts that have not yet been written with the quorum. */ \
    M(SettingUInt64, select_sequential_consistency, 0, "For SELECT queries from the replicated table, throw an exception if the replica does not have a chunk written with the quorum.") \
    /** The maximum number of different shards and the maximum number of replicas of one shard in the `remote` function. */ \
    M(SettingUInt64, table_function_remote_max_addresses, 1000, "The maximum number of different shards and the maximum number of replicas of one shard in the `remote` function.") \
    /** Settings to reduce the number of threads in case of slow reads. */ \
    /** Pay attention only to readings that took at least that much time. */ \
    M(SettingMilliseconds, read_backoff_min_latency_ms, 1000, "Pay attention only to readings that took at least that much time.") \
    /** Count events when the bandwidth is less than that many bytes per second. */ \
    M(SettingUInt64, read_backoff_max_throughput, 1048576, "Count events when the bandwidth is less than that many bytes per second.") \
    /** Do not pay attention to the event, if the previous one has passed less than a certain amount of time. */ \
    M(SettingMilliseconds, read_backoff_min_interval_between_events_ms, 1000, "Do not pay attention to the event, if the previous one has passed less than a certain amount of time.") \
    /** The number of events after which the number of threads will be reduced. */ \
    M(SettingUInt64, read_backoff_min_events, 2, "The number of events after which the number of threads will be reduced.") \
    \
    /** For testing of `exception safety` - throw an exception every time you allocate memory with the specified probability. */ \
    M(SettingFloat, memory_tracker_fault_probability, 0., "For testing of `exception safety` - throw an exception every time you allocate memory with the specified probability.") \
    \
    /** Compress the result if the client over HTTP said that it understands data compressed by gzip or deflate */ \
    M(SettingBool, enable_http_compression, 0, "Compress the result if the client over HTTP said that it understands data compressed by gzip or deflate.") \
    /** Compression level - used if the client on HTTP said that it understands data compressed by gzip or deflate */ \
    M(SettingInt64, http_zlib_compression_level, 3, "Compression level - used if the client on HTTP said that it understands data compressed by gzip or deflate.") \
    \
    /** If you uncompress the POST data from the client compressed by the native format, do not check the checksum */ \
    M(SettingBool, http_native_compression_disable_checksumming_on_decompress, 0, "If you uncompress the POST data from the client compressed by the native format, do not check the checksum.") \
    \
    /** What aggregate function to use for implementation of count(DISTINCT ...) */ \
    M(SettingString, count_distinct_implementation, "uniqExact", "What aggregate function to use for implementation of count(DISTINCT ...)") \
    \
    /** Write statistics about read rows, bytes, time elapsed in suitable output formats */ \
    M(SettingBool, output_format_write_statistics, true, "Write statistics about read rows, bytes, time elapsed in suitable output formats.") \
    \
    /** Write add http CORS header */ \
    M(SettingBool, add_http_cors_header, false, "Write add http CORS header.") \
    \
    /** Skip columns with unknown names from input data (it works for JSONEachRow and TSKV formats). */ \
    M(SettingBool, input_format_skip_unknown_fields, false, "Skip columns with unknown names from input data (it works for JSONEachRow and TSKV formats).") \
    \
    /** For Values format: if field could not be parsed by streaming parser, run SQL parser and try to interpret it as SQL expression. */ \
    M(SettingBool, input_format_values_interpret_expressions, true, "For Values format: if field could not be parsed by streaming parser, run SQL parser and try to interpret it as SQL expression.") \
    \
    /** Controls quoting of 64-bit integers in JSON output format. */ \
    M(SettingBool, output_format_json_quote_64bit_integers, true, "Controls quoting of 64-bit integers in JSON output format.") \
    \
    /** Enables "+nan", "-nan", "+inf", "-inf" outputs in JSON output format. */ \
    M(SettingBool, output_format_json_quote_denormals, false, "Enables \"+nan\", \"-nan\", \"+inf\", \"-inf\" outputs in JSON output format.") \
    \
    /** Rows limit for Pretty formats. */ \
    M(SettingUInt64, output_format_pretty_max_rows, 10000, "Rows limit for Pretty formats.") \
    \
    /** Use client timezone for interpreting DateTime string values, instead of adopting server timezone. */ \
    M(SettingBool, use_client_time_zone, false, "Use client timezone for interpreting DateTime string values, instead of adopting server timezone.") \
    \
    /** Send progress notifications using X-ClickHouse-Progress headers. \
      * Some clients do not support high amount of HTTP headers (Python requests in particular), so it is disabled by default. \
      */ \
    M(SettingBool, send_progress_in_http_headers, false, "Send progress notifications using X-ClickHouse-Progress headers.") \
    \
    /** Do not send HTTP headers X-ClickHouse-Progress more frequently than at each specified interval. */ \
    M(SettingUInt64, http_headers_progress_interval_ms, 100, "Do not send HTTP headers X-ClickHouse-Progress more frequently than at each specified interval.") \
    \
    /** Do fsync after changing metadata for tables and databases (.sql files). \
      * Could be disabled in case of poor latency on server with high load of DDL queries and high load of disk subsystem. \
      */ \
    M(SettingBool, fsync_metadata, 1, "Do fsync after changing metadata for tables and databases (.sql files).") \
    \
    /** Maximum amount of errors while reading text formats (like CSV, TSV). \
      * In case of error, if both values are non-zero, \
      *  and at least absolute or relative amount of errors is lower than corresponding value, \
      *  will skip until next line and continue. \
      */ \
    M(SettingUInt64, input_format_allow_errors_num, 0, "Maximum absolute amount of errors while reading text formats (like CSV, TSV).") \
    M(SettingFloat, input_format_allow_errors_ratio, 0, "Maximum relative amount of errors while reading text formats (like CSV, TSV).") \
    \
   /** Use NULLs for non-joined rows of outer JOINs. \
     * If false, use default value of corresponding columns data type. \
     */ \
    M(SettingBool, join_use_nulls, 0, "Use NULLs for non-joined rows of outer JOINs. If false, use default value of corresponding columns data type.") \
    /* */ \
    M(SettingUInt64, preferred_block_size_bytes, 1000000, "") \
   /** If set, distributed queries of Replicated tables will choose servers \
     * with replication delay in seconds less than the specified value (not inclusive). \
     * Zero means do not take delay into account. \
     */ \
    \
    M(SettingUInt64, max_replica_delay_for_distributed_queries, 300, "If set, distributed queries of Replicated tables will choose servers with replication delay in seconds less than the specified value (not inclusive).") \
   /** Suppose max_replica_delay_for_distributed_queries is set and all replicas for the queried table are stale. \
     * If this setting is enabled, the query will be performed anyway, otherwise the error will be reported. \
     */ \
    M(SettingBool, fallback_to_stale_replicas_for_distributed_queries, 1, "") \
    /** For development and testing purposes only still */ \
    M(SettingBool, distributed_ddl_allow_replicated_alter, 0, "For development and testing purposes only still.") \
    /** Limit on max column size in block while reading. Helps to decrease cache misses count. \
      * Should be close to L2 cache size. */ \
    M(SettingUInt64, preferred_max_column_in_block_size_bytes, 0, "Limit on max column size in block while reading. Helps to decrease cache misses count. Should be close to L2 cache size.") \
    \
    /** If setting is enabled, insert query into distributed waits until data will be sent to all nodes in cluster. \
     */ \
    M(SettingBool, insert_distributed_sync, false, "If setting is enabled, insert query into distributed waits until data will be sent to all nodes in cluster.") \
    /** Timeout for insert query into distributed. Setting is used only with insert_distributed_sync enabled. \
     *  Zero value means no timeout. \
     */ \
    M(SettingUInt64, insert_distributed_timeout, 0, "Timeout for insert query into distributed. Setting is used only with insert_distributed_sync enabled.") \
    /* Timeout for DDL query responses from all hosts in cluster. Negative value means infinite. */ \
    M(SettingInt64, distributed_ddl_task_timeout, 120, "Timeout for DDL query responses from all hosts in cluster. Negative value means infinite.") \
    /* Timeout for flushing data from streaming storages. */ \
    M(SettingMilliseconds, stream_flush_interval_ms, DEFAULT_QUERY_LOG_FLUSH_INTERVAL_MILLISECONDS, "Timeout for flushing data from streaming storages.") \
    /* Schema identifier (used by schema-based formats) */ \
    M(SettingString, format_schema, "", "Schema identifier (used by schema-based formats)") \
<<<<<<< HEAD
    M(SettingBool, insert_allow_materialized_columns, 0, "If setting is enabled, Allow materialized columns in INSERT.")
=======
    \
    M(SettingSeconds, http_connection_timeout, DEFAULT_HTTP_READ_BUFFER_CONNECTION_TIMEOUT, "HTTP connection timeout.") \
    M(SettingSeconds, http_send_timeout, DEFAULT_HTTP_READ_BUFFER_TIMEOUT, "HTTP send timeout") \
    M(SettingSeconds, http_receive_timeout, DEFAULT_HTTP_READ_BUFFER_TIMEOUT, "HTTP receive timeout") \
>>>>>>> 8f0cf29a


    /// Possible limits for query execution.
    Limits limits;

#define DECLARE(TYPE, NAME, DEFAULT, DESCRIPTION) \
    TYPE NAME {DEFAULT};

    APPLY_FOR_SETTINGS(DECLARE)

#undef DECLARE

    /// Set setting by name.
    void set(const String & name, const Field & value);

    /// Set setting by name. Read value, serialized in binary form from buffer (for inter-server communication).
    void set(const String & name, ReadBuffer & buf);

    /// Skip value, serialized in binary form in buffer.
    void ignore(const String & name, ReadBuffer & buf);

    /// Set setting by name. Read value in text form from string (for example, from configuration file or from URL parameter).
    void set(const String & name, const String & value);

    /// Get setting by name. Converts value to String.
    String get(const String & name) const;

    bool tryGet(const String & name, String & value) const;

    /** Set multiple settings from "profile" (in server configuration file (users.xml), profiles contain groups of multiple settings).
      * The profile can also be set using the `set` functions, like the profile setting.
      */
    void setProfile(const String & profile_name, Poco::Util::AbstractConfiguration & config);

    /// Load settings from configuration file, at "path" prefix in configuration.
    void loadSettingsFromConfig(const String & path, const Poco::Util::AbstractConfiguration & config);

    /// Read settings from buffer. They are serialized as list of contiguous name-value pairs, finished with empty name.
    /// If readonly=1 is set, ignore read settings.
    void deserialize(ReadBuffer & buf);

    /// Write changed settings to buffer. (For example, to be sent to remote server.)
    void serialize(WriteBuffer & buf) const;
};


}<|MERGE_RESOLUTION|>--- conflicted
+++ resolved
@@ -301,14 +301,10 @@
     M(SettingMilliseconds, stream_flush_interval_ms, DEFAULT_QUERY_LOG_FLUSH_INTERVAL_MILLISECONDS, "Timeout for flushing data from streaming storages.") \
     /* Schema identifier (used by schema-based formats) */ \
     M(SettingString, format_schema, "", "Schema identifier (used by schema-based formats)") \
-<<<<<<< HEAD
-    M(SettingBool, insert_allow_materialized_columns, 0, "If setting is enabled, Allow materialized columns in INSERT.")
-=======
-    \
+    M(SettingBool, insert_allow_materialized_columns, 0, "If setting is enabled, Allow materialized columns in INSERT.") \
     M(SettingSeconds, http_connection_timeout, DEFAULT_HTTP_READ_BUFFER_CONNECTION_TIMEOUT, "HTTP connection timeout.") \
     M(SettingSeconds, http_send_timeout, DEFAULT_HTTP_READ_BUFFER_TIMEOUT, "HTTP send timeout") \
     M(SettingSeconds, http_receive_timeout, DEFAULT_HTTP_READ_BUFFER_TIMEOUT, "HTTP receive timeout") \
->>>>>>> 8f0cf29a
 
 
     /// Possible limits for query execution.
