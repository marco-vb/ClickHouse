#include <Poco/DirectoryIterator.h>
#include <common/logger_useful.h>

#include <Databases/DatabaseOrdinary.h>
#include <Databases/DatabaseMemory.h>
#include <Databases/DatabasesCommon.h>
#include <Common/escapeForFileName.h>
#include <Common/StringUtils/StringUtils.h>
#include <Common/Stopwatch.h>
#include <common/ThreadPool.h>
#include <Parsers/ASTCreateQuery.h>
#include <Parsers/parseQuery.h>
#include <Parsers/ParserCreateQuery.h>
#include <Interpreters/Context.h>
#include <Interpreters/Settings.h>
#include <Interpreters/InterpreterCreateQuery.h>
#include <IO/WriteBufferFromFile.h>
#include <IO/ReadBufferFromFile.h>


namespace DB
{

namespace ErrorCodes
{
    extern const int TABLE_ALREADY_EXISTS;
    extern const int UNKNOWN_TABLE;
    extern const int CANNOT_CREATE_TABLE_FROM_METADATA;
    extern const int INCORRECT_FILE_NAME;
    extern const int FILE_DOESNT_EXIST;
    extern const int LOGICAL_ERROR;
    extern const int CANNOT_GET_CREATE_TABLE_QUERY;
    extern const int SYNTAX_ERROR;
}


static constexpr size_t PRINT_MESSAGE_EACH_N_TABLES = 256;
static constexpr size_t PRINT_MESSAGE_EACH_N_SECONDS = 5;
static constexpr size_t METADATA_FILE_BUFFER_SIZE = 32768;
static constexpr size_t TABLES_PARALLEL_LOAD_BUNCH_SIZE = 100;

namespace detail
{
    String getTableMetadataPath(const String & base_path, const String & table_name)
    {
        return base_path + (endsWith(base_path, "/") ? "" : "/") + escapeForFileName(table_name) + ".sql";
    }

    String getDatabaseMetadataPath(const String & base_path)
    {
        return (endsWith(base_path, "/") ? base_path.substr(0, base_path.size() - 1) : base_path) + ".sql";
    }

}

static void loadTable(
    Context & context,
    const String & database_metadata_path,
    DatabaseOrdinary & database,
    const String & database_name,
    const String & database_data_path,
    const String & file_name,
    bool has_force_restore_data_flag)
{
    Logger * log = &Logger::get("loadTable");

    const String table_metadata_path = database_metadata_path + "/" + file_name;

    String s;
    {
        char in_buf[METADATA_FILE_BUFFER_SIZE];
        ReadBufferFromFile in(table_metadata_path, METADATA_FILE_BUFFER_SIZE, -1, in_buf);
        readStringUntilEOF(s, in);
    }

    /** Empty files with metadata are generated after a rough restart of the server.
      * Remove these files to slightly reduce the work of the admins on startup.
      */
    if (s.empty())
    {
        LOG_ERROR(log, "File " << table_metadata_path << " is empty. Removing.");
        Poco::File(table_metadata_path).remove();
        return;
    }

    try
    {
        String table_name;
        StoragePtr table;
        std::tie(table_name, table) = createTableFromDefinition(
            s, database_name, database_data_path, context, has_force_restore_data_flag, "in file " + table_metadata_path);
        database.attachTable(table_name, table);
    }
    catch (const Exception & e)
    {
        throw Exception("Cannot create table from metadata file " + table_metadata_path + ", error: " + e.displayText() +
            ", stack trace:\n" + e.getStackTrace().toString(),
            ErrorCodes::CANNOT_CREATE_TABLE_FROM_METADATA);
    }
}


DatabaseOrdinary::DatabaseOrdinary(String name_, const String & metadata_path_, const Context & context)
    : DatabaseWithOwnTablesBase(std::move(name_))
    , metadata_path(metadata_path_)
    , data_path(context.getPath() + "data/" + escapeForFileName(name) + "/")
    , log(&Logger::get("DatabaseOrdinary (" + name + ")"))
{
    Poco::File(data_path).createDirectories();
}


void DatabaseOrdinary::loadTables(
    Context & context,
    ThreadPool * thread_pool,
    bool has_force_restore_data_flag)
{
    using FileNames = std::vector<std::string>;
    FileNames file_names;

    Poco::DirectoryIterator dir_end;
    for (Poco::DirectoryIterator dir_it(metadata_path); dir_it != dir_end; ++dir_it)
    {
        /// For '.svn', '.gitignore' directory and similar.
        if (dir_it.name().at(0) == '.')
            continue;

        /// There are .sql.bak files - skip them.
        if (endsWith(dir_it.name(), ".sql.bak"))
            continue;

        /// There are files .sql.tmp - delete.
        if (endsWith(dir_it.name(), ".sql.tmp"))
        {
            LOG_INFO(log, "Removing file " << dir_it->path());
            Poco::File(dir_it->path()).remove();
            continue;
        }

        /// The required files have names like `table_name.sql`
        if (endsWith(dir_it.name(), ".sql"))
            file_names.push_back(dir_it.name());
        else
            throw Exception("Incorrect file extension: " + dir_it.name() + " in metadata directory " + metadata_path,
                ErrorCodes::INCORRECT_FILE_NAME);
    }

    /** Tables load faster if they are loaded in sorted (by name) order.
      * Otherwise (for the ext4 filesystem), `DirectoryIterator` iterates through them in some order,
      *  which does not correspond to order tables creation and does not correspond to order of their location on disk.
      */
    std::sort(file_names.begin(), file_names.end());

    size_t total_tables = file_names.size();
    LOG_INFO(log, "Total " << total_tables << " tables.");

    String data_path = context.getPath() + "data/" + escapeForFileName(name) + "/";

    AtomicStopwatch watch;
    std::atomic<size_t> tables_processed {0};

    auto task_function = [&](FileNames::const_iterator begin, FileNames::const_iterator end)
    {
        for (auto it = begin; it != end; ++it)
        {
            const String & table = *it;

            /// Messages, so that it's not boring to wait for the server to load for a long time.
            if ((++tables_processed) % PRINT_MESSAGE_EACH_N_TABLES == 0
                || watch.compareAndRestart(PRINT_MESSAGE_EACH_N_SECONDS))
            {
                LOG_INFO(log, std::fixed << std::setprecision(2) << tables_processed * 100.0 / total_tables << "%");
                watch.restart();
            }

            loadTable(context, metadata_path, *this, name, data_path, table, has_force_restore_data_flag);
        }
    };

    const size_t bunch_size = TABLES_PARALLEL_LOAD_BUNCH_SIZE;
    size_t num_bunches = (total_tables + bunch_size - 1) / bunch_size;

    for (size_t i = 0; i < num_bunches; ++i)
    {
        auto begin = file_names.begin() + i * bunch_size;
        auto end = (i + 1 == num_bunches)
            ? file_names.end()
            : (file_names.begin() + (i + 1) * bunch_size);

        auto task = std::bind(task_function, begin, end);

        if (thread_pool)
            thread_pool->schedule(task);
        else
            task();
    }

    if (thread_pool)
        thread_pool->wait();

    /// After all tables was basically initialized, startup them.
    startupTables(thread_pool);
}


void DatabaseOrdinary::startupTables(ThreadPool * thread_pool)
{
    LOG_INFO(log, "Starting up tables.");

    AtomicStopwatch watch;
    std::atomic<size_t> tables_processed {0};
    size_t total_tables = tables.size();

    auto task_function = [&](Tables::iterator begin, Tables::iterator end)
    {
        for (auto it = begin; it != end; ++it)
        {
            if ((++tables_processed) % PRINT_MESSAGE_EACH_N_TABLES == 0
                || watch.compareAndRestart(PRINT_MESSAGE_EACH_N_SECONDS))
            {
                LOG_INFO(log, std::fixed << std::setprecision(2) << tables_processed * 100.0 / total_tables << "%");
                watch.restart();
            }

            it->second->startup();
        }
    };

    const size_t bunch_size = TABLES_PARALLEL_LOAD_BUNCH_SIZE;
    size_t num_bunches = (total_tables + bunch_size - 1) / bunch_size;

    auto begin = tables.begin();
    for (size_t i = 0; i < num_bunches; ++i)
    {
        auto end = begin;

        if (i + 1 == num_bunches)
            end = tables.end();
        else
            std::advance(end, bunch_size);

        auto task = std::bind(task_function, begin, end);

        if (thread_pool)
            thread_pool->schedule(task);
        else
            task();

        begin = end;
    }

    if (thread_pool)
        thread_pool->wait();
}


void DatabaseOrdinary::createTable(
    const Context & context,
    const String & table_name,
    const StoragePtr & table,
    const ASTPtr & query)
{
    const auto & settings = context.getSettingsRef();

    /// Create a file with metadata if necessary - if the query is not ATTACH.
    /// Write the query of `ATTACH table` to it.

    /** The code is based on the assumption that all threads share the same order of operations
      * - creating the .sql.tmp file;
      * - adding a table to `tables`;
      * - rename .sql.tmp to .sql.
      */

    /// A race condition would be possible if a table with the same name is simultaneously created using CREATE and using ATTACH.
    /// But there is protection from it - see using DDLGuard in InterpreterCreateQuery.

    {
        std::lock_guard<std::mutex> lock(mutex);
        if (tables.find(table_name) != tables.end())
            throw Exception("Table " + name + "." + table_name + " already exists.", ErrorCodes::TABLE_ALREADY_EXISTS);
    }

    String table_metadata_path = getTableMetadataPath(table_name);
    String table_metadata_tmp_path = table_metadata_path + ".tmp";
    String statement;

    {
        statement = getTableDefinitionFromCreateQuery(query);

        /// Exclusive flags guarantees, that table is not created right now in another thread. Otherwise, exception will be thrown.
        WriteBufferFromFile out(table_metadata_tmp_path, statement.size(), O_WRONLY | O_CREAT | O_EXCL);
        writeString(statement, out);
        out.next();
        if (settings.fsync_metadata)
            out.sync();
        out.close();
    }

    try
    {
        /// Add a table to the map of known tables.
        {
            std::lock_guard<std::mutex> lock(mutex);
            if (!tables.emplace(table_name, table).second)
                throw Exception("Table " + name + "." + table_name + " already exists.", ErrorCodes::TABLE_ALREADY_EXISTS);
        }

        /// If it was ATTACH query and file with table metadata already exist
        /// (so, ATTACH is done after DETACH), then rename atomically replaces old file with new one.
        Poco::File(table_metadata_tmp_path).renameTo(table_metadata_path);
    }
    catch (...)
    {
        Poco::File(table_metadata_tmp_path).remove();
        throw;
    }
}


void DatabaseOrdinary::removeTable(
    const Context & /*context*/,
    const String & table_name)
{
    StoragePtr res = detachTable(table_name);

    String table_metadata_path = getTableMetadataPath(table_name);

    try
    {
        Poco::File(table_metadata_path).remove();
    }
    catch (...)
    {
        attachTable(table_name, res);
        throw;
    }
}

static ASTPtr getQueryFromMetadata(const String & metadata_path, bool throw_on_error = true)
{
    if (!Poco::File(metadata_path).exists())
        return nullptr;

    String query;

    {
        ReadBufferFromFile in(metadata_path, 4096);
        readStringUntilEOF(query, in);
    }

    ParserCreateQuery parser;
<<<<<<< HEAD
    return parseQuery(parser, query.data(), query.data() + query.size(), "in file " + table_metadata_path, 0);
=======
    const char * pos = query.data();
    std::string error_message;
    auto ast = tryParseQuery(parser, pos, pos + query.size(), error_message, /* hilite = */ false,
                             "in file " + metadata_path, /* allow_multi_statements = */ false);

    if (!ast && throw_on_error)
        throw Exception(error_message, ErrorCodes::SYNTAX_ERROR);

    return ast;
}

static ASTPtr getCreateQueryFromMetadata(const String & metadata_path, const String & database, bool throw_on_error)
{
    ASTPtr ast = getQueryFromMetadata(metadata_path, throw_on_error);

    if (ast)
    {
        ASTCreateQuery & ast_create_query = typeid_cast<ASTCreateQuery &>(*ast);
        ast_create_query.attach = false;
        ast_create_query.database = database;
    }

    return ast;
>>>>>>> 0114b69f
}


void DatabaseOrdinary::renameTable(
    const Context & context,
    const String & table_name,
    IDatabase & to_database,
    const String & to_table_name)
{
    DatabaseOrdinary * to_database_concrete = typeid_cast<DatabaseOrdinary *>(&to_database);

    if (!to_database_concrete)
        throw Exception("Moving tables between databases of different engines is not supported", ErrorCodes::NOT_IMPLEMENTED);

    StoragePtr table = tryGetTable(context, table_name);

    if (!table)
        throw Exception("Table " + name + "." + table_name + " doesn't exist.", ErrorCodes::UNKNOWN_TABLE);

    /// Notify the table that it is renamed. If the table does not support renaming, exception is thrown.
    try
    {
        table->rename(context.getPath() + "/data/" + escapeForFileName(to_database_concrete->name) + "/",
            to_database_concrete->name,
            to_table_name);
    }
    catch (const Exception & e)
    {
        throw;
    }
    catch (const Poco::Exception & e)
    {
        /// Better diagnostics.
        throw Exception{e};
    }

    ASTPtr ast = getQueryFromMetadata(detail::getTableMetadataPath(metadata_path, table_name));
    if (!ast)
        throw Exception("There is no metadata file for table " + table_name, ErrorCodes::FILE_DOESNT_EXIST);
    ASTCreateQuery & ast_create_query = typeid_cast<ASTCreateQuery &>(*ast);
    ast_create_query.table = to_table_name;

    /// NOTE Non-atomic.
    to_database_concrete->createTable(context, to_table_name, table, ast);
    removeTable(context, table_name);
}


time_t DatabaseOrdinary::getTableMetadataModificationTime(
    const Context & /*context*/,
    const String & table_name)
{
    String table_metadata_path = getTableMetadataPath(table_name);
    Poco::File meta_file(table_metadata_path);

    if (meta_file.exists())
    {
        return meta_file.getLastModified().epochTime();
    }
    else
    {
        return static_cast<time_t>(0);
    }
}

ASTPtr DatabaseOrdinary::getCreateTableQueryImpl(const Context & context,
                                                 const String & table_name, bool throw_on_error) const
{
    ASTPtr ast;

    auto table_metadata_path = detail::getTableMetadataPath(metadata_path, table_name);
    ast = getCreateQueryFromMetadata(table_metadata_path, name, throw_on_error);
    if (!ast && throw_on_error)
    {
        /// Handle system.* tables for which there are no table.sql files.
        bool has_table = tryGetTable(context, table_name) != nullptr;

        auto msg = has_table
                   ? "There is no CREATE TABLE query for table "
                   : "There is no metadata file for table ";

        throw Exception(msg + table_name, ErrorCodes::CANNOT_GET_CREATE_TABLE_QUERY);
    }

    return ast;
}

ASTPtr DatabaseOrdinary::getCreateTableQuery(const Context & context, const String & table_name) const
{
    return getCreateTableQueryImpl(context, table_name, true);
}

ASTPtr DatabaseOrdinary::tryGetCreateTableQuery(const Context & context, const String & table_name) const
{
    return getCreateTableQueryImpl(context, table_name, false);
}

ASTPtr DatabaseOrdinary::getCreateDatabaseQuery(const Context & /*context*/) const
{
    ASTPtr ast;

    auto database_metadata_path = detail::getDatabaseMetadataPath(metadata_path);
    ast = getCreateQueryFromMetadata(database_metadata_path, name, true);
    if (!ast)
    {
        /// Handle databases (such as default) for which there are no database.sql files.
        String query = "CREATE DATABASE " + backQuoteIfNeed(name) + " ENGINE = Ordinary";
        ParserCreateQuery parser;
        ast = parseQuery(parser, query.data(), query.data() + query.size(), "");
    }

    return ast;
}


void DatabaseOrdinary::shutdown()
{
    /// You can not hold a lock during shutdown.
    /// Because inside `shutdown` function the tables can work with database, and mutex is not recursive.

    Tables tables_snapshot;
    {
        std::lock_guard<std::mutex> lock(mutex);
        tables_snapshot = tables;
    }

    for (const auto & kv: tables_snapshot)
    {
        kv.second->shutdown();
    }

    std::lock_guard<std::mutex> lock(mutex);
    tables.clear();
}


void DatabaseOrdinary::drop()
{
    /// No additional removal actions are required.
}

void DatabaseOrdinary::alterTable(
    const Context & context,
    const String & name,
    const ColumnsDescription & columns,
    const ASTModifier & storage_modifier)
{
    /// Read the definition of the table and replace the necessary parts with new ones.

    String table_name_escaped = escapeForFileName(name);
    String table_metadata_tmp_path = metadata_path + "/" + table_name_escaped + ".sql.tmp";
    String table_metadata_path = metadata_path + "/" + table_name_escaped + ".sql";
    String statement;

    {
        char in_buf[METADATA_FILE_BUFFER_SIZE];
        ReadBufferFromFile in(table_metadata_path, METADATA_FILE_BUFFER_SIZE, -1, in_buf);
        readStringUntilEOF(statement, in);
    }

    ParserCreateQuery parser;
    ASTPtr ast = parseQuery(parser, statement.data(), statement.data() + statement.size(), "in file " + table_metadata_path, 0);

    ASTCreateQuery & ast_create_query = typeid_cast<ASTCreateQuery &>(*ast);

    ASTPtr new_columns = InterpreterCreateQuery::formatColumns(columns);
    ast_create_query.replace(ast_create_query.columns, new_columns);

    if (storage_modifier)
        storage_modifier(*ast_create_query.storage);

    statement = getTableDefinitionFromCreateQuery(ast);

    {
        WriteBufferFromFile out(table_metadata_tmp_path, statement.size(), O_WRONLY | O_CREAT | O_EXCL);
        writeString(statement, out);
        out.next();
        if (context.getSettingsRef().fsync_metadata)
            out.sync();
        out.close();
    }

    try
    {
        /// rename atomically replaces the old file with the new one.
        Poco::File(table_metadata_tmp_path).renameTo(table_metadata_path);
    }
    catch (...)
    {
        Poco::File(table_metadata_tmp_path).remove();
        throw;
    }
}

String DatabaseOrdinary::getDataPath() const
{
    return data_path;
}

String DatabaseOrdinary::getMetadataPath() const
{
    return metadata_path;
}

String DatabaseOrdinary::getTableMetadataPath(const String & table_name) const
{
    return detail::getTableMetadataPath(metadata_path, table_name);
}

}<|MERGE_RESOLUTION|>--- conflicted
+++ resolved
@@ -349,13 +349,10 @@
     }
 
     ParserCreateQuery parser;
-<<<<<<< HEAD
-    return parseQuery(parser, query.data(), query.data() + query.size(), "in file " + table_metadata_path, 0);
-=======
     const char * pos = query.data();
     std::string error_message;
     auto ast = tryParseQuery(parser, pos, pos + query.size(), error_message, /* hilite = */ false,
-                             "in file " + metadata_path, /* allow_multi_statements = */ false);
+                             "in file " + metadata_path, /* allow_multi_statements = */ false, 0);
 
     if (!ast && throw_on_error)
         throw Exception(error_message, ErrorCodes::SYNTAX_ERROR);
@@ -375,7 +372,6 @@
     }
 
     return ast;
->>>>>>> 0114b69f
 }
 
 
