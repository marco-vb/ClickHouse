--- conflicted
+++ resolved
@@ -26,11 +26,8 @@
     String partition_key;
     String sorting_key;
     String skip_indices;
-<<<<<<< HEAD
     UInt64 index_granularity_bytes;
-=======
     String ttl_table;
->>>>>>> 484aa83f
 
     ReplicatedMergeTreeTableMetadata() = default;
     explicit ReplicatedMergeTreeTableMetadata(const MergeTreeData & data);
