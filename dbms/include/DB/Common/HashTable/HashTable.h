#pragma once

#include <string.h>

#include <malloc.h>
#include <math.h>

#include <utility>

#include <boost/noncopyable.hpp>

#include <Yandex/likely.h>

#include <stats/IntHash.h>

#include <DB/Core/Defines.h>
#include <DB/Core/Types.h>
#include <DB/Core/Exception.h>
#include <DB/Core/ErrorCodes.h>

#include <DB/IO/WriteBuffer.h>
#include <DB/IO/WriteHelpers.h>
#include <DB/IO/ReadBuffer.h>
#include <DB/IO/ReadHelpers.h>
#include <DB/IO/VarInt.h>

#include <DB/Common/HashTable/HashTableAllocator.h>

#ifdef DBMS_HASH_MAP_DEBUG_RESIZES
	#include <iostream>
	#include <iomanip>
	#include <statdaemons/Stopwatch.h>
#endif


/** Состояние хэш-таблицы, которое влияет на свойства её ячеек.
  * Используется в качестве параметра шаблона.
  * Например, существует реализация мгновенно-очищаемой хэш-таблицы - ClearableHashMap.
  *  Для неё, в каждой ячейке хранится номер версии, и в самой хэш-таблице - текущая версия.
  *  При очистке, просто увеличивается текущая версия; все ячейки с несовпадающей версией считаются пустыми.
  * Другой пример: для приближённого рассчёта количества уникальных посетителей, есть хэш-таблица UniquesHashSet.
  *  В ней имеется понятие "степень". При каждом переполнении, ячейки с ключами, не делящимися на соответствующую степень двух, удаляются.
  */
struct HashTableNoState
{
	/// Сериализация, в бинарном и текстовом виде.
	void write(DB::WriteBuffer & wb) const 		{}
	void writeText(DB::WriteBuffer & wb) const 	{}

	/// Десериализация, в бинарном и текстовом виде.
	void read(DB::ReadBuffer & rb) 				{}
	void readText(DB::ReadBuffer & rb) 			{}
};


/// Эти функции могут быть перегружены для пользовательских типов.
namespace ZeroTraits
{

template <typename T>
bool check(const T x) { return x == 0; }

template <typename T>
void set(T & x) { x = 0; }

};


/** Compile-time интерфейс ячейки хэш-таблицы.
  * Разные ячейки используются для реализации разных хэш-таблиц.
  * Ячейка должна содержать ключ.
  * Также может содержать значение и произвольные дополнительные данные
  *  (пример: запомненное значение хэш-функции; номер версии для ClearableHashMap).
  */
template <typename Key, typename Hash, typename TState = HashTableNoState>
struct HashTableCell
{
	typedef TState State;

	typedef Key value_type;
	Key key;

	HashTableCell() {}

	/// Создать ячейку с заданным ключём / ключём и значением.
	HashTableCell(const Key & key_, const State & state) : key(key_) {}
///	HashTableCell(const value_type & value_, const State & state) : key(value_) {}

	/// Получить то, что будет value_type контейнера.
	value_type & getValue()				{ return key; }
	const value_type & getValue() const { return key; }

	/// Получить ключ.
	static Key & getKey(value_type & value)	{ return value; }
	static const Key & getKey(const value_type & value) { return value; }

	/// Равны ли ключи у ячеек.
	bool keyEquals(const Key & key_) const { return key == key_; }
	bool keyEquals(const Key & key_, size_t hash_) const { return key == key_; }

	/// Если ячейка умеет запоминать в себе значение хэш-функции, то запомнить его.
	void setHash(size_t hash_value) {}

	/// Если ячейка умеет запоминать в себе значение хэш-функции, то вернуть запомненное значение.
	/// Оно должно быть хотя бы один раз вычислено до этого.
	/// Если запоминание значения хэш-функции не предусмотрено, то просто вычислить хэш.
	size_t getHash(const Hash & hash) const { return hash(key); }

	/// Является ли ключ нулевым. В основном буфере, ячейки с нулевым ключём, считаются пустыми.
	/// Если нулевые ключи могут быть вставлены в таблицу, то ячейка для нулевого ключа хранится отдельно, не в основном буфере.
	/// Нулевые ключи должны быть такими, что занулённый кусок памяти представляет собой нулевой ключ.
	bool isZero(const State & state) const { return isZero(key, state); }
	static bool isZero(const Key & key, const State & state) { return ZeroTraits::check(key); }

	/// Установить значение ключа в ноль.
	void setZero() { ZeroTraits::set(key); }

	/// Нужно ли хранить нулевой ключ отдельно (то есть, могут ли в хэш-таблицу вставить нулевой ключ).
	static constexpr bool need_zero_value_storage = true;

	/// Является ли ячейка удалённой.
	bool isDeleted() const { return false; }

	/// Установить отображаемое значение, если есть (для HashMap), в соответствующиее из value.
	void setMapped(const value_type & value) {}

	/// Сериализация, в бинарном и текстовом виде.
	void write(DB::WriteBuffer & wb) const 		{ DB::writeBinary(key, wb); }
	void writeText(DB::WriteBuffer & wb) const 	{ DB::writeDoubleQuoted(key, wb); }

	/// Десериализация, в бинарном и текстовом виде.
	void read(DB::ReadBuffer & rb)		{ DB::readBinary(key, rb); }
	void readText(DB::ReadBuffer & rb)	{ DB::writeDoubleQuoted(key, rb); }
};


/** Определяет размер хэш-таблицы, а также когда и во сколько раз её надо ресайзить.
  */
template <size_t initial_size_degree = 8>
struct HashTableGrower
{
	/// Состояние этой структуры достаточно, чтобы получить размер буфера хэш-таблицы.

	UInt8 size_degree = initial_size_degree;

	/// Размер хэш-таблицы в ячейках.
	size_t bufSize() const				{ return 1 << size_degree; }

	size_t maxFill() const				{ return 1 << (size_degree - 1); }
	size_t mask() const					{ return bufSize() - 1; }

	/// Из значения хэш-функции получить номер ячейки в хэш-таблице.
	size_t place(size_t x) const 		{ return x & mask(); }

	/// Следующая ячейка в цепочке разрешения коллизий.
	size_t next(size_t pos) const		{ ++pos; return pos & mask(); }

	/// Является ли хэш-таблица достаточно заполненной. Нужно увеличить размер хэш-таблицы, или удалить из неё что-нибудь ненужное.
	bool overflow(size_t elems) const	{ return elems > maxFill(); }

	/// Увеличить размер хэш-таблицы.
	void increaseSize()
	{
		size_degree += size_degree >= 23 ? 1 : 2;
	}

	/// Установить размер буфера по количеству элементов хэш-таблицы. Используется при десериализации хэш-таблицы.
	void set(size_t num_elems)
	{
		size_degree = num_elems <= 1
			 ? initial_size_degree
			 : ((initial_size_degree > static_cast<size_t>(log2(num_elems - 1)) + 2)
				 ? initial_size_degree
				 : (static_cast<size_t>(log2(num_elems - 1)) + 2));
	}

	void setBufSize(size_t buf_size_)
	{
		size_degree = static_cast<size_t>(log2(buf_size_ - 1) + 1);
	}
};


/** При использовании в качестве Grower-а, превращает хэш-таблицу в что-то типа lookup-таблицы.
  * Остаётся неоптимальность - в ячейках хранятся ключи.
  * Также компилятору не удаётся полностью удалить код хождения по цепочке разрешения коллизий, хотя он не нужен.
  * TODO Сделать полноценную lookup-таблицу.
  */
template <size_t key_bits>
struct HashTableFixedGrower
{
	size_t bufSize() const				{ return 1 << key_bits; }
	size_t place(size_t x) const 		{ return x; }
	/// Тут можно было бы написать __builtin_unreachable(), но компилятор не до конца всё оптимизирует, и получается менее эффективно.
	size_t next(size_t pos) const		{ return pos + 1; }
	bool overflow(size_t elems) const	{ return false; }

	void increaseSize() { __builtin_unreachable(); }
	void set(size_t num_elems) {}
	void setBufSize(size_t buf_size_) {}
};


/** Если нужно хранить нулевой ключ отдельно - место для его хранения. */
template <bool need_zero_value_storage, typename Cell>
struct ZeroValueStorage;

template <typename Cell>
struct ZeroValueStorage<true, Cell>
{
private:
	bool has_zero = false;
	char zero_value_storage[sizeof(Cell)] __attribute__((__aligned__(__alignof__(Cell))));	/// Кусок памяти для элемента с ключём 0.

public:
	bool hasZero() const { return has_zero; }
	void setHasZero() { has_zero = true; }
	void clearHasZero() { has_zero = false; }

	Cell * zeroValue() 			 { return reinterpret_cast<Cell*>(zero_value_storage); }
	const Cell * zeroValue() const	 { return reinterpret_cast<const Cell*>(zero_value_storage); }
};

template <typename Cell>
struct ZeroValueStorage<false, Cell>
{
	bool hasZero() const { return false; }
	void setHasZero() { throw DB::Exception("HashTable: logical error", DB::ErrorCodes::LOGICAL_ERROR); }
	void clearHasZero() {}

	Cell * zeroValue() 			 { return nullptr; }
	const Cell * zeroValue() const	 { return nullptr; }
};


template
<
	typename Key,
	typename Cell,
	typename Hash,
	typename Grower,
	typename Allocator
>
class HashTable :
	private boost::noncopyable,
	protected Hash,
	protected Allocator,
	protected Cell::State,
	protected ZeroValueStorage<Cell::need_zero_value_storage, Cell> 	/// empty base optimization
{
protected:
	friend class const_iterator;
	friend class iterator;
	friend class Reader;

	template <typename, typename, typename, typename, typename, typename, size_t>
	friend class TwoLevelHashTable;

	typedef size_t HashValue;
	typedef HashTable<Key, Cell, Hash, Grower, Allocator> Self;
	typedef Cell cell_type;

	size_t m_size = 0;		/// Количество элементов
	Cell * buf;				/// Кусок памяти для всех элементов кроме элемента с ключём 0.
	Grower grower;

#ifdef DBMS_HASH_MAP_COUNT_COLLISIONS
	mutable size_t collisions = 0;
#endif

	/// Найти ячейку с тем же ключём или пустую ячейку, начиная с заданного места и далее по цепочке разрешения коллизий.
	size_t ALWAYS_INLINE findCell(const Key & x, size_t hash_value, size_t place_value) const
	{
		while (!buf[place_value].isZero(*this) && !buf[place_value].keyEquals(x, hash_value))
		{
			place_value = grower.next(place_value);
#ifdef DBMS_HASH_MAP_COUNT_COLLISIONS
			++collisions;
#endif
		}

		return place_value;
	}

	/// Найти пустую ячейку, начиная с заданного места и далее по цепочке разрешения коллизий.
	size_t ALWAYS_INLINE findEmptyCell(const Key & x, size_t hash_value, size_t place_value) const
	{
		while (!buf[place_value].isZero(*this))
		{
			place_value = grower.next(place_value);
#ifdef DBMS_HASH_MAP_COUNT_COLLISIONS
			++collisions;
#endif
		}

		return place_value;
	}

	void alloc(const Grower & new_grower)
	{
		buf = reinterpret_cast<Cell *>(Allocator::alloc(new_grower.bufSize() * sizeof(Cell)));
		grower = new_grower;
	}

	void free()
	{
		Allocator::free(buf, getBufferSizeInBytes());
	}


	/// Увеличить размер буфера.
	void resize(size_t for_num_elems = 0, size_t for_buf_size = 0)
	{
#ifdef DBMS_HASH_MAP_DEBUG_RESIZES
		Stopwatch watch;
#endif

		size_t old_size = grower.bufSize();

		/** Чтобы в случае исключения, объект остался в корректном состоянии,
		  *  изменение переменной grower (определяющией размер буфера хэш-таблицы)
		  *  откладываем на момент после реального изменения буфера.
		  * Временная переменная new_grower используется, чтобы определить новый размер.
		  */
		Grower new_grower = grower;

		if (for_num_elems)
		{
			new_grower.set(for_num_elems);
			if (new_grower.bufSize() <= old_size)
				return;
		}
		else if (for_buf_size)
		{
			new_grower.setBufSize(for_buf_size);
			if (new_grower.bufSize() <= old_size)
				return;
		}
		else
			new_grower.increaseSize();

		/// Расширим пространство.
		buf = reinterpret_cast<Cell *>(Allocator::realloc(buf, getBufferSizeInBytes(), new_grower.bufSize() * sizeof(Cell)));
		grower = new_grower;

		/** Теперь некоторые элементы может потребоваться переместить на новое место.
		  * Элемент может остаться на месте, или переместиться в новое место "справа",
		  *  или переместиться левее по цепочке разрешения коллизий, из-за того, что элементы левее него были перемещены в новое место "справа".
		  */
		size_t i = 0;
		for (; i < old_size; ++i)
			if (!buf[i].isZero(*this) && !buf[i].isDeleted())
				reinsert(buf[i]);

		/** Также имеется особый случай:
		  *    если элемент должен был быть в конце старого буфера,                    [        x]
		  *    но находится в начале из-за цепочки разрешения коллизий,                [o       x]
		  *    то после ресайза, он сначала снова окажется не на своём месте,          [        xo        ]
		  *    и для того, чтобы перенести его куда надо,
		  *    надо будет после переноса всех элементов из старой половинки            [         o   x    ]
		  *    обработать ещё хвостик из цепочки разрешения коллизий сразу после неё   [        o    x    ]
		  */
		for (; !buf[i].isZero(*this) && !buf[i].isDeleted(); ++i)
			reinsert(buf[i]);

#ifdef DBMS_HASH_MAP_DEBUG_RESIZES
		watch.stop();
		std::cerr << std::fixed << std::setprecision(3)
			<< "Resize from " << old_size << " to " << grower.bufSize() << " took " << watch.elapsedSeconds() << " sec."
			<< std::endl;
#endif
	}


	/** Вставить в новый буфер значение, которое было в старом буфере.
	  * Используется при увеличении размера буфера.
	  */
	void reinsert(Cell & x)
	{
		size_t hash_value = x.getHash(*this);
		size_t place_value = grower.place(hash_value);

		/// Если элемент на своём месте.
		if (&x == &buf[place_value])
			return;

		/// Вычисление нового места, с учётом цепочки разрешения коллизий.
		place_value = findCell(Cell::getKey(x.getValue()), hash_value, place_value);

		/// Если элемент остался на своём месте в старой цепочке разрешения коллизий.
		if (!buf[place_value].isZero(*this))
			return;

		/// Копирование на новое место и зануление старого.
		memcpy(&buf[place_value], &x, sizeof(x));
		x.setZero();

		/// Потом на старое место могут переместиться элементы, которые раньше были в коллизии с этим.
	}


public:
	typedef Key key_type;
	typedef typename Cell::value_type value_type;

	size_t hash(const Key & x) const { return Hash::operator()(x); }


	HashTable()
	{
		if (Cell::need_zero_value_storage)
			this->zeroValue()->setZero();
		alloc(grower);
	}

	HashTable(size_t reserve_for_num_elements)
	{
		if (Cell::need_zero_value_storage)
			this->zeroValue()->setZero();
		grower.set(reserve_for_num_elements);
		alloc(grower);
	}

	~HashTable()
	{
		if (!__has_trivial_destructor(Cell))
			for (iterator it = begin(); it != end(); ++it)
				it.ptr->~Cell();

		free();
	}

	class Reader final : private Cell::State
	{
	public:
		Reader(DB::ReadBuffer & in_)
		: in(in_)
		{
		}

		Reader(const Reader &) = delete;
		Reader & operator=(const Reader &) = delete;

		bool next()
		{
			if (read_count == size)
			{
				is_eof = true;
				return false;
			}
			else if (read_count == 0)
			{
				Cell::State::read(in);
				DB::readVarUInt(size, in);
			}

			cell.read(in);
			++read_count;

			return true;
		}

		inline const value_type & get() const
		{
			if ((read_count == 0) || is_eof)
				throw DB::Exception("No available data", DB::ErrorCodes::NO_AVAILABLE_DATA);

			return cell.getValue();
		}

	private:
		DB::ReadBuffer in;
		Cell cell;
		size_t read_count = 0;
		size_t size;
		bool is_eof = false;
	};

	class iterator
	{
		Self * container;
		Cell * ptr;

		friend class HashTable;

	public:
		iterator() {}
		iterator(Self * container_, Cell * ptr_) : container(container_), ptr(ptr_) {}

		bool operator== (const iterator & rhs) const { return ptr == rhs.ptr; }
		bool operator!= (const iterator & rhs) const { return ptr != rhs.ptr; }

		iterator & operator++()
		{
			if (unlikely(ptr->isZero(*container)))
				ptr = container->buf;
			else
				++ptr;

			while (ptr < container->buf + container->grower.bufSize() && ptr->isZero(*container))
				++ptr;

			return *this;
		}

		value_type & operator* () const { return ptr->getValue(); }
		value_type * operator->() const { return &ptr->getValue(); }

		Cell * getPtr() const { return ptr; }
		size_t getHash() const { return ptr->getHash(*container); }
	};


	class const_iterator
	{
		const Self * container;
		const Cell * ptr;

		friend class HashTable;

	public:
		const_iterator() {}
		const_iterator(const Self * container_, const Cell * ptr_) : container(container_), ptr(ptr_) {}
		const_iterator(const iterator & rhs) : container(rhs.container), ptr(rhs.ptr) {}

		bool operator== (const const_iterator & rhs) const { return ptr == rhs.ptr; }
		bool operator!= (const const_iterator & rhs) const { return ptr != rhs.ptr; }

		const_iterator & operator++()
		{
			if (unlikely(ptr->isZero(*container)))
				ptr = container->buf;
			else
				++ptr;

			while (ptr < container->buf + container->grower.bufSize() && ptr->isZero(*container))
				++ptr;

			return *this;
		}

		const value_type & operator* () const { return ptr->getValue(); }
		const value_type * operator->() const { return &ptr->getValue(); }

		const Cell * getPtr() const { return ptr; }
		size_t getHash() const { return ptr->getHash(*container); }
	};


	const_iterator begin() const
	{
		if (this->hasZero())
			return iteratorToZero();

		const Cell * ptr = buf;
		while (ptr < buf + grower.bufSize() && ptr->isZero(*this))
			++ptr;

		return const_iterator(this, ptr);
	}

	iterator begin()
	{
		if (this->hasZero())
			return iteratorToZero();

		Cell * ptr = buf;
		while (ptr < buf + grower.bufSize() && ptr->isZero(*this))
			++ptr;

		return iterator(this, ptr);
	}

	const_iterator end() const 		{ return const_iterator(this, buf + grower.bufSize()); }
	iterator end() 					{ return iterator(this, buf + grower.bufSize()); }


protected:
	const_iterator iteratorTo(const Cell * ptr) const 	{ return const_iterator(this, ptr); }
	iterator iteratorTo(Cell * ptr) 					{ return iterator(this, ptr); }
	const_iterator iteratorToZero() const 	{ return iteratorTo(this->zeroValue()); }
	iterator iteratorToZero() 				{ return iteratorTo(this->zeroValue()); }


	/// Если ключ нулевой - вставить его в специальное место и вернуть true.
	bool ALWAYS_INLINE emplaceIfZero(Key x, iterator & it, bool & inserted)
	{
		/// Если утверждается, что нулевой ключ не могут вставить в таблицу.
		if (!Cell::need_zero_value_storage)
			return false;

		if (Cell::isZero(x, *this))
		{
			it = iteratorToZero();
			if (!this->hasZero())
			{
				++m_size;
				this->setHasZero();
				it.ptr->setHash(hash(x));
				inserted = true;
			}
			else
				inserted = false;

			return true;
		}

		return false;
	}


	/// Только для ненулевых ключей. Найти нужное место, вставить туда ключ, если его ещё нет, вернуть итератор на ячейку.
	void ALWAYS_INLINE emplaceNonZero(Key x, iterator & it, bool & inserted, size_t hash_value)
	{
		size_t place_value = findCell(x, hash_value, grower.place(hash_value));

		it = iterator(this, &buf[place_value]);

		if (!buf[place_value].isZero(*this))
		{
			inserted = false;
			return;
		}

		new(&buf[place_value]) Cell(x, *this);
		buf[place_value].setHash(hash_value);
		inserted = true;
		++m_size;

		if (unlikely(grower.overflow(m_size)))
		{
			try
			{
				resize();
			}
			catch (...)
			{
				/** Если этого не делать, то будут проблемы.
				  * Ведь останется ключ, но неинициализированное mapped-значение,
				  *  у которого, возможно, даже нельзя вызвать деструктор.
				  */
				--m_size;
				buf[place_value].setZero();
				throw;
			}

			it = find(x, hash_value);
		}
	}


public:
	/// Вставить значение. В случае хоть сколько-нибудь сложных значений, лучше используйте функцию emplace.
	std::pair<iterator, bool> ALWAYS_INLINE insert(const value_type & x)
	{
		std::pair<iterator, bool> res;

		if (!emplaceIfZero(Cell::getKey(x), res.first, res.second))
			emplaceNonZero(Cell::getKey(x), res.first, res.second, hash(Cell::getKey(x)));

		if (res.second)
			res.first.ptr->setMapped(x);

		return res;
	}


	/** Вставить ключ,
	  * вернуть итератор на позицию, которую можно использовать для placement new значения,
	  * а также флаг - был ли вставлен новый ключ.
	  *
	  * Вы обязаны сделать placement new значения, если был вставлен новый ключ,
	  * так как при уничтожении хэш-таблицы для него будет вызываться деструктор!
	  *
	  * Пример использования:
	  *
	  * Map::iterator it;
	  * bool inserted;
	  * map.emplace(key, it, inserted);
	  * if (inserted)
	  * 	new(&it->second) Mapped(value);
	  */
	void ALWAYS_INLINE emplace(Key x, iterator & it, bool & inserted)
	{
		if (!emplaceIfZero(x, it, inserted))
			emplaceNonZero(x, it, inserted, hash(x));
	}


	/// То же самое, но с заранее вычисленным значением хэш-функции.
	void ALWAYS_INLINE emplace(Key x, iterator & it, bool & inserted, size_t hash_value)
	{
		if (!emplaceIfZero(x, it, inserted))
			emplaceNonZero(x, it, inserted, hash_value);
	}


	/// Скопировать ячейку из другой хэш-таблицы. Предполагается, что ячейка не нулевая, а также, что такого ключа в таблице ещё не было.
	void ALWAYS_INLINE insertUniqueNonZero(const Cell * cell, size_t hash_value)
	{
		size_t place_value = findEmptyCell(cell->getKey(cell->getValue()), hash_value, grower.place(hash_value));

		memcpy(&buf[place_value], cell, sizeof(*cell));
		++m_size;

		if (unlikely(grower.overflow(m_size)))
			resize();
	}


	iterator ALWAYS_INLINE find(Key x)
	{
		if (Cell::isZero(x, *this))
			return this->hasZero() ? iteratorToZero() : end();

		size_t hash_value = hash(x);
		size_t place_value = findCell(x, hash_value, grower.place(hash_value));
		return !buf[place_value].isZero(*this) ? iterator(this, &buf[place_value]) : end();
	}


	const_iterator ALWAYS_INLINE find(Key x) const
	{
		if (Cell::isZero(x, *this))
			return this->hasZero() ? iteratorToZero() : end();

		size_t hash_value = hash(x);
		size_t place_value = findCell(x, hash_value, grower.place(hash_value));
		return !buf[place_value].isZero(*this) ? const_iterator(this, &buf[place_value]) : end();
	}


	iterator ALWAYS_INLINE find(Key x, size_t hash_value)
	{
		if (Cell::isZero(x, *this))
			return this->hasZero() ? iteratorToZero() : end();

		size_t place_value = findCell(x, hash_value, grower.place(hash_value));
		return !buf[place_value].isZero(*this) ? iterator(this, &buf[place_value]) : end();
	}


	const_iterator ALWAYS_INLINE find(Key x, size_t hash_value) const
	{
		if (Cell::isZero(x, *this))
			return this->hasZero() ? iteratorToZero() : end();

		size_t place_value = findCell(x, hash_value, grower.place(hash_value));
		return !buf[place_value].isZero(*this) ? const_iterator(this, &buf[place_value]) : end();
	}


	void write(DB::WriteBuffer & wb) const
	{
		Cell::State::write(wb);
		DB::writeVarUInt(m_size, wb);

		if (this->hasZero())
			this->zeroValue()->write(wb);

		for (size_t i = 0; i < grower.bufSize(); ++i)
			if (!buf[i].isZero(*this))
				buf[i].write(wb);
	}

	void writeText(DB::WriteBuffer & wb) const
	{
		Cell::State::writeText(wb);
		DB::writeText(m_size, wb);

		if (this->hasZero())
		{
			DB::writeChar(',', wb);
			this->zeroValue()->writeText(wb);
		}

		for (size_t i = 0; i < grower.bufSize(); ++i)
		{
			if (!buf[i].isZero(*this))
			{
				DB::writeChar(',', wb);
				buf[i].writeText(wb);
			}
		}
	}

	void read(DB::ReadBuffer & rb)
	{
		Cell::State::read(rb);

		this->clearHasZero();
		m_size = 0;

		size_t new_size = 0;
		DB::readVarUInt(new_size, rb);

		free();
		Grower new_grower = grower;
		new_grower.set(new_size);
		alloc(new_grower);

		for (size_t i = 0; i < new_size; ++i)
		{
			Cell x;
			x.read(rb);
<<<<<<< HEAD
			insert(x.getValue());
=======
			insert(x);
>>>>>>> 071c1af2
		}
	}

	void readText(DB::ReadBuffer & rb)
	{
		Cell::State::readText(rb);

		this->clearHasZero();
		m_size = 0;

		size_t new_size = 0;
		DB::readText(new_size, rb);

		free();
		Grower new_grower = grower;
		new_grower.set(new_size);
		alloc(new_grower);

		for (size_t i = 0; i < new_size; ++i)
		{
			Cell x;
			DB::assertString(",", rb);
			x.readText(rb);
<<<<<<< HEAD
			insert(x.getValue());
=======
			insert(x);
>>>>>>> 071c1af2
		}
	}


	size_t size() const
	{
	    return m_size;
	}

	bool empty() const
	{
	    return 0 == m_size;
	}

	void clear()
	{
		if (!__has_trivial_destructor(Cell))
			for (iterator it = begin(); it != end(); ++it)
				it.ptr->~Cell();

		memset(buf, 0, grower.bufSize() * sizeof(*buf));
		m_size = 0;
	}

	size_t getBufferSizeInBytes() const
	{
		return grower.bufSize() * sizeof(Cell);
	}

	size_t getBufferSizeInCells() const
	{
		return grower.bufSize();
	}

#ifdef DBMS_HASH_MAP_COUNT_COLLISIONS
	size_t getCollisions() const
	{
		return collisions;
	}
#endif
};<|MERGE_RESOLUTION|>--- conflicted
+++ resolved
@@ -803,11 +803,7 @@
 		{
 			Cell x;
 			x.read(rb);
-<<<<<<< HEAD
-			insert(x.getValue());
-=======
 			insert(x);
->>>>>>> 071c1af2
 		}
 	}
 
@@ -831,11 +827,7 @@
 			Cell x;
 			DB::assertString(",", rb);
 			x.readText(rb);
-<<<<<<< HEAD
-			insert(x.getValue());
-=======
 			insert(x);
->>>>>>> 071c1af2
 		}
 	}
 
