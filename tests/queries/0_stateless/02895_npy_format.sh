#!/usr/bin/env bash
# Tags: no-fasttest

CURDIR=$(cd "$(dirname "${BASH_SOURCE[0]}")" && pwd)
# shellcheck source=../shell_config.sh
. "$CURDIR"/../shell_config.sh

$CLICKHOUSE_LOCAL -q "select * from file('$CURDIR/data_npy/one_dim.npy')"
$CLICKHOUSE_LOCAL -q "select * from file('$CURDIR/data_npy/one_dim_float.npy')"
$CLICKHOUSE_LOCAL -q "select * from file('$CURDIR/data_npy/one_dim_str.npy')"
$CLICKHOUSE_LOCAL -q "select * from file('$CURDIR/data_npy/one_dim_unicode.npy')"
$CLICKHOUSE_LOCAL -q "select * from file('$CURDIR/data_npy/two_dim.npy')"
$CLICKHOUSE_LOCAL -q "select * from file('$CURDIR/data_npy/two_dim_float.npy')"
$CLICKHOUSE_LOCAL -q "select * from file('$CURDIR/data_npy/two_dim_str.npy')"
$CLICKHOUSE_LOCAL -q "select * from file('$CURDIR/data_npy/two_dim_unicode.npy')"
$CLICKHOUSE_LOCAL -q "select * from file('$CURDIR/data_npy/two_dim_bool.npy')"
$CLICKHOUSE_LOCAL -q "select * from file('$CURDIR/data_npy/two_dim_null.npy')"
$CLICKHOUSE_LOCAL -q "select * from file('$CURDIR/data_npy/three_dim.npy')"
$CLICKHOUSE_LOCAL -q "select * from file('$CURDIR/data_npy/none_endian_array.npy')"
$CLICKHOUSE_LOCAL -q "select * from file('$CURDIR/data_npy/big_endian_array.npy')"

$CLICKHOUSE_LOCAL -q "describe file('$CURDIR/data_npy/one_dim.npy')"
$CLICKHOUSE_LOCAL -q "describe file('$CURDIR/data_npy/one_dim_float.npy')"
$CLICKHOUSE_LOCAL -q "describe file('$CURDIR/data_npy/one_dim_str.npy')"
$CLICKHOUSE_LOCAL -q "describe file('$CURDIR/data_npy/one_dim_unicode.npy')"
$CLICKHOUSE_LOCAL -q "describe file('$CURDIR/data_npy/two_dim.npy')"
$CLICKHOUSE_LOCAL -q "describe file('$CURDIR/data_npy/two_dim_float.npy')"
$CLICKHOUSE_LOCAL -q "describe file('$CURDIR/data_npy/two_dim_str.npy')"
$CLICKHOUSE_LOCAL -q "describe file('$CURDIR/data_npy/two_dim_unicode.npy')"
$CLICKHOUSE_LOCAL -q "describe file('$CURDIR/data_npy/two_dim_bool.npy')"
$CLICKHOUSE_LOCAL -q "describe file('$CURDIR/data_npy/two_dim_null.npy')"
$CLICKHOUSE_LOCAL -q "describe file('$CURDIR/data_npy/three_dim.npy')"
$CLICKHOUSE_LOCAL -q "describe file('$CURDIR/data_npy/none_endian_array.npy')"
$CLICKHOUSE_LOCAL -q "describe file('$CURDIR/data_npy/big_endian_array.npy')"

$CLICKHOUSE_LOCAL -q "select * from file('$CURDIR/data_npy/one_dim.npy', Npy, 'value UInt8')"
$CLICKHOUSE_LOCAL -q "select * from file('$CURDIR/data_npy/one_dim.npy', Npy, 'value UInt16')"
$CLICKHOUSE_LOCAL -q "select * from file('$CURDIR/data_npy/one_dim.npy', Npy, 'value UInt32')"
$CLICKHOUSE_LOCAL -q "select * from file('$CURDIR/data_npy/one_dim.npy', Npy, 'value UInt64')"
$CLICKHOUSE_LOCAL -q "select * from file('$CURDIR/data_npy/one_dim.npy', Npy, 'value Int8')"
$CLICKHOUSE_LOCAL -q "select * from file('$CURDIR/data_npy/one_dim.npy', Npy, 'value Int16')"
$CLICKHOUSE_LOCAL -q "select * from file('$CURDIR/data_npy/one_dim.npy', Npy, 'value Int32')"
$CLICKHOUSE_LOCAL -q "select * from file('$CURDIR/data_npy/one_dim.npy', Npy, 'value Int64')"

$CLICKHOUSE_LOCAL -q "select * from file('$CURDIR/data_npy/one_dim_float.npy', Npy, 'value Float32')"
$CLICKHOUSE_LOCAL -q "select * from file('$CURDIR/data_npy/one_dim_float.npy', Npy, 'value Float64')"

$CLICKHOUSE_LOCAL -q "select * from file('$CURDIR/data_npy/one_dim_str.npy', Npy, 'value FixedString(1)')"
$CLICKHOUSE_LOCAL -q "select * from file('$CURDIR/data_npy/one_dim_str.npy', Npy, 'value String')"

$CLICKHOUSE_LOCAL -q "select * from file('$CURDIR/data_npy/two_dim.npy', Npy, 'value Array(Int8)')"
$CLICKHOUSE_LOCAL -q "select * from file('$CURDIR/data_npy/three_dim.npy', Npy, 'value Array(Array(Int8))')"

<<<<<<< HEAD
# The test is wrong: https://github.com/ClickHouse/ClickHouse/issues/66458
echo -e "0\n0\n0"
#$CLICKHOUSE_LOCAL -q "select * from file('$CURDIR/data_npy/one_dim_float.npy', Npy, 'value Array(Float32)')" 2>&1 | grep -c "BAD_ARGUMENTS"
#$CLICKHOUSE_LOCAL -q "select * from file('$CURDIR/data_npy/one_dim_float.npy', Npy, 'value UUID')" 2>&1 | grep -c "BAD_ARGUMENTS"
#$CLICKHOUSE_LOCAL -q "select * from file('$CURDIR/data_npy/one_dim_float.npy', Npy, 'value Tuple(UInt8)')" 2>&1 | grep -c "BAD_ARGUMENTS"

echo -e "0\n0\n0"
#$CLICKHOUSE_LOCAL -q "select * from file('$CURDIR/data_npy/one_dim_float.npy', Npy, 'value Int8')" 2>&1 | grep -c "BAD_ARGUMENTS"
#$CLICKHOUSE_LOCAL -q "select * from file('$CURDIR/data_npy/one_dim_str.npy', Npy, 'value Int8')" 2>&1 | grep -c "BAD_ARGUMENTS"
#$CLICKHOUSE_LOCAL -q "select * from file('$CURDIR/data_npy/one_dim_unicode.npy', Npy, 'value Float32')" 2>&1 | grep -c "BAD_ARGUMENTS"
=======
$CLICKHOUSE_LOCAL -q "select * from file('$CURDIR/data_npy/one_dim_float.npy', Npy, 'value Array(Float32)')" 2>&1 | grep -c "BAD_ARGUMENTS"
$CLICKHOUSE_LOCAL -q "select * from file('$CURDIR/data_npy/one_dim_float.npy', Npy, 'value UUID')" 2>&1 | grep -c "UNKNOWN_TYPE"
$CLICKHOUSE_LOCAL -q "select * from file('$CURDIR/data_npy/one_dim_float.npy', Npy, 'value Tuple(UInt8)')" 2>&1 | grep -c "UNKNOWN_TYPE"

$CLICKHOUSE_LOCAL -q "select * from file('$CURDIR/data_npy/one_dim_float.npy', Npy, 'value Int8')" 2>&1 | grep -c "ILLEGAL_COLUMN"
$CLICKHOUSE_LOCAL -q "select * from file('$CURDIR/data_npy/one_dim_str.npy', Npy, 'value Int8')" 2>&1 | grep -c "ILLEGAL_COLUMN"
$CLICKHOUSE_LOCAL -q "select * from file('$CURDIR/data_npy/one_dim_unicode.npy', Npy, 'value Float32')" 2>&1 | grep -c "ILLEGAL_COLUMN"
>>>>>>> 860db03d

$CLICKHOUSE_LOCAL -q "select * from file('$CURDIR/data_npy/complex.npy')" 2>&1 | grep -c "CANNOT_EXTRACT_TABLE_STRUCTURE"

$CLICKHOUSE_LOCAL -q "select * from file('$CURDIR/data_npy/float_16.npy')"

$CLICKHOUSE_LOCAL -q "select * from file('$CURDIR/data_npy/npy_inf_nan_null.npy')"<|MERGE_RESOLUTION|>--- conflicted
+++ resolved
@@ -51,18 +51,6 @@
 $CLICKHOUSE_LOCAL -q "select * from file('$CURDIR/data_npy/two_dim.npy', Npy, 'value Array(Int8)')"
 $CLICKHOUSE_LOCAL -q "select * from file('$CURDIR/data_npy/three_dim.npy', Npy, 'value Array(Array(Int8))')"
 
-<<<<<<< HEAD
-# The test is wrong: https://github.com/ClickHouse/ClickHouse/issues/66458
-echo -e "0\n0\n0"
-#$CLICKHOUSE_LOCAL -q "select * from file('$CURDIR/data_npy/one_dim_float.npy', Npy, 'value Array(Float32)')" 2>&1 | grep -c "BAD_ARGUMENTS"
-#$CLICKHOUSE_LOCAL -q "select * from file('$CURDIR/data_npy/one_dim_float.npy', Npy, 'value UUID')" 2>&1 | grep -c "BAD_ARGUMENTS"
-#$CLICKHOUSE_LOCAL -q "select * from file('$CURDIR/data_npy/one_dim_float.npy', Npy, 'value Tuple(UInt8)')" 2>&1 | grep -c "BAD_ARGUMENTS"
-
-echo -e "0\n0\n0"
-#$CLICKHOUSE_LOCAL -q "select * from file('$CURDIR/data_npy/one_dim_float.npy', Npy, 'value Int8')" 2>&1 | grep -c "BAD_ARGUMENTS"
-#$CLICKHOUSE_LOCAL -q "select * from file('$CURDIR/data_npy/one_dim_str.npy', Npy, 'value Int8')" 2>&1 | grep -c "BAD_ARGUMENTS"
-#$CLICKHOUSE_LOCAL -q "select * from file('$CURDIR/data_npy/one_dim_unicode.npy', Npy, 'value Float32')" 2>&1 | grep -c "BAD_ARGUMENTS"
-=======
 $CLICKHOUSE_LOCAL -q "select * from file('$CURDIR/data_npy/one_dim_float.npy', Npy, 'value Array(Float32)')" 2>&1 | grep -c "BAD_ARGUMENTS"
 $CLICKHOUSE_LOCAL -q "select * from file('$CURDIR/data_npy/one_dim_float.npy', Npy, 'value UUID')" 2>&1 | grep -c "UNKNOWN_TYPE"
 $CLICKHOUSE_LOCAL -q "select * from file('$CURDIR/data_npy/one_dim_float.npy', Npy, 'value Tuple(UInt8)')" 2>&1 | grep -c "UNKNOWN_TYPE"
@@ -70,7 +58,6 @@
 $CLICKHOUSE_LOCAL -q "select * from file('$CURDIR/data_npy/one_dim_float.npy', Npy, 'value Int8')" 2>&1 | grep -c "ILLEGAL_COLUMN"
 $CLICKHOUSE_LOCAL -q "select * from file('$CURDIR/data_npy/one_dim_str.npy', Npy, 'value Int8')" 2>&1 | grep -c "ILLEGAL_COLUMN"
 $CLICKHOUSE_LOCAL -q "select * from file('$CURDIR/data_npy/one_dim_unicode.npy', Npy, 'value Float32')" 2>&1 | grep -c "ILLEGAL_COLUMN"
->>>>>>> 860db03d
 
 $CLICKHOUSE_LOCAL -q "select * from file('$CURDIR/data_npy/complex.npy')" 2>&1 | grep -c "CANNOT_EXTRACT_TABLE_STRUCTURE"
 
