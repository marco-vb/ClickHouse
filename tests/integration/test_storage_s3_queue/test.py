--- conflicted
+++ resolved
@@ -280,11 +280,7 @@
     bucket=None,
     expect_error=False,
     database_name="default",
-<<<<<<< HEAD
-    no_settings=False
-=======
     no_settings=False,
->>>>>>> 8e36067c
 ):
     auth_params = ",".join(auth)
     bucket = started_cluster.minio_bucket if bucket is None else bucket
@@ -2544,11 +2540,8 @@
 
 def test_upgrade_3(started_cluster):
     node = started_cluster.instances["instance_24.5"]
-<<<<<<< HEAD
-=======
     if "24.5" not in node.query("select version()").strip():
         node.restart_with_original_version()
->>>>>>> 8e36067c
 
     table_name = f"test_upgrade_3_{uuid.uuid4().hex[:8]}"
     dst_table_name = f"{table_name}_dst"
@@ -2557,16 +2550,7 @@
     files_to_generate = 10
 
     create_table(
-<<<<<<< HEAD
-        started_cluster,
-        node,
-        table_name,
-        "ordered",
-        files_path,
-        no_settings=True
-=======
         started_cluster, node, table_name, "ordered", files_path, no_settings=True
->>>>>>> 8e36067c
     )
     total_values = generate_random_files(
         started_cluster, files_path, files_to_generate, start_ind=0, row_num=1
@@ -2588,11 +2572,11 @@
     node.restart_with_latest_version()
     assert table_name in node.query("SHOW TABLES")
 
-<<<<<<< HEAD
     node.query(
         f"""
         ALTER TABLE {table_name} MODIFY SETTING polling_min_timeout_ms=111
     """
+        )
     )
     assert 111 == int(
         node.query(
@@ -2613,13 +2597,5 @@
     assert 333 == int(
         node.query(
             f"SELECT value FROM system.s3_queue_settings WHERE table = '{table_name}' and name = 'polling_max_timeout_ms'"
-=======
-    assert (
-        "Cannot alter settings, because table engine doesn't support settings changes"
-        in node.query_and_get_error(
-            f"""
-        ALTER TABLE {table_name} MODIFY SETTING processing_threads_num=5
-    """
->>>>>>> 8e36067c
         )
     )