#include <Backups/BackupIO_AzureBlobStorage.h>

#if USE_AZURE_BLOB_STORAGE
#include <Common/quoteString.h>
#include <Common/threadPoolCallbackRunner.h>
#include <Interpreters/Context.h>
#include <IO/SharedThreadPools.h>
#include <IO/HTTPHeaderEntries.h>
#include <Disks/IO/ReadBufferFromAzureBlobStorage.h>
#include <Disks/IO/WriteBufferFromAzureBlobStorage.h>
#include <IO/AzureBlobStorage/copyAzureBlobStorageFile.h>
#include <Disks/IDisk.h>
#include <Disks/DiskType.h>

#include <Poco/Util/AbstractConfiguration.h>
#include <azure/storage/blobs/blob_options.hpp>

#include <filesystem>


namespace fs = std::filesystem;

namespace DB
{
namespace ErrorCodes
{
    extern const int AZURE_BLOB_STORAGE_ERROR;
    extern const int LOGICAL_ERROR;
}

BackupReaderAzureBlobStorage::BackupReaderAzureBlobStorage(
    const StorageAzureConfiguration & configuration_,
    const ReadSettings & read_settings_,
    const WriteSettings & write_settings_,
    const ContextPtr & context_)
    : BackupReaderDefault(read_settings_, write_settings_, getLogger("BackupReaderAzureBlobStorage"))
    , data_source_description{DataSourceType::ObjectStorage, ObjectStorageType::Azure, MetadataStorageType::None, configuration_.container, false, false}
    , configuration(configuration_)
{
<<<<<<< HEAD
    auto client_ptr = configuration.createClient(/* is_readonly */false, /* attempt_to_create_container */true);
=======
    auto client_ptr = StorageAzureBlob::createClient(configuration, /* is_read_only */ false);
    client_ptr->SetClickhouseOptions(Azure::Storage::Blobs::ClickhouseClientOptions{.IsClientForDisk=true});

>>>>>>> 49c91e35
    object_storage = std::make_unique<AzureObjectStorage>("BackupReaderAzureBlobStorage",
                                                          std::move(client_ptr),
                                                          configuration.createSettings(context_),
                                                          configuration_.container);
    client = object_storage->getAzureBlobStorageClient();
    settings = object_storage->getSettings();
}

BackupReaderAzureBlobStorage::~BackupReaderAzureBlobStorage() = default;

bool BackupReaderAzureBlobStorage::fileExists(const String & file_name)
{
    String key = fs::path(configuration.blob_path) / file_name;
    return object_storage->exists(StoredObject(key));
}

UInt64 BackupReaderAzureBlobStorage::getFileSize(const String & file_name)
{
    String key = fs::path(configuration.blob_path) / file_name;
    ObjectMetadata object_metadata = object_storage->getObjectMetadata(key);
    return object_metadata.size_bytes;
}

std::unique_ptr<SeekableReadBuffer> BackupReaderAzureBlobStorage::readFile(const String & file_name)
{
    String key = fs::path(configuration.blob_path) / file_name;
    return std::make_unique<ReadBufferFromAzureBlobStorage>(
        client, key, read_settings, settings->max_single_read_retries,
        settings->max_single_download_retries);
}

void BackupReaderAzureBlobStorage::copyFileToDisk(const String & path_in_backup, size_t file_size, bool encrypted_in_backup,
                                    DiskPtr destination_disk, const String & destination_path, WriteMode write_mode)
{
    auto destination_data_source_description = destination_disk->getDataSourceDescription();
    if ((destination_data_source_description.type == DataSourceType::ObjectStorage)
        && (destination_data_source_description.object_storage_type == ObjectStorageType::Azure)
        && (destination_data_source_description.is_encrypted == encrypted_in_backup))
    {
        LOG_TRACE(log, "Copying {} from AzureBlobStorage to disk {}", path_in_backup, destination_disk->getName());
        auto write_blob_function = [&](const Strings & blob_path, WriteMode mode, const std::optional<ObjectAttributes> &) -> size_t
        {
            /// Object storage always uses mode `Rewrite` because it simulates append using metadata and different files.
            if (blob_path.size() != 2 || mode != WriteMode::Rewrite)
                throw Exception(ErrorCodes::LOGICAL_ERROR,
                                "Blob writing function called with unexpected blob_path.size={} or mode={}",
                                blob_path.size(), mode);

            copyAzureBlobStorageFile(
                client,
                destination_disk->getObjectStorage()->getAzureBlobStorageClient(),
                configuration.container,
                fs::path(configuration.blob_path) / path_in_backup,
                0,
                file_size,
                /* dest_container */ blob_path[1],
                /* dest_path */ blob_path[0],
                settings,
                read_settings,
                threadPoolCallbackRunnerUnsafe<void>(getBackupsIOThreadPool().get(), "BackupRDAzure"));

            return file_size;
        };

        destination_disk->writeFileUsingBlobWritingFunction(destination_path, write_mode, write_blob_function);
        return; /// copied!
    }

    /// Fallback to copy through buffers.
    BackupReaderDefault::copyFileToDisk(path_in_backup, file_size, encrypted_in_backup, destination_disk, destination_path, write_mode);
}


BackupWriterAzureBlobStorage::BackupWriterAzureBlobStorage(
    const StorageAzureConfiguration & configuration_,
    const ReadSettings & read_settings_,
    const WriteSettings & write_settings_,
    const ContextPtr & context_,
    bool attempt_to_create_container)
    : BackupWriterDefault(read_settings_, write_settings_, getLogger("BackupWriterAzureBlobStorage"))
    , data_source_description{DataSourceType::ObjectStorage, ObjectStorageType::Azure, MetadataStorageType::None, configuration_.container, false, false}
    , configuration(configuration_)
{
<<<<<<< HEAD
    auto client_ptr = configuration.createClient(/* is_readonly */false, attempt_to_create_container);
=======
    auto client_ptr = StorageAzureBlob::createClient(configuration, /* is_read_only */ false, attempt_to_create_container);
    client_ptr->SetClickhouseOptions(Azure::Storage::Blobs::ClickhouseClientOptions{.IsClientForDisk=true});

>>>>>>> 49c91e35
    object_storage = std::make_unique<AzureObjectStorage>("BackupWriterAzureBlobStorage",
                                                          std::move(client_ptr),
                                                          configuration.createSettings(context_),
                                                          configuration.container);
    client = object_storage->getAzureBlobStorageClient();
    settings = object_storage->getSettings();
}

void BackupWriterAzureBlobStorage::copyFileFromDisk(
    const String & path_in_backup,
    DiskPtr src_disk,
    const String & src_path,
    bool copy_encrypted,
    UInt64 start_pos,
    UInt64 length)
{
    /// Use the native copy as a more optimal way to copy a file from AzureBlobStorage to AzureBlobStorage if it's possible.
    auto source_data_source_description = src_disk->getDataSourceDescription();
    if (source_data_source_description.sameKind(data_source_description) && (source_data_source_description.is_encrypted == copy_encrypted))
    {
        /// getBlobPath() can return more than 3 elements if the file is stored as multiple objects in AzureBlobStorage container.
        /// In this case we can't use the native copy.
        if (auto blob_path = src_disk->getBlobPath(src_path); blob_path.size() == 2)
        {
            LOG_TRACE(log, "Copying file {} from disk {} to AzureBlobStorag", src_path, src_disk->getName());
            copyAzureBlobStorageFile(
                src_disk->getObjectStorage()->getAzureBlobStorageClient(),
                client,
                /* src_container */ blob_path[1],
                /* src_path */ blob_path[0],
                start_pos,
                length,
                configuration.container,
                fs::path(configuration.blob_path) / path_in_backup,
                settings,
                read_settings,
                threadPoolCallbackRunnerUnsafe<void>(getBackupsIOThreadPool().get(), "BackupWRAzure"));
            return; /// copied!
        }
    }

    /// Fallback to copy through buffers.
    BackupWriterDefault::copyFileFromDisk(path_in_backup, src_disk, src_path, copy_encrypted, start_pos, length);
}

void BackupWriterAzureBlobStorage::copyFile(const String & destination, const String & source, size_t size)
{
    LOG_TRACE(log, "Copying file inside backup from {} to {} ", source, destination);
    copyAzureBlobStorageFile(
       client,
       client,
       configuration.container,
       fs::path(configuration.blob_path)/ source,
       0,
       size,
       /* dest_container */ configuration.container,
       /* dest_path */ destination,
       settings,
       read_settings,
       threadPoolCallbackRunnerUnsafe<void>(getBackupsIOThreadPool().get(), "BackupWRAzure"));
}

void BackupWriterAzureBlobStorage::copyDataToFile(
    const String & path_in_backup,
    const CreateReadBufferFunction & create_read_buffer,
    UInt64 start_pos,
    UInt64 length)
{
    copyDataToAzureBlobStorageFile(
        create_read_buffer, start_pos, length, client, configuration.container,
        fs::path(configuration.blob_path) / path_in_backup, settings,
        threadPoolCallbackRunnerUnsafe<void>(getBackupsIOThreadPool().get(), "BackupWRAzure"));
}

BackupWriterAzureBlobStorage::~BackupWriterAzureBlobStorage() = default;

bool BackupWriterAzureBlobStorage::fileExists(const String & file_name)
{
    String key = fs::path(configuration.blob_path) / file_name;
    return object_storage->exists(StoredObject(key));
}

UInt64 BackupWriterAzureBlobStorage::getFileSize(const String & file_name)
{
    String key = fs::path(configuration.blob_path) / file_name;
    RelativePathsWithMetadata children;
    object_storage->listObjects(key,children,/*max_keys*/0);
    if (children.empty())
        throw Exception(ErrorCodes::AZURE_BLOB_STORAGE_ERROR, "Object must exist");
    return children[0]->metadata->size_bytes;
}

std::unique_ptr<ReadBuffer> BackupWriterAzureBlobStorage::readFile(const String & file_name, size_t /*expected_file_size*/)
{
    String key = fs::path(configuration.blob_path) / file_name;
    return std::make_unique<ReadBufferFromAzureBlobStorage>(
        client, key, read_settings, settings->max_single_read_retries,
        settings->max_single_download_retries);
}

std::unique_ptr<WriteBuffer> BackupWriterAzureBlobStorage::writeFile(const String & file_name)
{
    String key = fs::path(configuration.blob_path) / file_name;
    return std::make_unique<WriteBufferFromAzureBlobStorage>(
        client,
        key,
        DBMS_DEFAULT_BUFFER_SIZE,
        write_settings,
        settings,
        threadPoolCallbackRunnerUnsafe<void>(getBackupsIOThreadPool().get(), "BackupWRAzure"));
}

void BackupWriterAzureBlobStorage::removeFile(const String & file_name)
{
    String key = fs::path(configuration.blob_path) / file_name;
    StoredObject object(key);
    object_storage->removeObjectIfExists(object);
}

void BackupWriterAzureBlobStorage::removeFiles(const Strings & file_names)
{
    StoredObjects objects;
    for (const auto & file_name : file_names)
        objects.emplace_back(fs::path(configuration.blob_path) / file_name);

    object_storage->removeObjectsIfExist(objects);

}

void BackupWriterAzureBlobStorage::removeFilesBatch(const Strings & file_names)
{
    StoredObjects objects;
    for (const auto & file_name : file_names)
        objects.emplace_back(fs::path(configuration.blob_path) / file_name);

    object_storage->removeObjectsIfExist(objects);
}

}

#endif<|MERGE_RESOLUTION|>--- conflicted
+++ resolved
@@ -37,13 +37,9 @@
     , data_source_description{DataSourceType::ObjectStorage, ObjectStorageType::Azure, MetadataStorageType::None, configuration_.container, false, false}
     , configuration(configuration_)
 {
-<<<<<<< HEAD
     auto client_ptr = configuration.createClient(/* is_readonly */false, /* attempt_to_create_container */true);
-=======
-    auto client_ptr = StorageAzureBlob::createClient(configuration, /* is_read_only */ false);
     client_ptr->SetClickhouseOptions(Azure::Storage::Blobs::ClickhouseClientOptions{.IsClientForDisk=true});
 
->>>>>>> 49c91e35
     object_storage = std::make_unique<AzureObjectStorage>("BackupReaderAzureBlobStorage",
                                                           std::move(client_ptr),
                                                           configuration.createSettings(context_),
@@ -127,13 +123,9 @@
     , data_source_description{DataSourceType::ObjectStorage, ObjectStorageType::Azure, MetadataStorageType::None, configuration_.container, false, false}
     , configuration(configuration_)
 {
-<<<<<<< HEAD
     auto client_ptr = configuration.createClient(/* is_readonly */false, attempt_to_create_container);
-=======
-    auto client_ptr = StorageAzureBlob::createClient(configuration, /* is_read_only */ false, attempt_to_create_container);
     client_ptr->SetClickhouseOptions(Azure::Storage::Blobs::ClickhouseClientOptions{.IsClientForDisk=true});
 
->>>>>>> 49c91e35
     object_storage = std::make_unique<AzureObjectStorage>("BackupWriterAzureBlobStorage",
                                                           std::move(client_ptr),
                                                           configuration.createSettings(context_),
