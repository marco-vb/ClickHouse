#include <Interpreters/ProcessList.h>
#include <Core/Settings.h>
#include <Interpreters/CancellationChecker.h>
#include <Interpreters/Context.h>
#include <Interpreters/DatabaseAndTableWithAlias.h>
#include <Parsers/ASTSelectWithUnionQuery.h>
#include <Parsers/ASTSelectQuery.h>
#include <Parsers/ASTKillQueryQuery.h>
#include <Parsers/IAST.h>
#include <Parsers/queryNormalization.h>
#include <Processors/Executors/PipelineExecutor.h>
#include <Common/Exception.h>
#include <Common/CurrentThread.h>
#include <Common/logger_useful.h>
#include <chrono>


namespace CurrentMetrics
{
    extern const Metric Query;
}

namespace DB
{
namespace Setting
{
    extern const SettingsUInt64 max_concurrent_queries_for_all_users;
    extern const SettingsUInt64 max_concurrent_queries_for_user;
    extern const SettingsSeconds max_execution_time;
    extern const SettingsUInt64 max_memory_usage;
    extern const SettingsUInt64 max_memory_usage_for_user;
    extern const SettingsUInt64 max_network_bandwidth_for_all_users;
    extern const SettingsUInt64 max_network_bandwidth_for_user;
    extern const SettingsUInt64 max_temporary_data_on_disk_size_for_user;
    extern const SettingsUInt64 memory_usage_overcommit_max_wait_microseconds;
    extern const SettingsUInt64 memory_overcommit_ratio_denominator;
    extern const SettingsUInt64 memory_overcommit_ratio_denominator_for_user;
    extern const SettingsUInt64 memory_profiler_step;
    extern const SettingsUInt64 memory_profiler_sample_min_allocation_size;
    extern const SettingsUInt64 memory_profiler_sample_max_allocation_size;
    extern const SettingsFloat memory_profiler_sample_probability;
    extern const SettingsUInt64 max_temporary_data_on_disk_size_for_query;
    extern const SettingsFloat memory_tracker_fault_probability;
    extern const SettingsUInt64 priority;
    extern const SettingsMilliseconds queue_max_wait_ms;
    extern const SettingsBool replace_running_query;
    extern const SettingsMilliseconds replace_running_query_max_wait_ms;
    extern const SettingsString temporary_files_codec;
    extern const SettingsOverflowMode timeout_overflow_mode;
    extern const SettingsBool trace_profile_events;
}

namespace ErrorCodes
{
    extern const int TOO_MANY_SIMULTANEOUS_QUERIES;
    extern const int QUERY_WITH_SAME_ID_IS_ALREADY_RUNNING;
    extern const int LOGICAL_ERROR;
    extern const int QUERY_WAS_CANCELLED;
    extern const int TIMEOUT_EXCEEDED;
}


/// Should we execute the query even if max_concurrent_queries limit is exhausted
static bool isUnlimitedQuery(const IAST * ast)
{
    if (!ast)
        return false;

    /// It is KILL QUERY or an async insert flush query
    if (ast->as<ASTKillQueryQuery>() || ast->getQueryKind() == IAST::QueryKind::AsyncInsertFlush)
        return true;

    /// It is SELECT FROM system.processes
    /// NOTE: This is very rough check.
    /// False negative: USE system; SELECT * FROM processes;
    /// False positive: SELECT * FROM system.processes CROSS JOIN (SELECT ...)

    if (const auto * ast_selects = ast->as<ASTSelectWithUnionQuery>())
    {
        if (!ast_selects->list_of_selects || ast_selects->list_of_selects->children.empty())
            return false;

        const auto * ast_select = ast_selects->list_of_selects->children[0]->as<ASTSelectQuery>();
        if (!ast_select)
            return false;

        if (auto database_and_table = getDatabaseAndTable(*ast_select, 0))
            return database_and_table->database == "system" && database_and_table->table == "processes";

        return false;
    }

    return false;
}


ProcessList::EntryPtr
ProcessList::insert(const String & query_, const IAST * ast, ContextMutablePtr query_context, UInt64 watch_start_nanoseconds)
{
    EntryPtr res;

    const ClientInfo & client_info = query_context->getClientInfo();
    const Settings & settings = query_context->getSettingsRef();

    if (client_info.current_query_id.empty())
        throw Exception(ErrorCodes::LOGICAL_ERROR, "Query id cannot be empty");

    bool is_unlimited_query = isUnlimitedQuery(ast);
    std::shared_ptr<QueryStatus> query;

    {
        LockAndOverCommitTrackerBlocker<std::unique_lock, Mutex> locker(mutex); // To avoid deadlock in case of OOM
        auto & lock = locker.getUnderlyingLock();
        IAST::QueryKind query_kind = ast->getQueryKind();

        const auto queue_max_wait_ms = settings[Setting::queue_max_wait_ms].totalMilliseconds();
        UInt64 waiting_queries = waiting_queries_amount.load();
        if (!is_unlimited_query && max_size && processes.size() >= max_size + waiting_queries)
        {
            if (queue_max_wait_ms)
                LOG_WARNING(getLogger("ProcessList"), "Too many simultaneous queries, will wait {} ms.", queue_max_wait_ms);
            if (!queue_max_wait_ms || !have_space.wait_for(lock, std::chrono::milliseconds(queue_max_wait_ms),
                    [&]{ waiting_queries = waiting_queries_amount.load(); return processes.size() < max_size + waiting_queries; }))
                throw Exception(ErrorCodes::TOO_MANY_SIMULTANEOUS_QUERIES,
                                "Too many simultaneous queries. Maximum: {}{}",
                                max_size, waiting_queries == 0 ? "" : fmt::format(", waiting: {}", waiting_queries));
        }

        if (!is_unlimited_query)
        {
            QueryAmount amount = getQueryKindAmount(query_kind);
            UInt64 waiting_inserts = waiting_insert_queries_amount.load();
            UInt64 waiting_selects = waiting_select_queries_amount.load();
            if (max_insert_queries_amount && query_kind == IAST::QueryKind::Insert && amount >= max_insert_queries_amount + waiting_inserts)
                throw Exception(ErrorCodes::TOO_MANY_SIMULTANEOUS_QUERIES,
                                "Too many simultaneous insert queries. Maximum: {}, current: {}{}",
                                max_insert_queries_amount, amount, waiting_inserts == 0 ? "" : fmt::format(", waiting: {}", waiting_inserts));
            if (max_select_queries_amount && query_kind == IAST::QueryKind::Select && amount >= max_select_queries_amount + waiting_selects)
                throw Exception(ErrorCodes::TOO_MANY_SIMULTANEOUS_QUERIES,
                                "Too many simultaneous select queries. Maximum: {}, current: {}{}",
                                max_select_queries_amount, amount, waiting_selects == 0 ? "" : fmt::format(", waiting: {}", waiting_selects));
        }

        {
            /**
             * `max_size` check above is controlled by `max_concurrent_queries` server setting and is a "hard" limit for how many
             * queries the server can process concurrently. It is configured at startup. When the server is overloaded with queries and the
             * hard limit is reached it is impossible to connect to the server to run queries for investigation.
             *
             * With `max_concurrent_queries_for_all_users` it is possible to configure an additional, runtime configurable, limit for query concurrency.
             * Usually it should be configured just once for `default_profile` which is inherited by all users. DBAs can override
             * this setting when connecting to ClickHouse, or it can be configured for a DBA profile to have a value greater than that of
             * the default profile (or 0 for unlimited).
             *
             * One example is to set `max_size=X`, `max_concurrent_queries_for_all_users=X-10` for default profile,
             * and `max_concurrent_queries_for_all_users=0` for DBAs or accounts that are vital for ClickHouse operations (like metrics
             * exporters).
             *
             * Another creative example is to configure `max_concurrent_queries_for_all_users=50` for "analyst" profiles running adhoc queries
             * and `max_concurrent_queries_for_all_users=100` for "customer facing" services. This way "analyst" queries will be rejected
             * once is already processing 50+ concurrent queries (including analysts or any other users).
             */

            waiting_queries = waiting_queries_amount.load();
            if (!is_unlimited_query && settings[Setting::max_concurrent_queries_for_all_users]
                && processes.size() >= settings[Setting::max_concurrent_queries_for_all_users] + waiting_queries_amount)
                throw Exception(
                    ErrorCodes::TOO_MANY_SIMULTANEOUS_QUERIES,
                    "Too many simultaneous queries for all users. "
                    "Current: {}, maximum: {}{}",
                    processes.size(),
                    settings[Setting::max_concurrent_queries_for_all_users].toString(),
                    waiting_queries == 0 ? "" : fmt::format(", waiting: {}", waiting_queries));
        }

        /** Why we use current user?
          * Because initial one is passed by client and credentials for it is not verified,
          *  and using initial_user for limits will be insecure.
          *
          * Why we use current_query_id?
          * Because we want to allow distributed queries that will run multiple secondary queries on same server,
          *  like SELECT count() FROM remote('127.0.0.{1,2}', system.numbers)
          *  so they must have different query_ids.
          */

        {
            auto user_process_list = user_to_queries.find(client_info.current_user);

            if (user_process_list != user_to_queries.end())
            {
                UInt64 user_waiting_queries = user_process_list->second.waiting_queries_amount.load();
                if (!is_unlimited_query && settings[Setting::max_concurrent_queries_for_user]
                    && user_process_list->second.queries.size() >= settings[Setting::max_concurrent_queries_for_user] + user_waiting_queries)
                    throw Exception(
                        ErrorCodes::TOO_MANY_SIMULTANEOUS_QUERIES,
                        "Too many simultaneous queries for user {}. "
                        "Current: {}, maximum: {}{}",
                        client_info.current_user,
                        user_process_list->second.queries.size(),
                        settings[Setting::max_concurrent_queries_for_user].toString(),
                        user_waiting_queries == 0 ? "" : fmt::format(", waiting: {}", user_waiting_queries));

                auto running_query = user_process_list->second.queries.find(client_info.current_query_id);

                if (running_query != user_process_list->second.queries.end())
                {
                    if (!settings[Setting::replace_running_query])
                        throw Exception(ErrorCodes::QUERY_WITH_SAME_ID_IS_ALREADY_RUNNING, "Query with id = {} is already running.", client_info.current_query_id);

                    /// Ask queries to cancel. They will check this flag.
                    running_query->second->is_killed.store(true, std::memory_order_relaxed);

                    const auto replace_running_query_max_wait_ms = settings[Setting::replace_running_query_max_wait_ms].totalMilliseconds();
                    if (!replace_running_query_max_wait_ms || !have_space.wait_for(lock, std::chrono::milliseconds(replace_running_query_max_wait_ms),
                        [&]
                        {
                            running_query = user_process_list->second.queries.find(client_info.current_query_id);
                            if (running_query == user_process_list->second.queries.end())
                                return true;
                            running_query->second->is_killed.store(true, std::memory_order_relaxed);
                            return false;
                        }))
                    {
                        throw Exception(ErrorCodes::QUERY_WITH_SAME_ID_IS_ALREADY_RUNNING,
                                        "Query with id = {} is already running and can't be stopped",
                                        client_info.current_query_id);
                    }
                }
            }
        }

        /// Check other users running query with our query_id
        if (auto query_user = queries_to_user.find(client_info.current_query_id); query_user != queries_to_user.end() && query_user->second != client_info.current_user)
        {
            throw Exception(ErrorCodes::QUERY_WITH_SAME_ID_IS_ALREADY_RUNNING,
                            "Query with id = {} is already running by user {}",
                            client_info.current_query_id, query_user->second);
        }

        auto user_process_list_it = user_to_queries.find(client_info.current_user);
        if (user_process_list_it == user_to_queries.end())
        {
            user_process_list_it = user_to_queries.emplace(std::piecewise_construct,
                std::forward_as_tuple(client_info.current_user),
                std::forward_as_tuple(query_context->getGlobalContext(), this)).first;
        }
        ProcessListForUser & user_process_list = user_process_list_it->second;

        /// Actualize thread group info
        CurrentThread::attachQueryForLog(query_);
        auto thread_group = CurrentThread::getGroup();
        if (thread_group)
        {
            thread_group->performance_counters.setParent(&user_process_list.user_performance_counters);
            thread_group->memory_tracker.setParent(&user_process_list.user_memory_tracker);
            if (user_process_list.user_temp_data_on_disk)
            {
                TemporaryDataOnDiskSettings temporary_data_on_disk_settings
                {
                    .max_size_on_disk = settings[Setting::max_temporary_data_on_disk_size_for_query],
                    .compression_codec = settings[Setting::temporary_files_codec]
                };
                query_context->setTempDataOnDisk(std::make_shared<TemporaryDataOnDiskScope>(
                    user_process_list.user_temp_data_on_disk, std::move(temporary_data_on_disk_settings)));
            }

            /// Set query-level memory trackers
            thread_group->memory_tracker.setOrRaiseHardLimit(settings[Setting::max_memory_usage]);
            thread_group->memory_tracker.setSoftLimit(settings[Setting::memory_overcommit_ratio_denominator]);

            if (query_context->hasTraceCollector())
            {
                /// Set up memory profiling
                thread_group->memory_tracker.setProfilerStep(settings[Setting::memory_profiler_step]);

                thread_group->memory_tracker.setSampleProbability(settings[Setting::memory_profiler_sample_probability]);
                thread_group->memory_tracker.setSampleMinAllocationSize(settings[Setting::memory_profiler_sample_min_allocation_size]);
                thread_group->memory_tracker.setSampleMaxAllocationSize(settings[Setting::memory_profiler_sample_max_allocation_size]);
                thread_group->performance_counters.setTraceProfileEvents(settings[Setting::trace_profile_events]);
            }

            thread_group->memory_tracker.setDescription("Query");
            if (settings[Setting::memory_tracker_fault_probability] > 0.0)
                thread_group->memory_tracker.setFaultProbability(settings[Setting::memory_tracker_fault_probability]);

            thread_group->memory_tracker.setOvercommitWaitingTime(settings[Setting::memory_usage_overcommit_max_wait_microseconds]);

            /// NOTE: Do not set the limit for thread-level memory tracker since it could show unreal values
            ///  since allocation and deallocation could happen in different threads
        }

        query = std::make_shared<QueryStatus>(
            query_context,
            query_,
            client_info,
            priorities.insert(settings[Setting::priority]),
            std::move(thread_group),
            query_kind,
            settings,
            watch_start_nanoseconds);

        auto process_it = processes.emplace(
            processes.end(),
            query);

        CancellationChecker::getInstance().appendTask(query, query_context->getSettingsRef()[Setting::max_execution_time].totalMilliseconds(), query_context->getSettingsRef()[Setting::timeout_overflow_mode]);

        increaseQueryKindAmount(query_kind);

        res = std::make_shared<Entry>(*this, process_it);

        (*process_it)->setUserProcessList(&user_process_list);
        (*process_it)->setProcessListEntry(res);

        user_process_list.queries.emplace(client_info.current_query_id, res->getQueryStatus());
        queries_to_user.emplace(client_info.current_query_id, client_info.current_user);

        /// Track memory usage for all simultaneously running queries from single user.
        user_process_list.user_memory_tracker.setOrRaiseHardLimit(settings[Setting::max_memory_usage_for_user]);
        user_process_list.user_memory_tracker.setSoftLimit(settings[Setting::memory_overcommit_ratio_denominator_for_user]);
        user_process_list.user_memory_tracker.setDescription("User");

        if (!total_network_throttler && settings[Setting::max_network_bandwidth_for_all_users])
        {
            total_network_throttler = std::make_shared<Throttler>(settings[Setting::max_network_bandwidth_for_all_users]);
        }

        if (!user_process_list.user_throttler)
        {
            if (settings[Setting::max_network_bandwidth_for_user])
                user_process_list.user_throttler
                    = std::make_shared<Throttler>(settings[Setting::max_network_bandwidth_for_user], total_network_throttler);
            else if (settings[Setting::max_network_bandwidth_for_all_users])
                user_process_list.user_throttler = total_network_throttler;
        }
    }

    return res;
}


ProcessListEntry::~ProcessListEntry()
{
    LockAndOverCommitTrackerBlocker<std::unique_lock, ProcessList::Mutex> lock(parent.getMutex());

    String user = (*it)->getClientInfo().current_user;
    String query_id = (*it)->getClientInfo().current_query_id;
    IAST::QueryKind query_kind = (*it)->query_kind;

    const QueryStatusPtr process_list_element_ptr = *it;

    auto user_process_list_it = parent.user_to_queries.find(user);
    if (user_process_list_it == parent.user_to_queries.end())
    {
        LOG_ERROR(getLogger("ProcessList"), "Cannot find user in ProcessList");
        std::terminate();
    }

    ProcessListForUser & user_process_list = user_process_list_it->second;

    bool found = false;

    if (auto running_query = user_process_list.queries.find(query_id); running_query != user_process_list.queries.end())
    {
        if (running_query->second == process_list_element_ptr)
        {
            user_process_list.queries.erase(running_query->first);
            found = true;
        }
    }

    /// Wait for the query if it is in the cancellation right now.
    parent.cancelled_cv.wait(lock.getUnderlyingLock(), [&]() { return process_list_element_ptr->is_cancelling == false; });

    if (auto query_user = parent.queries_to_user.find(query_id); query_user != parent.queries_to_user.end())
        parent.queries_to_user.erase(query_user);

    CancellationChecker::getInstance().appendDoneTasks(*it);

    /// This removes the memory_tracker of one request.
    parent.processes.erase(it);

    if (!found)
    {
        LOG_ERROR(getLogger("ProcessList"), "Cannot find query by query_id and pointer to ProcessListElement in ProcessListForUser");
        std::terminate();
    }

    parent.decreaseQueryKindAmount(query_kind);

    parent.have_space.notify_all();

    /// If there are no more queries for the user, then we will reset memory tracker and network throttler.
    if (user_process_list.queries.empty())
        user_process_list.resetTrackers();

    /// Reset throttler, similarly (see above).
    if (parent.processes.empty())
        parent.total_network_throttler.reset();
}


QueryStatus::QueryStatus(
    ContextPtr context_,
    const String & query_,
    const ClientInfo & client_info_,
    QueryPriorities::Handle && priority_handle_,
    ThreadGroupPtr && thread_group_,
    IAST::QueryKind query_kind_,
    const Settings & query_settings_,
    UInt64 watch_start_nanoseconds)
    : WithContext(context_)
    , query(query_)
    , client_info(client_info_)
    , thread_group(std::move(thread_group_))
    , watch(CLOCK_MONOTONIC, watch_start_nanoseconds, true)
    , priority_handle(std::move(priority_handle_))
    , global_overcommit_tracker(context_->getGlobalOvercommitTracker())
    , query_kind(query_kind_)
    , num_queries_increment(CurrentMetrics::Query)
{
    /// We have to pass `query_settings_` to this constructor because we can't use `context_->getSettings().max_execution_time` here:
    /// a QueryStatus is created with `ProcessList::mutex` locked (see ProcessList::insert) and calling `context_->getSettings()`
    /// would lock the context's lock too, whereas holding two those locks simultaneously is not good.
    limits.max_execution_time = query_settings_[Setting::max_execution_time];
    overflow_mode = query_settings_[Setting::timeout_overflow_mode];
}

QueryStatus::~QueryStatus()
{
#if !defined(NDEBUG)
    /// Check that all executors were invalidated.
    for (const auto & [_, e] : executors)
        assert(!e->executor);
#endif

    if (auto * memory_tracker = getMemoryTracker())
    {
        if (user_process_list)
            user_process_list->user_overcommit_tracker.onQueryStop(memory_tracker);
        if (global_overcommit_tracker)
            global_overcommit_tracker->onQueryStop(memory_tracker);
    }
}

void QueryStatus::ExecutorHolder::cancel()
{
    std::lock_guard lock(mutex);
    if (executor)
        executor->cancel();
}

void QueryStatus::ExecutorHolder::remove()
{
    std::lock_guard lock(mutex);
    executor = nullptr;
}

<<<<<<< HEAD
CancellationCode QueryStatus::cancelQuery(CancelReason reason)
=======
CancellationCode QueryStatus::cancelQuery(bool /* kill */, std::exception_ptr exception)
>>>>>>> 3ecb0213
{
    if (is_killed.exchange(true))
        return CancellationCode::CancelSent;

    {
        std::lock_guard lock{cancellation_exception_mutex};
        if (!cancellation_exception)
            cancellation_exception = exception;
    }

    std::atomic_exchange(&cancel_reason, reason);

    std::vector<ExecutorHolderPtr> executors_snapshot;

    {
        /// Create a snapshot of executors under a mutex.
        std::lock_guard lock(executors_mutex);
        executors_snapshot.reserve(executors.size());
        for (const auto & [_, e] : executors)
            executors_snapshot.push_back(e);
    }

    /// We should call cancel() for each executor with unlocked executors_mutex, because
    /// cancel() can try to lock some internal mutex that is already locked by query executing
    /// thread, and query executing thread can call removePipelineExecutor and lock executors_mutex,
    /// which will lead to deadlock.
    /// Note that the size and the content of executors cannot be changed while
    /// executors_mutex is unlocked, because:
    /// 1) We don't allow adding new executors while cancelling query in addPipelineExecutor
    /// 2) We don't actually remove executor holder from executors in removePipelineExecutor,
    /// just mark that executor is invalid.
    /// So, it's ok to use a snapshot created above under a mutex, it won't be any differ from actual executors.
    for (const auto & e : executors_snapshot)
        e->cancel();

    return CancellationCode::CancelSent;
}

void QueryStatus::throwProperExceptionIfNeeded(const UInt64 & max_execution_time, const UInt64 & elapsed_ns)
{
    if (is_killed.load())
    {
        String additional_error_part;
        if (!elapsed_ns)
            additional_error_part = fmt::format("elapsed {} ms,", static_cast<double>(elapsed_ns) / 1000000000ULL);

        if (cancel_reason == CancelReason::TIMEOUT)
            throw Exception(ErrorCodes::TIMEOUT_EXCEEDED, "Timeout exceeded: {} maximum: {} ms", additional_error_part, max_execution_time / 1000.0);
        throw Exception(ErrorCodes::QUERY_WAS_CANCELLED, "Query was cancelled");
    }
}

void QueryStatus::addPipelineExecutor(PipelineExecutor * e)
{
    /// In case of asynchronous distributed queries it is possible to call
    /// addPipelineExecutor() from the cancelQuery() context, and this will
    /// lead to deadlock.
<<<<<<< HEAD
    UInt64 max_exec_time = getContext()->getSettingsRef()[Setting::max_execution_time].totalMilliseconds();
    throwProperExceptionIfNeeded(max_exec_time);
=======
    if (is_killed.load())
        throwQueryWasCancelled();
>>>>>>> 3ecb0213

    std::lock_guard lock(executors_mutex);
    assert(!executors.contains(e));
    executors[e] = std::make_shared<ExecutorHolder>(e);
}

void QueryStatus::removePipelineExecutor(PipelineExecutor * e)
{
    ExecutorHolderPtr executor_holder;

    {
        std::lock_guard lock(executors_mutex);
        assert(executors.contains(e));
        executor_holder = executors[e];
        executors.erase(e);
    }

    /// Invalidate executor pointer inside holder.
    /// We should do it with released executors_mutex to avoid possible lock order inversion.
    executor_holder->remove();
}

bool QueryStatus::checkTimeLimit()
{
<<<<<<< HEAD
    auto elapsed_ns = watch.elapsed();
    throwProperExceptionIfNeeded(limits.max_execution_time.totalMilliseconds(), elapsed_ns);
=======
    if (is_killed.load())
        throwQueryWasCancelled();
>>>>>>> 3ecb0213

    return limits.checkTimeLimit(elapsed_ns, overflow_mode);
}

void QueryStatus::throwQueryWasCancelled() const
{
    std::lock_guard lock{cancellation_exception_mutex};
    if (cancellation_exception)
        std::rethrow_exception(cancellation_exception);
    else
        throw Exception(ErrorCodes::QUERY_WAS_CANCELLED, "Query was cancelled");
}

bool QueryStatus::checkTimeLimitSoft()
{
    if (is_killed.load())
        return false;

    return limits.checkTimeLimit(watch.elapsedNanoseconds(), OverflowMode::BREAK);
}

void QueryStatus::setUserProcessList(ProcessListForUser * user_process_list_)
{
    user_process_list = user_process_list_;
}


void QueryStatus::setProcessListEntry(std::weak_ptr<ProcessListEntry> process_list_entry_)
{
    /// Synchronization is not required here because this function is only called from ProcessList::insert()
    /// when `ProcessList::mutex` is locked.
    if (!process_list_entry.expired() && !process_list_entry_.expired())
        throw Exception(ErrorCodes::LOGICAL_ERROR, "Two entries in the process list cannot both use the same query status");
    process_list_entry = process_list_entry_;
}


std::shared_ptr<ProcessListEntry> QueryStatus::getProcessListEntry() const
{
    return process_list_entry.lock();
}


ThrottlerPtr QueryStatus::getUserNetworkThrottler()
{
    if (!user_process_list)
        return {};
    return user_process_list->user_throttler;
}


QueryStatusPtr ProcessList::tryGetProcessListElement(const String & current_query_id, const String & current_user)
{
    auto user_it = user_to_queries.find(current_user);
    if (user_it != user_to_queries.end())
    {
        const auto & user_queries = user_it->second.queries;
        auto query_it = user_queries.find(current_query_id);

        if (query_it != user_queries.end())
            return query_it->second;
    }

    return {};
}


CancellationCode ProcessList::sendCancelToQuery(const String & current_query_id, const String & current_user)
{
    QueryStatusPtr elem;

    /// Cancelling the query should be done without the lock.
    ///
    /// Since it may be not that trivial, for example in case of distributed
    /// queries it tries to cancel the query gracefully on shards and this can
    /// take a while, so acquiring a lock during this time will lead to wait
    /// all new queries for this cancellation.
    ///
    /// Another problem is that it can lead to a deadlock, because of
    /// OvercommitTracker.
    ///
    /// So here we first set is_cancelling, and later reset it.
    /// The ProcessListEntry cannot be destroy if is_cancelling is true.
    {
        LockAndBlocker lock(mutex);
        elem = tryGetProcessListElement(current_query_id, current_user);
        if (!elem)
            return CancellationCode::NotFound;
        elem->is_cancelling = true;
    }

    SCOPE_EXIT({
        DENY_ALLOCATIONS_IN_SCOPE;

        Lock lock(mutex);
        elem->is_cancelling = false;
        cancelled_cv.notify_all();
    });

    return elem->cancelQuery(CancelReason::CANCELLED_BY_USER);
}


CancellationCode ProcessList::sendCancelToQuery(QueryStatusPtr elem)
{
    /// Cancelling the query should be done without the lock.
    /// So here we first set is_cancelling, and later reset it.
    /// The ProcessListEntry cannot be destroy if is_cancelling is true.
    {
        LockAndBlocker lock(mutex);
        elem->is_cancelling = true;
    }

    SCOPE_EXIT({
        DENY_ALLOCATIONS_IN_SCOPE;

        Lock lock(mutex);
        elem->is_cancelling = false;
        cancelled_cv.notify_all();
    });

    return elem->cancelQuery(CancelReason::CANCELLED_BY_USER);
}


void ProcessList::killAllQueries()
{
    std::vector<QueryStatusPtr> cancelled_processes;

    SCOPE_EXIT({
        LockAndBlocker lock(mutex);
        for (auto & cancelled_process : cancelled_processes)
            cancelled_process->is_cancelling = false;
        cancelled_cv.notify_all();
    });

    {
        LockAndBlocker lock(mutex);
        cancelled_processes.reserve(processes.size());
        for (auto & process : processes)
        {
            cancelled_processes.push_back(process);
            process->is_cancelling = true;
        }
    }

    for (auto & cancelled_process : cancelled_processes)
        cancelled_process->cancelQuery(CancelReason::CANCELLED_BY_USER);

}


QueryStatusInfo QueryStatus::getInfo(bool get_thread_list, bool get_profile_events, bool get_settings) const
{
    QueryStatusInfo res{};

    res.query             = query;
    res.query_kind        = query_kind;
    res.client_info       = client_info;
    res.elapsed_microseconds = watch.elapsedMicroseconds();
    res.is_cancelled      = is_killed.load(std::memory_order_relaxed);
    res.is_all_data_sent  = is_all_data_sent.load(std::memory_order_relaxed);
    res.read_rows         = progress_in.read_rows;
    res.read_bytes        = progress_in.read_bytes;
    res.total_rows        = progress_in.total_rows_to_read;

    res.written_rows      = progress_out.written_rows;
    res.written_bytes     = progress_out.written_bytes;

    if (thread_group)
    {
        res.memory_usage = thread_group->memory_tracker.get();
        res.peak_memory_usage = thread_group->memory_tracker.getPeak();

        if (get_thread_list)
        {
            res.thread_ids = thread_group->getInvolvedThreadIds();
            res.peak_threads_usage = thread_group->getPeakThreadsUsage();
        }
        if (get_profile_events)
            res.profile_counters = std::make_shared<ProfileEvents::Counters::Snapshot>(thread_group->performance_counters.getPartiallyAtomicSnapshot());
    }

    if (get_settings)
    {
        if (auto ctx = context.lock())
        {
            res.query_settings = std::make_shared<Settings>(ctx->getSettingsCopy());
            res.current_database = ctx->getCurrentDatabase();
        }
    }

    return res;
}


ProcessList::Info ProcessList::getInfo(bool get_thread_list, bool get_profile_events, bool get_settings) const
{
    /// We have to copy `processes` first because `process->getInfo()` below can access the context to get the query settings,
    /// and it's better not to keep the process list's lock while doing that.
    std::vector<QueryStatusPtr> processes_copy;

    {
        LockAndBlocker lock(mutex);
        processes_copy.assign(processes.begin(), processes.end());
    }

    Info per_query_infos;
    per_query_infos.reserve(processes_copy.size());
    for (const auto & process : processes_copy)
        per_query_infos.emplace_back(process->getInfo(get_thread_list, get_profile_events, get_settings));

    return per_query_infos;
}

QueryStatusPtr ProcessList::getProcessListElement(const String & query_id) const
{
    LockAndBlocker lock(mutex);
    for (const auto & process : processes)
    {
        if (process->client_info.current_query_id == query_id)
            return process;
    }

    return nullptr;
}

QueryStatusInfoPtr ProcessList::getQueryInfo(const String & query_id, bool get_thread_list, bool get_profile_events, bool get_settings) const
{
    auto process = getProcessListElement(query_id);
    if (process)
        return std::make_shared<QueryStatusInfo>(process->getInfo(get_thread_list, get_profile_events, get_settings));

    return nullptr;
}

ProcessListForUser::ProcessListForUser(ProcessList * global_process_list)
    : ProcessListForUser(nullptr, global_process_list)
{}

ProcessListForUser::ProcessListForUser(ContextPtr global_context, ProcessList * global_process_list)
    : user_overcommit_tracker(global_process_list, this)
{
    user_memory_tracker.setOvercommitTracker(&user_overcommit_tracker);

    if (global_context)
    {
        const auto & settings = global_context->getSettingsRef();
        TemporaryDataOnDiskSettings temporary_data_on_disk_settings
        {
            .max_size_on_disk = settings[Setting::max_temporary_data_on_disk_size_for_user],
            .compression_codec = settings[Setting::temporary_files_codec]
        };

        user_temp_data_on_disk = std::make_shared<TemporaryDataOnDiskScope>(global_context->getSharedTempDataOnDisk(),
            std::move(temporary_data_on_disk_settings));
    }
}


ProcessListForUserInfo ProcessListForUser::getInfo(bool get_profile_events) const
{
    ProcessListForUserInfo res;

    res.memory_usage = user_memory_tracker.get();
    res.peak_memory_usage = user_memory_tracker.getPeak();

    if (get_profile_events)
        res.profile_counters = std::make_shared<ProfileEvents::Counters::Snapshot>(user_performance_counters.getPartiallyAtomicSnapshot());

    return res;
}


ProcessList::UserInfo ProcessList::getUserInfo(bool get_profile_events) const
{
    UserInfo per_user_infos;

    LockAndBlocker lock(mutex);

    per_user_infos.reserve(user_to_queries.size());

    for (const auto & [user, user_queries] : user_to_queries)
        per_user_infos.emplace(user, user_queries.getInfo(get_profile_events));

    return per_user_infos;
}

void ProcessList::increaseQueryKindAmount(const IAST::QueryKind & query_kind)
{
    auto found = query_kind_amounts.find(query_kind);
    if (found == query_kind_amounts.end())
        query_kind_amounts[query_kind] = 1;
    else
        found->second += 1;
}

void ProcessList::decreaseQueryKindAmount(const IAST::QueryKind & query_kind)
{
    auto found = query_kind_amounts.find(query_kind);
    /// TODO: we could just rebuild the map, as we have saved all query_kind.
    if (found == query_kind_amounts.end())
        throw Exception(ErrorCodes::LOGICAL_ERROR, "Wrong query kind amount: decrease before increase on '{}'", query_kind);
    if (found->second == 0)
        throw Exception(ErrorCodes::LOGICAL_ERROR, "Wrong query kind amount: decrease to negative on '{}', {}", query_kind, found->second);
    found->second -= 1;
}

ProcessList::QueryAmount ProcessList::getQueryKindAmount(const IAST::QueryKind & query_kind) const
{
    auto found = query_kind_amounts.find(query_kind);
    if (found == query_kind_amounts.end())
        return 0;
    return found->second;
}

void ProcessList::increaseWaitingQueryAmount(const QueryStatusPtr & status)
{
    UInt64 limit = max_waiting_queries_amount.load();
    UInt64 value = waiting_queries_amount.load();
    while (true)
    {
        if (value >= limit)
            throw Exception(ErrorCodes::TOO_MANY_SIMULTANEOUS_QUERIES,
                            "Too many simultaneous waiting queries. Maximum: {}, waiting: {}",
                            limit, value);
        if (waiting_queries_amount.compare_exchange_strong(value, value + 1))
            break;
    }

    // WARNING: After this point we should not throw, otherwise corresponding `decreaseWaitingQueryAmount` will not be called.

    // Update query kind counters
    if (status->query_kind == IAST::QueryKind::Insert)
        waiting_insert_queries_amount.fetch_add(1);
    if (status->query_kind == IAST::QueryKind::Select)
        waiting_select_queries_amount.fetch_add(1);

    // Update per-user counter
    status->getUserProcessList()->waiting_queries_amount.fetch_add(1);

    // We have to notify because some queries might be waiting on `have_space`
    // and this query leaves its space by transitioning to waiting state
    have_space.notify_all();
}

void ProcessList::decreaseWaitingQueryAmount(const QueryStatusPtr & status)
{
    if (status->getUserProcessList()->waiting_queries_amount.fetch_sub(1) == 0)
        throw Exception(ErrorCodes::LOGICAL_ERROR, "Wrong insert waiting query amount for user: decrease to negative");

    if (status->query_kind == IAST::QueryKind::Insert && waiting_insert_queries_amount.fetch_sub(1) == 0)
        throw Exception(ErrorCodes::LOGICAL_ERROR, "Wrong insert waiting query amount: decrease to negative");

    if (status->query_kind == IAST::QueryKind::Select && waiting_select_queries_amount.fetch_sub(1) == 0)
        throw Exception(ErrorCodes::LOGICAL_ERROR, "Wrong select waiting query amount: decrease to negative");

    if (waiting_queries_amount.fetch_sub(1) == 0)
        throw Exception(ErrorCodes::LOGICAL_ERROR, "Wrong waiting query amount: decrease to negative");
}

void ProcessList::incrementWaiters()
{
    ContextPtr context = CurrentThread::getQueryContext();
    QueryStatusPtr status = context->getProcessListElement();

    // Query became "waiting" with the first thread that waits
    if (status->waiting_threads.fetch_add(1) == 0)
        increaseWaitingQueryAmount(status);
}

void ProcessList::decrementWaiters()
{
    ContextPtr context = CurrentThread::getQueryContext();
    QueryStatusPtr status = context->getProcessListElement();

    // Query became "non-waiting" with the last thread that no longer waits
    if (status->waiting_threads.fetch_sub(1) == 1)
        decreaseWaitingQueryAmount(status);
}

}<|MERGE_RESOLUTION|>--- conflicted
+++ resolved
@@ -456,11 +456,7 @@
     executor = nullptr;
 }
 
-<<<<<<< HEAD
-CancellationCode QueryStatus::cancelQuery(CancelReason reason)
-=======
 CancellationCode QueryStatus::cancelQuery(bool /* kill */, std::exception_ptr exception)
->>>>>>> 3ecb0213
 {
     if (is_killed.exchange(true))
         return CancellationCode::CancelSent;
@@ -518,13 +514,8 @@
     /// In case of asynchronous distributed queries it is possible to call
     /// addPipelineExecutor() from the cancelQuery() context, and this will
     /// lead to deadlock.
-<<<<<<< HEAD
     UInt64 max_exec_time = getContext()->getSettingsRef()[Setting::max_execution_time].totalMilliseconds();
     throwProperExceptionIfNeeded(max_exec_time);
-=======
-    if (is_killed.load())
-        throwQueryWasCancelled();
->>>>>>> 3ecb0213
 
     std::lock_guard lock(executors_mutex);
     assert(!executors.contains(e));
@@ -549,13 +540,8 @@
 
 bool QueryStatus::checkTimeLimit()
 {
-<<<<<<< HEAD
     auto elapsed_ns = watch.elapsed();
     throwProperExceptionIfNeeded(limits.max_execution_time.totalMilliseconds(), elapsed_ns);
-=======
-    if (is_killed.load())
-        throwQueryWasCancelled();
->>>>>>> 3ecb0213
 
     return limits.checkTimeLimit(elapsed_ns, overflow_mode);
 }
