#include <Core/Settings.h>

#include <Interpreters/TreeOptimizer.h>
#include <Interpreters/TreeRewriter.h>
#include <Interpreters/OptimizeIfChains.h>
#include <Interpreters/OptimizeIfWithConstantConditionVisitor.h>
#include <Interpreters/WhereConstraintsOptimizer.h>
#include <Interpreters/SubstituteColumnOptimizer.h>
#include <Interpreters/TreeCNFConverter.h>
#include <Interpreters/ArithmeticOperationsInAgrFuncOptimize.h>
#include <Interpreters/DuplicateOrderByVisitor.h>
#include <Interpreters/GroupByFunctionKeysVisitor.h>
#include <Interpreters/AggregateFunctionOfGroupByKeysVisitor.h>
#include <Interpreters/RewriteAnyFunctionVisitor.h>
#include <Interpreters/RemoveInjectiveFunctionsVisitor.h>
#include <Interpreters/RedundantFunctionsInOrderByVisitor.h>
#include <Interpreters/RewriteCountVariantsVisitor.h>
#include <Interpreters/MonotonicityCheckVisitor.h>
#include <Interpreters/ConvertStringsToEnumVisitor.h>
#include <Interpreters/RewriteFunctionToSubcolumnVisitor.h>
#include <Interpreters/Context.h>
#include <Interpreters/ExternalDictionariesLoader.h>
#include <Interpreters/GatherFunctionQuantileVisitor.h>

#include <Parsers/ASTExpressionList.h>
#include <Parsers/ASTFunction.h>
#include <Parsers/ASTLiteral.h>
#include <Parsers/ASTOrderByElement.h>
#include <Parsers/ASTSelectQuery.h>
#include <Parsers/ASTSubquery.h>
#include <Parsers/ASTSelectWithUnionQuery.h>
#include <Parsers/ASTTablesInSelectQuery.h>

#include <Functions/FunctionFactory.h>
#include <Storages/IStorage.h>

#include <Interpreters/RewriteSumIfFunctionVisitor.h>

namespace DB
{

namespace ErrorCodes
{
    extern const int LOGICAL_ERROR;
    extern const int UNKNOWN_TYPE_OF_AST_NODE;
}

namespace
{

const std::unordered_set<String> possibly_injective_function_names
{
        "dictGet",
        "dictGetString",
        "dictGetUInt8",
        "dictGetUInt16",
        "dictGetUInt32",
        "dictGetUInt64",
        "dictGetInt8",
        "dictGetInt16",
        "dictGetInt32",
        "dictGetInt64",
        "dictGetFloat32",
        "dictGetFloat64",
        "dictGetDate",
        "dictGetDateTime"
};

/** You can not completely remove GROUP BY. Because if there were no aggregate functions, then it turns out that there will be no aggregation.
  * Instead, leave `GROUP BY const`.
  * Next, see deleting the constants in the analyzeAggregation method.
  */
void appendUnusedGroupByColumn(ASTSelectQuery * select_query)
{
    /// You must insert a constant that is not the name of the column in the table. Such a case is rare, but it happens.
    /// Also start unused_column integer must not intersect with ([1, source_columns.size()])
    /// might be in positional GROUP BY.
    select_query->setExpression(ASTSelectQuery::Expression::GROUP_BY, std::make_shared<ASTExpressionList>());
    select_query->groupBy()->children.emplace_back(std::make_shared<ASTLiteral>(Int64(-1)));
}

/// Eliminates injective function calls and constant expressions from group by statement.
void optimizeGroupBy(ASTSelectQuery * select_query, ContextPtr context)
{
    const FunctionFactory & function_factory = FunctionFactory::instance();

    if (!select_query->groupBy())
        return;

    const auto is_literal = [] (const ASTPtr & ast) -> bool
    {
        return ast->as<ASTLiteral>();
    };

    auto & group_exprs = select_query->groupBy()->children;

    /// removes expression at index idx by making it last one and calling .pop_back()
    const auto remove_expr_at_index = [&group_exprs] (const size_t idx)
    {
        if (idx < group_exprs.size() - 1)
            std::swap(group_exprs[idx], group_exprs.back());

        group_exprs.pop_back();
    };

    const auto & settings = context->getSettingsRef();

    /// iterate over each GROUP BY expression, eliminate injective function calls and literals
    for (size_t i = 0; i < group_exprs.size();)
    {
        if (const auto * function = group_exprs[i]->as<ASTFunction>())
        {
            /// assert function is injective
            if (possibly_injective_function_names.count(function->name))
            {
                /// do not handle semantic errors here
                if (function->arguments->children.size() < 2)
                {
                    ++i;
                    continue;
                }

                const auto * dict_name_ast = function->arguments->children[0]->as<ASTLiteral>();
                const auto * attr_name_ast = function->arguments->children[1]->as<ASTLiteral>();
                if (!dict_name_ast || !attr_name_ast)
                {
                    ++i;
                    continue;
                }

                const auto & dict_name = dict_name_ast->value.safeGet<String>();
                const auto & attr_name = attr_name_ast->value.safeGet<String>();

                const auto & dict_ptr = context->getExternalDictionariesLoader().getDictionary(dict_name, context);
                if (!dict_ptr->isInjective(attr_name))
                {
                    ++i;
                    continue;
                }
            }
            else if (!function_factory.get(function->name, context)->isInjective({}))
            {
                ++i;
                continue;
            }

            /// copy shared pointer to args in order to ensure lifetime
            auto args_ast = function->arguments;

            /** remove function call and take a step back to ensure
              * next iteration does not skip not yet processed data
              */
            remove_expr_at_index(i);

            /// copy non-literal arguments
            std::remove_copy_if(
                    std::begin(args_ast->children), std::end(args_ast->children),
                    std::back_inserter(group_exprs), is_literal
            );
        }
        else if (is_literal(group_exprs[i]))
        {
            bool keep_position = false;
            if (settings.enable_positional_arguments)
            {
                const auto & value = group_exprs[i]->as<ASTLiteral>()->value;
                if (value.getType() == Field::Types::UInt64)
                {
                    auto pos = value.get<UInt64>();
                    if (pos > 0 && pos <= select_query->select()->children.size())
                        keep_position = true;
                }
            }

            if (keep_position)
                ++i;
            else
                remove_expr_at_index(i);
        }
        else
        {
            /// if neither a function nor literal - advance to next expression
            ++i;
        }
    }

    if (group_exprs.empty())
        appendUnusedGroupByColumn(select_query);
}

struct GroupByKeysInfo
{
    NameSet key_names; ///set of keys' short names
    bool has_function = false;
};

GroupByKeysInfo getGroupByKeysInfo(const ASTs & group_by_keys)
{
    GroupByKeysInfo data;

    /// filling set with short names of keys
    for (const auto & group_key : group_by_keys)
    {
        if (group_key->as<ASTFunction>())
            data.has_function = true;

        data.key_names.insert(group_key->getColumnName());
    }

    return data;
}

///eliminate functions of other GROUP BY keys
void optimizeGroupByFunctionKeys(ASTSelectQuery * select_query)
{
    if (!select_query->groupBy())
        return;

    auto group_by = select_query->groupBy();
    const auto & group_by_keys = group_by->children;

    ASTs modified; ///result

    GroupByKeysInfo group_by_keys_data = getGroupByKeysInfo(group_by_keys);

    if (!group_by_keys_data.has_function)
        return;

    GroupByFunctionKeysVisitor::Data visitor_data{group_by_keys_data.key_names};
    GroupByFunctionKeysVisitor(visitor_data).visit(group_by);

    modified.reserve(group_by_keys.size());

    /// filling the result
    for (const auto & group_key : group_by_keys)
        if (group_by_keys_data.key_names.count(group_key->getColumnName()))
            modified.push_back(group_key);

    /// modifying the input
    group_by->children = modified;
}

/// Eliminates min/max/any-aggregators of functions of GROUP BY keys
void optimizeAggregateFunctionsOfGroupByKeys(ASTSelectQuery * select_query, ASTPtr & node)
{
    if (!select_query->groupBy())
        return;

    const auto & group_by_keys = select_query->groupBy()->children;
    GroupByKeysInfo group_by_keys_data = getGroupByKeysInfo(group_by_keys);

    SelectAggregateFunctionOfGroupByKeysVisitor::Data visitor_data{group_by_keys_data.key_names};
    SelectAggregateFunctionOfGroupByKeysVisitor(visitor_data).visit(node);
}

/// Remove duplicate items from ORDER BY.
void optimizeDuplicatesInOrderBy(const ASTSelectQuery * select_query)
{
    if (!select_query->orderBy())
        return;

    /// Make unique sorting conditions.
    using NameAndLocale = std::pair<String, String>;
    std::set<NameAndLocale> elems_set;

    ASTs & elems = select_query->orderBy()->children;
    ASTs unique_elems;
    unique_elems.reserve(elems.size());

    for (const auto & elem : elems)
    {
        String name = elem->children.front()->getColumnName();
        const auto & order_by_elem = elem->as<ASTOrderByElement &>();

        if (order_by_elem.with_fill /// Always keep elements WITH FILL as they affects other.
            || elems_set.emplace(name, order_by_elem.collation ? order_by_elem.collation->getColumnName() : "").second)
            unique_elems.emplace_back(elem);
    }

    if (unique_elems.size() < elems.size())
        elems = std::move(unique_elems);
}

/// Optimize duplicate ORDER BY
void optimizeDuplicateOrderBy(ASTPtr & query, ContextPtr context)
{
    DuplicateOrderByVisitor::Data order_by_data{context};
    DuplicateOrderByVisitor(order_by_data).visit(query);
}

/// Return simple subselect (without UNIONs or JOINs or SETTINGS) if any
const ASTSelectQuery * getSimpleSubselect(const ASTSelectQuery & select)
{
    if (!select.tables())
        return nullptr;

    const auto & tables = select.tables()->children;
    if (tables.empty() || tables.size() != 1)
        return nullptr;

    const auto & ast_table_expression = tables[0]->as<ASTTablesInSelectQueryElement>()->table_expression;
    if (!ast_table_expression)
        return nullptr;

    const auto & table_expression = ast_table_expression->as<ASTTableExpression>();
    if (!table_expression->subquery)
        return nullptr;

    const auto & subquery = table_expression->subquery->as<ASTSubquery>();
    if (!subquery || subquery->children.size() != 1)
        return nullptr;

    const auto & subselect_union = subquery->children[0]->as<ASTSelectWithUnionQuery>();
    if (!subselect_union || !subselect_union->list_of_selects ||
        subselect_union->list_of_selects->children.size() != 1)
        return nullptr;

    const auto & subselect = subselect_union->list_of_selects->children[0]->as<ASTSelectQuery>();
    if (subselect && subselect->settings())
        return nullptr;

    return subselect;
}

std::unordered_set<String> getDistinctNames(const ASTSelectQuery & select)
{
    if (!select.select() || select.select()->children.empty())
        return {};

    std::unordered_set<String> names;
    std::unordered_set<String> implicit_distinct;

    if (!select.distinct)
    {
        /// SELECT a, b FROM (SELECT DISTINCT a FROM ...)
        if (const ASTSelectQuery * subselect = getSimpleSubselect(select))
            implicit_distinct = getDistinctNames(*subselect);

        if (implicit_distinct.empty())
            return {};
    }

    /// Extract result column names (prefer aliases, ignore table name)
    for (const auto & id : select.select()->children)
    {
        String alias = id->tryGetAlias();

        if (const auto * identifier = id->as<ASTIdentifier>())
        {
            const String & name = identifier->shortName();

            if (select.distinct || implicit_distinct.count(name))
            {
                if (alias.empty())
                    names.insert(name);
                else
                    names.insert(alias);
            }
        }
        else if (select.distinct && !alias.empty())
        {
            /// It's not possible to use getAliasOrColumnName() cause name is context specific (function arguments)
            names.insert(alias);
        }
    }

    /// SELECT a FROM (SELECT DISTINCT a, b FROM ...)
    if (!select.distinct && names.size() != implicit_distinct.size())
        return {};

    return names;
}

/// Remove DISTINCT from query if columns are known as DISTINCT from subquery
void optimizeDuplicateDistinct(ASTSelectQuery & select)
{
    if (!select.select() || select.select()->children.empty())
        return;

    const ASTSelectQuery * subselect = getSimpleSubselect(select);
    if (!subselect)
        return;

    std::unordered_set<String> distinct_names = getDistinctNames(*subselect);
    std::unordered_set<String> selected_names;

    /// Check source column names from select list (ignore aliases and table names)
    for (const auto & id : select.select()->children)
    {
        const auto * identifier = id->as<ASTIdentifier>();
        if (!identifier)
            return;

        String name = identifier->shortName();
        if (!distinct_names.count(name))
            return; /// Not a distinct column, keep DISTINCT for it.

        selected_names.insert(name);
    }

    /// select columns list != distinct columns list
    /// SELECT DISTINCT a FROM (SELECT DISTINCT a, b FROM ...)) -- cannot remove DISTINCT
    if (selected_names.size() != distinct_names.size())
        return;

    select.distinct = false;
}

/// Replace monotonous functions in ORDER BY if they don't participate in GROUP BY expression,
/// has a single argument and not an aggregate functions.
void optimizeMonotonousFunctionsInOrderBy(ASTSelectQuery * select_query, ContextPtr context,
                                          const TablesWithColumns & tables_with_columns,
                                          const TreeRewriterResult & result)
{
    auto order_by = select_query->orderBy();
    if (!order_by)
        return;

    /// Do not apply optimization for Distributed and Merge storages,
    /// because we can't get the sorting key of their undelying tables
    /// and we can break the matching of the sorting key for `read_in_order`
    /// optimization by removing monotonous functions from the prefix of key.
    if (result.is_remote_storage || (result.storage && result.storage->getName() == "Merge"))
        return;

    for (const auto & child : order_by->children)
    {
        auto * order_by_element = child->as<ASTOrderByElement>();

        if (!order_by_element || order_by_element->children.empty())
            throw Exception("Bad ORDER BY expression AST", ErrorCodes::UNKNOWN_TYPE_OF_AST_NODE);

        if (order_by_element->with_fill)
            return;
    }

    std::unordered_set<String> group_by_hashes;
    if (auto group_by = select_query->groupBy())
    {
        for (auto & elem : group_by->children)
        {
            auto hash = elem->getTreeHash();
            String key = toString(hash.first) + '_' + toString(hash.second);
            group_by_hashes.insert(key);
        }
    }

    auto sorting_key_columns = result.metadata_snapshot ? result.metadata_snapshot->getSortingKeyColumns() : Names{};

    bool is_sorting_key_prefix = true;
    for (size_t i = 0; i < order_by->children.size(); ++i)
    {
        auto * order_by_element = order_by->children[i]->as<ASTOrderByElement>();

        auto & ast_func = order_by_element->children[0];
        if (!ast_func->as<ASTFunction>())
            continue;

        if (i >= sorting_key_columns.size() || ast_func->getColumnName() != sorting_key_columns[i])
            is_sorting_key_prefix = false;

        /// If order by expression matches the sorting key, do not remove
        /// functions to allow execute reading in order of key.
        if (is_sorting_key_prefix)
            continue;

        MonotonicityCheckVisitor::Data data{tables_with_columns, context, group_by_hashes};
        MonotonicityCheckVisitor(data).visit(ast_func);

        if (!data.isRejected())
        {
            ast_func = data.identifier->clone();
            ast_func->setAlias("");
            if (!data.monotonicity.is_positive)
                order_by_element->direction *= -1;
        }
    }
}

/// If ORDER BY has argument x followed by f(x) transforms it to ORDER BY x.
/// Optimize ORDER BY x, y, f(x), g(x, y), f(h(x)), t(f(x), g(x)) into ORDER BY x, y
/// in case if f(), g(), h(), t() are deterministic (in scope of query).
/// Don't optimize ORDER BY f(x), g(x), x even if f(x) is bijection for x or g(x).
void optimizeRedundantFunctionsInOrderBy(const ASTSelectQuery * select_query, ContextPtr context)
{
    const auto & order_by = select_query->orderBy();
    if (!order_by)
        return;

    for (const auto & child : order_by->children)
    {
        auto * order_by_element = child->as<ASTOrderByElement>();

        if (!order_by_element || order_by_element->children.empty())
            throw Exception("Bad ORDER BY expression AST", ErrorCodes::UNKNOWN_TYPE_OF_AST_NODE);

        if (order_by_element->with_fill)
            return;
    }

    std::unordered_set<String> prev_keys;
    ASTs modified;
    modified.reserve(order_by->children.size());

    for (auto & order_by_element : order_by->children)
    {
        /// Order by contains ASTOrderByElement as children and meaning item only as a grand child.
        ASTPtr & name_or_function = order_by_element->children[0];

        if (name_or_function->as<ASTFunction>())
        {
            if (!prev_keys.empty())
            {
                RedundantFunctionsInOrderByVisitor::Data data{prev_keys, context};
                RedundantFunctionsInOrderByVisitor(data).visit(name_or_function);
                if (data.redundant)
                    continue;
            }
        }

        /// @note Leave duplicate keys unchanged. They would be removed in optimizeDuplicatesInOrderBy()
        if (auto * identifier = name_or_function->as<ASTIdentifier>())
            prev_keys.emplace(getIdentifierName(identifier));

        modified.push_back(order_by_element);
    }

    if (modified.size() < order_by->children.size())
        order_by->children = std::move(modified);
}

/// Remove duplicate items from LIMIT BY.
void optimizeLimitBy(const ASTSelectQuery * select_query)
{
    if (!select_query->limitBy())
        return;

    std::set<String> elems_set;

    ASTs & elems = select_query->limitBy()->children;
    ASTs unique_elems;
    unique_elems.reserve(elems.size());

    for (const auto & elem : elems)
    {
        if (elems_set.emplace(elem->getColumnName()).second)
            unique_elems.emplace_back(elem);
    }

    if (unique_elems.size() < elems.size())
        elems = std::move(unique_elems);
}

/// Use constraints to get rid of useless parts of query
void optimizeWithConstraints(ASTSelectQuery * select_query,
                             Aliases & /*aliases*/,
                             const NameSet & /*source_columns_set*/,
                             const std::vector<TableWithColumnNamesAndTypes> & /*tables_with_columns*/,
                             const StorageMetadataPtr & metadata_snapshot,
                             const bool optimize_append_index)
{
    WhereConstraintsOptimizer(select_query, metadata_snapshot, optimize_append_index).perform();
}

void optimizeSubstituteColumn(ASTSelectQuery * select_query,
                              Aliases & /*aliases*/,
                              const NameSet & /*source_columns_set*/,
                              const std::vector<TableWithColumnNamesAndTypes> & /*tables_with_columns*/,
                              const StorageMetadataPtr & metadata_snapshot,
                              const ConstStoragePtr & storage)
{
    SubstituteColumnOptimizer(select_query, metadata_snapshot, storage).perform();
}

/// Transform WHERE to CNF for more convenient optimization.
bool convertQueryToCNF(ASTSelectQuery * select_query)
{
    if (select_query->where())
    {
        auto cnf_form = TreeCNFConverter::tryConvertToCNF(select_query->where());
        if (!cnf_form)
            return false;

        cnf_form->pushNotInFuntions();
        select_query->refWhere() = TreeCNFConverter::fromCNF(*cnf_form);
        return true;
    }

    return false;
}

/// Remove duplicated columns from USING(...).
void optimizeUsing(const ASTSelectQuery * select_query)
{
    if (!select_query->join())
        return;

    const auto * table_join = select_query->join()->table_join->as<ASTTableJoin>();
    if (!(table_join && table_join->using_expression_list))
        return;

    ASTs & expression_list = table_join->using_expression_list->children;
    ASTs uniq_expressions_list;

    std::set<String> expressions_names;

    for (const auto & expression : expression_list)
    {
        auto expression_name = expression->getAliasOrColumnName();
        if (expressions_names.find(expression_name) == expressions_names.end())
        {
            uniq_expressions_list.push_back(expression);
            expressions_names.insert(expression_name);
        }
    }

    if (uniq_expressions_list.size() < expression_list.size())
        expression_list = uniq_expressions_list;
}

void optimizeAggregationFunctions(ASTPtr & query)
{
    /// Move arithmetic operations out of aggregation functions
    ArithmeticOperationsInAgrFuncVisitor::Data data;
    ArithmeticOperationsInAgrFuncVisitor(data).visit(query);
}

void optimizeAnyFunctions(ASTPtr & query)
{
    RewriteAnyFunctionVisitor::Data data = {};
    RewriteAnyFunctionVisitor(data).visit(query);
}

void optimizeSumIfFunctions(ASTPtr & query)
{
    RewriteSumIfFunctionVisitor::Data data = {};
    RewriteSumIfFunctionVisitor(data).visit(query);
}

void optimizeCountConstantAndSumOne(ASTPtr & query)
{
    RewriteCountVariantsVisitor::visit(query);
}


void optimizeInjectiveFunctionsInsideUniq(ASTPtr & query, ContextPtr context)
{
    RemoveInjectiveFunctionsVisitor::Data data(context);
    RemoveInjectiveFunctionsVisitor(data).visit(query);
}

void transformIfStringsIntoEnum(ASTPtr & query)
{
    std::unordered_set<String> function_names = {"if", "transform"};
    std::unordered_set<String> used_as_argument;

    FindUsedFunctionsVisitor::Data used_data{function_names, used_as_argument};
    FindUsedFunctionsVisitor(used_data).visit(query);

    ConvertStringsToEnumVisitor::Data convert_data{used_as_argument};
    ConvertStringsToEnumVisitor(convert_data).visit(query);
}

void optimizeFunctionsToSubcolumns(ASTPtr & query, const StorageMetadataPtr & metadata_snapshot)
{
    RewriteFunctionToSubcolumnVisitor::Data data{metadata_snapshot};
    RewriteFunctionToSubcolumnVisitor(data).visit(query);
}

std::shared_ptr<ASTFunction> getQuantileFuseCandidate(const String & func_name, std::vector<ASTPtr *> & functions)
{
    if (functions.size() < 2)
        return nullptr;

    const auto & common_arguments = (*functions[0])->as<ASTFunction>()->arguments->children;
    auto func_base = makeASTFunction(GatherFunctionQuantileData::getFusedName(func_name));
    func_base->arguments->children = common_arguments;
    func_base->parameters = std::make_shared<ASTExpressionList>();

    for (const auto * ast : functions)
    {
        assert(ast && *ast);
        const auto * func = (*ast)->as<ASTFunction>();
        assert(func && func->parameters->as<ASTExpressionList>());
        const ASTs & parameters = func->parameters->as<ASTExpressionList &>().children;
        if (parameters.size() != 1)
            return nullptr; /// query is illegal, give up
        func_base->parameters->children.push_back(parameters[0]);
    }
    return func_base;
}

/// Rewrites multi quantile()() functions with the same arguments to quantiles()()[]
/// eg:SELECT quantile(0.5)(x), quantile(0.9)(x), quantile(0.95)(x) FROM...
///    rewrite to : SELECT quantiles(0.5, 0.9, 0.95)(x)[1], quantiles(0.5, 0.9, 0.95)(x)[2], quantiles(0.5, 0.9, 0.95)(x)[3] FROM ...
void optimizeFuseQuantileFunctions(ASTPtr & query)
{
    GatherFunctionQuantileVisitor::Data data{};
    GatherFunctionQuantileVisitor(data).visit(query);
    for (auto & candidate : data.fuse_quantile)
    {
        String func_name = candidate.first;
        auto & args_to_functions = candidate.second;

        /// Try to fuse multiply `quantile*` Function to plural
        for (auto it : args_to_functions.arg_map_function)
        {
            std::vector<ASTPtr *> & functions = it.second;
            auto func_base = getQuantileFuseCandidate(func_name, functions);
            if (!func_base)
                continue;
            for (size_t i = 0; i < functions.size(); ++i)
            {
                std::shared_ptr<ASTFunction> ast_new = makeASTFunction("arrayElement", func_base, std::make_shared<ASTLiteral>(i + 1));
                if (const auto & alias = (*functions[i])->tryGetAlias(); !alias.empty())
                    ast_new->setAlias(alias);
                *functions[i] = ast_new;
            }
        }
    }
}

}

void TreeOptimizer::optimizeIf(ASTPtr & query, Aliases & aliases, bool if_chain_to_multiif)
{
    /// Optimize if with constant condition after constants was substituted instead of scalar subqueries.
    OptimizeIfWithConstantConditionVisitor(aliases).visit(query);

    if (if_chain_to_multiif)
        OptimizeIfChainsVisitor().visit(query);
}

void TreeOptimizer::apply(ASTPtr & query, TreeRewriterResult & result,
                          const std::vector<TableWithColumnNamesAndTypes> & tables_with_columns, ContextPtr context)
{
    const auto & settings = context->getSettingsRef();

    auto * select_query = query->as<ASTSelectQuery>();
    if (!select_query)
        throw Exception("Select analyze for not select asts.", ErrorCodes::LOGICAL_ERROR);

    if (settings.optimize_functions_to_subcolumns && result.storage_snapshot && result.storage->supportsSubcolumns())
        optimizeFunctionsToSubcolumns(query, result.storage_snapshot->metadata);

    optimizeIf(query, result.aliases, settings.optimize_if_chain_to_multiif);

    /// Move arithmetic operations out of aggregation functions
    if (settings.optimize_arithmetic_operations_in_aggregate_functions)
        optimizeAggregationFunctions(query);

    bool converted_to_cnf = false;
    if (settings.convert_query_to_cnf)
        converted_to_cnf = convertQueryToCNF(select_query);

    if (converted_to_cnf && settings.optimize_using_constraints)
    {
        optimizeWithConstraints(select_query, result.aliases, result.source_columns_set,
            tables_with_columns, result.storage_snapshot->metadata, settings.optimize_append_index);

        if (settings.optimize_substitute_columns)
            optimizeSubstituteColumn(select_query, result.aliases, result.source_columns_set,
                tables_with_columns, result.storage_snapshot->metadata, result.storage);
    }

    /// GROUP BY injective function elimination.
    optimizeGroupBy(select_query, context);

    /// GROUP BY functions of other keys elimination.
    if (settings.optimize_group_by_function_keys)
        optimizeGroupByFunctionKeys(select_query);

    /// Move all operations out of any function
    if (settings.optimize_move_functions_out_of_any)
        optimizeAnyFunctions(query);

    if (settings.optimize_normalize_count_variants)
        optimizeCountConstantAndSumOne(query);

    if (settings.optimize_rewrite_sum_if_to_count_if)
        optimizeSumIfFunctions(query);

    /// Remove injective functions inside uniq
    if (settings.optimize_injective_functions_inside_uniq)
        optimizeInjectiveFunctionsInsideUniq(query, context);

    /// Eliminate min/max/any aggregators of functions of GROUP BY keys
    if (settings.optimize_aggregators_of_group_by_keys
        && !select_query->group_by_with_totals
        && !select_query->group_by_with_rollup
        && !select_query->group_by_with_cube)
    {
        optimizeAggregateFunctionsOfGroupByKeys(select_query, query);
    }

    /// Remove duplicate ORDER BY and DISTINCT from subqueries.
    if (settings.optimize_duplicate_order_by_and_distinct)
    {
        optimizeDuplicateOrderBy(query, context);

        /// DISTINCT has special meaning in Distributed query with enabled distributed_group_by_no_merge
        /// TODO: disable Distributed/remote() tables only
        if (!settings.distributed_group_by_no_merge)
            optimizeDuplicateDistinct(*select_query);
    }

    /// Remove functions from ORDER BY if its argument is also in ORDER BY
    if (settings.optimize_redundant_functions_in_order_by)
        optimizeRedundantFunctionsInOrderBy(select_query, context);

    /// Replace monotonous functions with its argument
    if (settings.optimize_monotonous_functions_in_order_by)
<<<<<<< HEAD
        optimizeMonotonousFunctionsInOrderBy(select_query, context, tables_with_columns,
            result.storage_snapshot ? result.storage_snapshot->metadata->getSortingKeyColumns() : Names{});
=======
        optimizeMonotonousFunctionsInOrderBy(select_query, context, tables_with_columns, result);
>>>>>>> 70937088

    /// Remove duplicate items from ORDER BY.
    /// Execute it after all order by optimizations,
    /// because they can produce duplicated columns.
    optimizeDuplicatesInOrderBy(select_query);

    /// If function "if" has String-type arguments, transform them into enum
    if (settings.optimize_if_transform_strings_to_enum)
        transformIfStringsIntoEnum(query);

    /// Remove duplicated elements from LIMIT BY clause.
    optimizeLimitBy(select_query);

    /// Remove duplicated columns from USING(...).
    optimizeUsing(select_query);

    if (settings.optimize_syntax_fuse_functions)
        optimizeFuseQuantileFunctions(query);
}

}<|MERGE_RESOLUTION|>--- conflicted
+++ resolved
@@ -445,7 +445,7 @@
         }
     }
 
-    auto sorting_key_columns = result.metadata_snapshot ? result.metadata_snapshot->getSortingKeyColumns() : Names{};
+    auto sorting_key_columns = result.storage_snapshot ? result.storage_snapshot->metadata->getSortingKeyColumns() : Names{};
 
     bool is_sorting_key_prefix = true;
     for (size_t i = 0; i < order_by->children.size(); ++i)
@@ -810,12 +810,7 @@
 
     /// Replace monotonous functions with its argument
     if (settings.optimize_monotonous_functions_in_order_by)
-<<<<<<< HEAD
-        optimizeMonotonousFunctionsInOrderBy(select_query, context, tables_with_columns,
-            result.storage_snapshot ? result.storage_snapshot->metadata->getSortingKeyColumns() : Names{});
-=======
         optimizeMonotonousFunctionsInOrderBy(select_query, context, tables_with_columns, result);
->>>>>>> 70937088
 
     /// Remove duplicate items from ORDER BY.
     /// Execute it after all order by optimizations,
