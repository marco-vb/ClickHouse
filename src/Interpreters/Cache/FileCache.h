--- conflicted
+++ resolved
@@ -161,11 +161,8 @@
 
     size_t getMaxFileSegmentSize() const { return max_file_segment_size; }
 
-<<<<<<< HEAD
-=======
     size_t getBackgroundDownloadMaxFileSegmentSize() const { return background_download_max_file_segment_size.load(); }
 
->>>>>>> 75b852e5
     size_t getBoundaryAlignment() const { return boundary_alignment; }
 
     bool tryReserve(
