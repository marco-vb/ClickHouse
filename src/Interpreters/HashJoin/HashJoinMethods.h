#pragma once
#include <Interpreters/HashJoin/HashJoin.h>
#include <Interpreters/HashJoin/KeyGetter.h>
#include <Interpreters/HashJoin/JoinFeatures.h>
#include <Interpreters/HashJoin/AddedColumns.h>
#include <Interpreters/HashJoin/KnowRowsHolder.h>
#include <Interpreters//HashJoin/JoinUsedFlags.h>
#include <Interpreters/JoinUtils.h>
#include <Interpreters/TableJoin.h>
#include <Interpreters/castColumn.h>

#include <Poco/Logger.h>
#include <Common/logger_useful.h>
#include "Interpreters/HashJoin/ScatteredBlock.h"

namespace DB
{
/// Inserting an element into a hash table of the form `key -> reference to a string`, which will then be used by JOIN.
template <typename HashMap, typename KeyGetter>
struct Inserter
{
    static ALWAYS_INLINE bool
    insertOne(const HashJoin & join, HashMap & map, KeyGetter & key_getter, Block * stored_block, size_t i, Arena & pool)
    {
        auto emplace_result = key_getter.emplaceKey(map, i, pool);

        if (emplace_result.isInserted() || join.anyTakeLastRow())
        {
            new (&emplace_result.getMapped()) typename HashMap::mapped_type(stored_block, i);
            return true;
        }
        return false;
    }

    static ALWAYS_INLINE void insertAll(const HashJoin &, HashMap & map, KeyGetter & key_getter, Block * stored_block, size_t i, Arena & pool)
    {
        auto emplace_result = key_getter.emplaceKey(map, i, pool);

        if (emplace_result.isInserted())
            new (&emplace_result.getMapped()) typename HashMap::mapped_type(stored_block, i);
        else
        {
            /// The first element of the list is stored in the value of the hash table, the rest in the pool.
            emplace_result.getMapped().insert({stored_block, i}, pool);
        }
    }

    static ALWAYS_INLINE void insertAsof(
        HashJoin & join, HashMap & map, KeyGetter & key_getter, Block * stored_block, size_t i, Arena & pool, const IColumn & asof_column)
    {
        auto emplace_result = key_getter.emplaceKey(map, i, pool);
        typename HashMap::mapped_type * time_series_map = &emplace_result.getMapped();

        TypeIndex asof_type = *join.getAsofType();
        if (emplace_result.isInserted())
            time_series_map = new (time_series_map) typename HashMap::mapped_type(createAsofRowRef(asof_type, join.getAsofInequality()));
        (*time_series_map)->insert(asof_column, stored_block, i);
    }
};

/// MapsTemplate is one of MapsOne, MapsAll and MapsAsof
template <JoinKind KIND, JoinStrictness STRICTNESS, typename MapsTemplate>
class HashJoinMethods
{
public:
    static size_t insertFromBlockImpl(
        HashJoin & join,
        HashJoin::Type type,
        MapsTemplate & maps,
        const ColumnRawPtrs & key_columns,
        const Sizes & key_sizes,
        Block * stored_block,
        const ScatteredBlock::Selector & selector,
        ConstNullMapPtr null_map,
        UInt8ColumnDataPtr join_mask,
        Arena & pool,
<<<<<<< HEAD
        bool & is_inserted)
    {
        switch (type)
        {
            case HashJoin::Type::EMPTY:
                [[fallthrough]];
            case HashJoin::Type::CROSS:
                /// Do nothing. We will only save block, and it is enough
                is_inserted = true;
                return 0;

#define M(TYPE) \
    case HashJoin::Type::TYPE: \
        return insertFromBlockImplTypeCase< \
            typename KeyGetterForType<HashJoin::Type::TYPE, std::remove_reference_t<decltype(*maps.TYPE)>>::Type>( \
            join, *maps.TYPE, key_columns, key_sizes, stored_block, selector, null_map, join_mask, pool, is_inserted); \
        break;

                APPLY_FOR_JOIN_VARIANTS(M)
#undef M
        }
    }
=======
        bool & is_inserted);
>>>>>>> 4a31ccd6

    using MapsTemplateVector = std::vector<const MapsTemplate *>;

    static Block joinBlockImpl(
        const HashJoin & join,
        Block & block,
        const Block & block_with_columns_to_add,
        const MapsTemplateVector & maps_,
<<<<<<< HEAD
        bool is_join_get = false)
    {
        ScatteredBlock scattered_block{block};
        auto ret = joinBlockImpl(join, scattered_block, block_with_columns_to_add, maps_, is_join_get);
        ret.filterBySelector();
        scattered_block.filterBySelector();
        block = std::move(scattered_block.getSourceBlock());
        return ret.getSourceBlock();
    }

    static ScatteredBlock joinBlockImpl(
        const HashJoin & join,
        ScatteredBlock & block,
        const Block & block_with_columns_to_add,
        const MapsTemplateVector & maps_,
        bool is_join_get = false)
    {
        constexpr JoinFeatures<KIND, STRICTNESS> join_features;

        std::vector<JoinOnKeyColumns> join_on_keys;
        const auto & onexprs = join.table_join->getClauses();
        for (size_t i = 0; i < onexprs.size(); ++i)
        {
            const auto & key_names = !is_join_get ? onexprs[i].key_names_left : onexprs[i].key_names_right;
            join_on_keys.emplace_back(block, key_names, onexprs[i].condColumnNames().first, join.key_sizes[i]);
        }
        auto & source_block = block.getSourceBlock();
        size_t existing_columns = source_block.columns();

        /** For LEFT/INNER JOIN, the saved blocks do not contain keys.
          * For FULL/RIGHT JOIN, the saved blocks contain keys;
          *  but they will not be used at this stage of joining (and will be in `AdderNonJoined`), and they need to be skipped.
          * For ASOF, the last column is used as the ASOF column
          */
        AddedColumns<!join_features.is_any_join> added_columns(
            block,
            block_with_columns_to_add,
            join.savedBlockSample(),
            join,
            std::move(join_on_keys),
            join.table_join->getMixedJoinExpression(),
            join_features.is_asof_join,
            is_join_get);

        bool has_required_right_keys = (join.required_right_keys.columns() != 0);
        added_columns.need_filter = join_features.need_filter || has_required_right_keys;
        added_columns.max_joined_block_rows = join.max_joined_block_rows;
        if (!added_columns.max_joined_block_rows)
            added_columns.max_joined_block_rows = std::numeric_limits<size_t>::max();
        else
            added_columns.reserve(join_features.need_replication);

        const size_t num_joined = switchJoinRightColumns(maps_, added_columns, join.data->type, *join.used_flags);
        /// Do not hold memory for join_on_keys anymore
        added_columns.join_on_keys.clear();
        auto remaining_block = block.cut(num_joined);
        added_columns.buildOutput();

        if constexpr (join_features.need_filter)
            block.filter(added_columns.filter);

        block.filterBySelector();

        for (size_t i = 0; i < added_columns.size(); ++i)
            source_block.insert(added_columns.moveColumn(i));

        std::vector<size_t> right_keys_to_replicate [[maybe_unused]];

        if constexpr (join_features.need_filter)
        {
            /// Add join key columns from right block if needed using value from left table because of equality
            for (size_t i = 0; i < join.required_right_keys.columns(); ++i)
            {
                const auto & right_key = join.required_right_keys.getByPosition(i);
                /// asof column is already in block.
                if (join_features.is_asof_join && right_key.name == join.table_join->getOnlyClause().key_names_right.back())
                    continue;

                const auto & left_column = block.getByName(join.required_right_keys_sources[i]);
                const auto & right_col_name = join.getTableJoin().renamedRightColumnName(right_key.name);
                auto right_col = copyLeftKeyColumnToRight(right_key.type, right_col_name, left_column);
                source_block.insert(std::move(right_col));
            }
        }
        else if (has_required_right_keys)
        {
            /// Add join key columns from right block if needed.
            for (size_t i = 0; i < join.required_right_keys.columns(); ++i)
            {
                const auto & right_key = join.required_right_keys.getByPosition(i);
                auto right_col_name = join.getTableJoin().renamedRightColumnName(right_key.name);
                /// asof column is already in block.
                if (join_features.is_asof_join && right_key.name == join.table_join->getOnlyClause().key_names_right.back())
                    continue;

                const auto & left_column = block.getByName(join.required_right_keys_sources[i]);
                auto right_col = copyLeftKeyColumnToRight(right_key.type, right_col_name, left_column, &added_columns.filter);
                source_block.insert(std::move(right_col));

                if constexpr (join_features.need_replication)
                    right_keys_to_replicate.push_back(source_block.getPositionByName(right_col_name));
            }
        }

        if constexpr (join_features.need_replication)
        {
            std::unique_ptr<IColumn::Offsets> & offsets_to_replicate = added_columns.offsets_to_replicate;
            block.replicate(*offsets_to_replicate, existing_columns, right_keys_to_replicate);
        }

        return remaining_block;
    }

=======
        bool is_join_get = false);
>>>>>>> 4a31ccd6
private:
    template <typename KeyGetter, bool is_asof_join>
    static KeyGetter createKeyGetter(const ColumnRawPtrs & key_columns, const Sizes & key_sizes);

    template <typename KeyGetter, typename HashMap>
<<<<<<< HEAD
    static size_t NO_INLINE insertFromBlockImplTypeCase(
        HashJoin & join,
        HashMap & map,
        const ColumnRawPtrs & key_columns,
        const Sizes & key_sizes,
        Block * stored_block,
        const ScatteredBlock::Selector & selector,
        ConstNullMapPtr null_map,
        UInt8ColumnDataPtr join_mask,
        Arena & pool,
        bool & is_inserted)
    {
        [[maybe_unused]] constexpr bool mapped_one = std::is_same_v<typename HashMap::mapped_type, RowRef>;
        constexpr bool is_asof_join = STRICTNESS == JoinStrictness::Asof;

        const IColumn * asof_column [[maybe_unused]] = nullptr;
        if constexpr (is_asof_join)
            asof_column = key_columns.back();

        auto key_getter = createKeyGetter<KeyGetter, is_asof_join>(key_columns, key_sizes);

        /// For ALL and ASOF join always insert values
        is_inserted = !mapped_one || is_asof_join;

        for (size_t ind : selector)
        {
            chassert(!null_map || ind < null_map->size());
            if (null_map && (*null_map)[ind])
            {
                /// nulls are not inserted into hash table,
                /// keep them for RIGHT and FULL joins
                is_inserted = true;
                continue;
            }

            /// Check condition for right table from ON section
            chassert(!join_mask || ind < join_mask->size());
            if (join_mask && !(*join_mask)[ind])
                continue;

            if constexpr (is_asof_join)
                Inserter<HashMap, KeyGetter>::insertAsof(join, map, key_getter, stored_block, ind, pool, *asof_column);
            else if constexpr (mapped_one)
                is_inserted |= Inserter<HashMap, KeyGetter>::insertOne(join, map, key_getter, stored_block, ind, pool);
            else
                Inserter<HashMap, KeyGetter>::insertAll(join, map, key_getter, stored_block, ind, pool);
        }
        return map.getBufferSizeInCells();
    }
=======
    static size_t insertFromBlockImplTypeCase(
        HashJoin & join, HashMap & map, size_t rows, const ColumnRawPtrs & key_columns,
        const Sizes & key_sizes, Block * stored_block, ConstNullMapPtr null_map, UInt8ColumnDataPtr join_mask, Arena & pool, bool & is_inserted);
>>>>>>> 4a31ccd6

    template <typename AddedColumns>
    static size_t switchJoinRightColumns(
        const std::vector<const MapsTemplate *> & mapv,
        AddedColumns & added_columns,
        HashJoin::Type type,
        JoinStuff::JoinUsedFlags & used_flags);

    template <typename KeyGetter, typename Map, typename AddedColumns>
    static size_t joinRightColumnsSwitchNullability(
        std::vector<KeyGetter> && key_getter_vector,
        const std::vector<const Map *> & mapv,
        AddedColumns & added_columns,
        JoinStuff::JoinUsedFlags & used_flags);

    template <typename KeyGetter, typename Map, bool need_filter, typename AddedColumns>
    static size_t joinRightColumnsSwitchMultipleDisjuncts(
        std::vector<KeyGetter> && key_getter_vector,
        const std::vector<const Map *> & mapv,
        AddedColumns & added_columns,
        JoinStuff::JoinUsedFlags & used_flags);

    /// Joins right table columns which indexes are present in right_indexes using specified map.
    /// Makes filter (1 if row presented in right table) and returns offsets to replicate (for ALL JOINS).
    template <typename KeyGetter, typename Map, bool need_filter, bool flag_per_row, typename AddedColumns>
    static size_t joinRightColumns(
        std::vector<KeyGetter> && key_getter_vector,
        const std::vector<const Map *> & mapv,
        AddedColumns & added_columns,
<<<<<<< HEAD
        JoinStuff::JoinUsedFlags & used_flags)
    {
        constexpr JoinFeatures<KIND, STRICTNESS> join_features;

        auto & block = added_columns.src_block;
        size_t rows = block.rows();
        if constexpr (need_filter)
            added_columns.filter = IColumn::Filter(rows, 0);

        Arena pool;

        if constexpr (join_features.need_replication)
            added_columns.offsets_to_replicate = std::make_unique<IColumn::Offsets>(rows);

        IColumn::Offset current_offset = 0;
        size_t max_joined_block_rows = added_columns.max_joined_block_rows;
        size_t i = 0;
        for (; i < rows; ++i)
        {
            const auto ind = block.getSelector()[i];

            if constexpr (join_features.need_replication)
            {
                if (unlikely(current_offset >= max_joined_block_rows))
                {
                    added_columns.offsets_to_replicate->resize_assume_reserved(ind);
                    added_columns.filter.resize_assume_reserved(ind);
                    break;
                }
            }

            bool right_row_found = false;

            KnownRowsHolder<flag_per_row> known_rows;
            for (size_t onexpr_idx = 0; onexpr_idx < added_columns.join_on_keys.size(); ++onexpr_idx)
            {
                const auto & join_keys = added_columns.join_on_keys[onexpr_idx];
                if (join_keys.null_map && (*join_keys.null_map)[ind])
                    continue;

                bool row_acceptable = !join_keys.isRowFiltered(ind);
                using FindResult = typename KeyGetter::FindResult;
                auto find_result = row_acceptable ? key_getter_vector[onexpr_idx].findKey(*(mapv[onexpr_idx]), ind, pool) : FindResult();

                if (find_result.isFound())
                {
                    right_row_found = true;
                    auto & mapped = find_result.getMapped();
                    if constexpr (join_features.is_asof_join)
                    {
                        const IColumn & left_asof_key = added_columns.leftAsofKey();

                        auto row_ref = mapped->findAsof(left_asof_key, ind);
                        if (row_ref.block)
                        {
                            setUsed<need_filter>(added_columns.filter, i);
                            if constexpr (flag_per_row)
                                used_flags.template setUsed<join_features.need_flags, flag_per_row>(row_ref.block, row_ref.row_num, 0);
                            else
                                used_flags.template setUsed<join_features.need_flags, flag_per_row>(find_result);

                            added_columns.appendFromBlock(*row_ref.block, row_ref.row_num, join_features.add_missing);
                        }
                        else
                            addNotFoundRow<join_features.add_missing, join_features.need_replication>(added_columns, current_offset);
                    }
                    else if constexpr (join_features.is_all_join)
                    {
                        setUsed<need_filter>(added_columns.filter, i);
                        used_flags.template setUsed<join_features.need_flags, flag_per_row>(find_result);
                        auto used_flags_opt = join_features.need_flags ? &used_flags : nullptr;
                        addFoundRowAll<Map, join_features.add_missing>(mapped, added_columns, current_offset, known_rows, used_flags_opt);
                    }
                    else if constexpr ((join_features.is_any_join || join_features.is_semi_join) && join_features.right)
                    {
                        /// Use first appeared left key + it needs left columns replication
                        bool used_once = used_flags.template setUsedOnce<join_features.need_flags, flag_per_row>(find_result);
                        if (used_once)
                        {
                            auto used_flags_opt = join_features.need_flags ? &used_flags : nullptr;
                            setUsed<need_filter>(added_columns.filter, i);
                            addFoundRowAll<Map, join_features.add_missing>(
                                mapped, added_columns, current_offset, known_rows, used_flags_opt);
                        }
                    }
                    else if constexpr (join_features.is_any_join && KIND == JoinKind::Inner)
                    {
                        bool used_once = used_flags.template setUsedOnce<join_features.need_flags, flag_per_row>(find_result);

                        /// Use first appeared left key only
                        if (used_once)
                        {
                            setUsed<need_filter>(added_columns.filter, i);
                            added_columns.appendFromBlock(*mapped.block, mapped.row_num, join_features.add_missing);
                        }

                        break;
                    }
                    else if constexpr (join_features.is_any_join && join_features.full)
                    {
                        /// TODO
                    }
                    else if constexpr (join_features.is_anti_join)
                    {
                        if constexpr (join_features.right && join_features.need_flags)
                            used_flags.template setUsed<join_features.need_flags, flag_per_row>(find_result);
                    }
                    else /// ANY LEFT, SEMI LEFT, old ANY (RightAny)
                    {
                        setUsed<need_filter>(added_columns.filter, i);
                        used_flags.template setUsed<join_features.need_flags, flag_per_row>(find_result);
                        added_columns.appendFromBlock(*mapped.block, mapped.row_num, join_features.add_missing);

                        if (join_features.is_any_or_semi_join)
                        {
                            break;
                        }
                    }
                }
            }

            if (!right_row_found)
            {
                if constexpr (join_features.is_anti_join && join_features.left)
                    setUsed<need_filter>(added_columns.filter, i);
                addNotFoundRow<join_features.add_missing, join_features.need_replication>(added_columns, current_offset);
            }

            if constexpr (join_features.need_replication)
            {
                (*added_columns.offsets_to_replicate)[i] = current_offset;
            }
        }

        added_columns.applyLazyDefaults();
        return i;
    }
=======
        JoinStuff::JoinUsedFlags & used_flags);
>>>>>>> 4a31ccd6

    template <bool need_filter>
    static void setUsed(IColumn::Filter & filter [[maybe_unused]], size_t pos [[maybe_unused]]);

    template <typename AddedColumns>
    static ColumnPtr buildAdditionalFilter(
        size_t left_start_row,
        const std::vector<RowRef> & selected_rows,
        const std::vector<size_t> & row_replicate_offset,
        AddedColumns & added_columns);

    /// First to collect all matched rows refs by join keys, then filter out rows which are not true in additional filter expression.
    template <typename KeyGetter, typename Map, typename AddedColumns>
    static size_t joinRightColumnsWithAddtitionalFilter(
        std::vector<KeyGetter> && key_getter_vector,
        const std::vector<const Map *> & mapv,
        AddedColumns & added_columns,
        JoinStuff::JoinUsedFlags & used_flags [[maybe_unused]],
        bool need_filter [[maybe_unused]],
        bool flag_per_row [[maybe_unused]]);

<<<<<<< HEAD
=======
    /// Cut first num_rows rows from block in place and returns block with remaining rows
    static Block sliceBlock(Block & block, size_t num_rows);

>>>>>>> 4a31ccd6
    /** Since we do not store right key columns,
      * this function is used to copy left key columns to right key columns.
      * If the user requests some right columns, we just copy left key columns to right, since they are equal.
      * Example: SELECT t1.key, t2.key FROM t1 FULL JOIN t2 ON t1.key = t2.key;
      * In that case for matched rows in t2.key we will use values from t1.key.
      * However, in some cases we might need to adjust the type of column, e.g. t1.key :: LowCardinality(String) and t2.key :: String
      * Also, the nullability of the column might be different.
      * Returns the right column after with necessary adjustments.
      */
    static ColumnWithTypeAndName copyLeftKeyColumnToRight(
        const DataTypePtr & right_key_type,
        const String & renamed_right_column,
        const ColumnWithTypeAndName & left_column,
        const IColumn::Filter * null_map_filter = nullptr);

    static void correctNullabilityInplace(ColumnWithTypeAndName & column, bool nullable);

    static void correctNullabilityInplace(ColumnWithTypeAndName & column, bool nullable, const IColumn::Filter & negative_null_map);
};

/// Instantiate template class ahead in different .cpp files to avoid `too large translation unit`.
extern template class HashJoinMethods<JoinKind::Left, JoinStrictness::RightAny, HashJoin::MapsOne>;
extern template class HashJoinMethods<JoinKind::Left, JoinStrictness::Any, HashJoin::MapsOne>;
extern template class HashJoinMethods<JoinKind::Left, JoinStrictness::Any, HashJoin::MapsAll>;
extern template class HashJoinMethods<JoinKind::Left, JoinStrictness::All, HashJoin::MapsAll>;
extern template class HashJoinMethods<JoinKind::Left, JoinStrictness::Semi, HashJoin::MapsOne>;
extern template class HashJoinMethods<JoinKind::Left, JoinStrictness::Semi, HashJoin::MapsAll>;
extern template class HashJoinMethods<JoinKind::Left, JoinStrictness::Anti, HashJoin::MapsOne>;
extern template class HashJoinMethods<JoinKind::Left, JoinStrictness::Anti, HashJoin::MapsAll>;
extern template class HashJoinMethods<JoinKind::Left, JoinStrictness::Asof, HashJoin::MapsAsof>;

extern template class HashJoinMethods<JoinKind::Right, JoinStrictness::RightAny, HashJoin::MapsOne>;
extern template class HashJoinMethods<JoinKind::Right, JoinStrictness::Any, HashJoin::MapsAll>;
extern template class HashJoinMethods<JoinKind::Right, JoinStrictness::All, HashJoin::MapsAll>;
extern template class HashJoinMethods<JoinKind::Right, JoinStrictness::Semi, HashJoin::MapsAll>;
extern template class HashJoinMethods<JoinKind::Right, JoinStrictness::Anti, HashJoin::MapsAll>;
extern template class HashJoinMethods<JoinKind::Right, JoinStrictness::Asof, HashJoin::MapsAsof>;

extern template class HashJoinMethods<JoinKind::Inner, JoinStrictness::RightAny, HashJoin::MapsOne>;
extern template class HashJoinMethods<JoinKind::Inner, JoinStrictness::Any, HashJoin::MapsOne>;
extern template class HashJoinMethods<JoinKind::Inner, JoinStrictness::Any, HashJoin::MapsAll>;
extern template class HashJoinMethods<JoinKind::Inner, JoinStrictness::All, HashJoin::MapsAll>;
extern template class HashJoinMethods<JoinKind::Inner, JoinStrictness::Semi, HashJoin::MapsOne>;
extern template class HashJoinMethods<JoinKind::Inner, JoinStrictness::Anti, HashJoin::MapsOne>;
extern template class HashJoinMethods<JoinKind::Inner, JoinStrictness::Asof, HashJoin::MapsAsof>;

extern template class HashJoinMethods<JoinKind::Full, JoinStrictness::RightAny, HashJoin::MapsOne>;
extern template class HashJoinMethods<JoinKind::Full, JoinStrictness::Any, HashJoin::MapsAll>;
extern template class HashJoinMethods<JoinKind::Full, JoinStrictness::All, HashJoin::MapsAll>;
extern template class HashJoinMethods<JoinKind::Full, JoinStrictness::Semi, HashJoin::MapsOne>;
extern template class HashJoinMethods<JoinKind::Full, JoinStrictness::Anti, HashJoin::MapsOne>;
extern template class HashJoinMethods<JoinKind::Full, JoinStrictness::Asof, HashJoin::MapsAsof>;
}
<|MERGE_RESOLUTION|>--- conflicted
+++ resolved
@@ -11,7 +11,6 @@
 
 #include <Poco/Logger.h>
 #include <Common/logger_useful.h>
-#include "Interpreters/HashJoin/ScatteredBlock.h"
 
 namespace DB
 {
@@ -74,32 +73,7 @@
         ConstNullMapPtr null_map,
         UInt8ColumnDataPtr join_mask,
         Arena & pool,
-<<<<<<< HEAD
-        bool & is_inserted)
-    {
-        switch (type)
-        {
-            case HashJoin::Type::EMPTY:
-                [[fallthrough]];
-            case HashJoin::Type::CROSS:
-                /// Do nothing. We will only save block, and it is enough
-                is_inserted = true;
-                return 0;
-
-#define M(TYPE) \
-    case HashJoin::Type::TYPE: \
-        return insertFromBlockImplTypeCase< \
-            typename KeyGetterForType<HashJoin::Type::TYPE, std::remove_reference_t<decltype(*maps.TYPE)>>::Type>( \
-            join, *maps.TYPE, key_columns, key_sizes, stored_block, selector, null_map, join_mask, pool, is_inserted); \
-        break;
-
-                APPLY_FOR_JOIN_VARIANTS(M)
-#undef M
-        }
-    }
-=======
         bool & is_inserted);
->>>>>>> 4a31ccd6
 
     using MapsTemplateVector = std::vector<const MapsTemplate *>;
 
@@ -108,130 +82,21 @@
         Block & block,
         const Block & block_with_columns_to_add,
         const MapsTemplateVector & maps_,
-<<<<<<< HEAD
-        bool is_join_get = false)
-    {
-        ScatteredBlock scattered_block{block};
-        auto ret = joinBlockImpl(join, scattered_block, block_with_columns_to_add, maps_, is_join_get);
-        ret.filterBySelector();
-        scattered_block.filterBySelector();
-        block = std::move(scattered_block.getSourceBlock());
-        return ret.getSourceBlock();
-    }
+        bool is_join_get = false);
 
     static ScatteredBlock joinBlockImpl(
         const HashJoin & join,
         ScatteredBlock & block,
         const Block & block_with_columns_to_add,
         const MapsTemplateVector & maps_,
-        bool is_join_get = false)
-    {
-        constexpr JoinFeatures<KIND, STRICTNESS> join_features;
-
-        std::vector<JoinOnKeyColumns> join_on_keys;
-        const auto & onexprs = join.table_join->getClauses();
-        for (size_t i = 0; i < onexprs.size(); ++i)
-        {
-            const auto & key_names = !is_join_get ? onexprs[i].key_names_left : onexprs[i].key_names_right;
-            join_on_keys.emplace_back(block, key_names, onexprs[i].condColumnNames().first, join.key_sizes[i]);
-        }
-        auto & source_block = block.getSourceBlock();
-        size_t existing_columns = source_block.columns();
-
-        /** For LEFT/INNER JOIN, the saved blocks do not contain keys.
-          * For FULL/RIGHT JOIN, the saved blocks contain keys;
-          *  but they will not be used at this stage of joining (and will be in `AdderNonJoined`), and they need to be skipped.
-          * For ASOF, the last column is used as the ASOF column
-          */
-        AddedColumns<!join_features.is_any_join> added_columns(
-            block,
-            block_with_columns_to_add,
-            join.savedBlockSample(),
-            join,
-            std::move(join_on_keys),
-            join.table_join->getMixedJoinExpression(),
-            join_features.is_asof_join,
-            is_join_get);
-
-        bool has_required_right_keys = (join.required_right_keys.columns() != 0);
-        added_columns.need_filter = join_features.need_filter || has_required_right_keys;
-        added_columns.max_joined_block_rows = join.max_joined_block_rows;
-        if (!added_columns.max_joined_block_rows)
-            added_columns.max_joined_block_rows = std::numeric_limits<size_t>::max();
-        else
-            added_columns.reserve(join_features.need_replication);
-
-        const size_t num_joined = switchJoinRightColumns(maps_, added_columns, join.data->type, *join.used_flags);
-        /// Do not hold memory for join_on_keys anymore
-        added_columns.join_on_keys.clear();
-        auto remaining_block = block.cut(num_joined);
-        added_columns.buildOutput();
-
-        if constexpr (join_features.need_filter)
-            block.filter(added_columns.filter);
-
-        block.filterBySelector();
-
-        for (size_t i = 0; i < added_columns.size(); ++i)
-            source_block.insert(added_columns.moveColumn(i));
-
-        std::vector<size_t> right_keys_to_replicate [[maybe_unused]];
-
-        if constexpr (join_features.need_filter)
-        {
-            /// Add join key columns from right block if needed using value from left table because of equality
-            for (size_t i = 0; i < join.required_right_keys.columns(); ++i)
-            {
-                const auto & right_key = join.required_right_keys.getByPosition(i);
-                /// asof column is already in block.
-                if (join_features.is_asof_join && right_key.name == join.table_join->getOnlyClause().key_names_right.back())
-                    continue;
-
-                const auto & left_column = block.getByName(join.required_right_keys_sources[i]);
-                const auto & right_col_name = join.getTableJoin().renamedRightColumnName(right_key.name);
-                auto right_col = copyLeftKeyColumnToRight(right_key.type, right_col_name, left_column);
-                source_block.insert(std::move(right_col));
-            }
-        }
-        else if (has_required_right_keys)
-        {
-            /// Add join key columns from right block if needed.
-            for (size_t i = 0; i < join.required_right_keys.columns(); ++i)
-            {
-                const auto & right_key = join.required_right_keys.getByPosition(i);
-                auto right_col_name = join.getTableJoin().renamedRightColumnName(right_key.name);
-                /// asof column is already in block.
-                if (join_features.is_asof_join && right_key.name == join.table_join->getOnlyClause().key_names_right.back())
-                    continue;
-
-                const auto & left_column = block.getByName(join.required_right_keys_sources[i]);
-                auto right_col = copyLeftKeyColumnToRight(right_key.type, right_col_name, left_column, &added_columns.filter);
-                source_block.insert(std::move(right_col));
-
-                if constexpr (join_features.need_replication)
-                    right_keys_to_replicate.push_back(source_block.getPositionByName(right_col_name));
-            }
-        }
-
-        if constexpr (join_features.need_replication)
-        {
-            std::unique_ptr<IColumn::Offsets> & offsets_to_replicate = added_columns.offsets_to_replicate;
-            block.replicate(*offsets_to_replicate, existing_columns, right_keys_to_replicate);
-        }
-
-        return remaining_block;
-    }
-
-=======
         bool is_join_get = false);
->>>>>>> 4a31ccd6
+
 private:
     template <typename KeyGetter, bool is_asof_join>
     static KeyGetter createKeyGetter(const ColumnRawPtrs & key_columns, const Sizes & key_sizes);
 
     template <typename KeyGetter, typename HashMap>
-<<<<<<< HEAD
-    static size_t NO_INLINE insertFromBlockImplTypeCase(
+    static size_t insertFromBlockImplTypeCase(
         HashJoin & join,
         HashMap & map,
         const ColumnRawPtrs & key_columns,
@@ -241,50 +106,7 @@
         ConstNullMapPtr null_map,
         UInt8ColumnDataPtr join_mask,
         Arena & pool,
-        bool & is_inserted)
-    {
-        [[maybe_unused]] constexpr bool mapped_one = std::is_same_v<typename HashMap::mapped_type, RowRef>;
-        constexpr bool is_asof_join = STRICTNESS == JoinStrictness::Asof;
-
-        const IColumn * asof_column [[maybe_unused]] = nullptr;
-        if constexpr (is_asof_join)
-            asof_column = key_columns.back();
-
-        auto key_getter = createKeyGetter<KeyGetter, is_asof_join>(key_columns, key_sizes);
-
-        /// For ALL and ASOF join always insert values
-        is_inserted = !mapped_one || is_asof_join;
-
-        for (size_t ind : selector)
-        {
-            chassert(!null_map || ind < null_map->size());
-            if (null_map && (*null_map)[ind])
-            {
-                /// nulls are not inserted into hash table,
-                /// keep them for RIGHT and FULL joins
-                is_inserted = true;
-                continue;
-            }
-
-            /// Check condition for right table from ON section
-            chassert(!join_mask || ind < join_mask->size());
-            if (join_mask && !(*join_mask)[ind])
-                continue;
-
-            if constexpr (is_asof_join)
-                Inserter<HashMap, KeyGetter>::insertAsof(join, map, key_getter, stored_block, ind, pool, *asof_column);
-            else if constexpr (mapped_one)
-                is_inserted |= Inserter<HashMap, KeyGetter>::insertOne(join, map, key_getter, stored_block, ind, pool);
-            else
-                Inserter<HashMap, KeyGetter>::insertAll(join, map, key_getter, stored_block, ind, pool);
-        }
-        return map.getBufferSizeInCells();
-    }
-=======
-    static size_t insertFromBlockImplTypeCase(
-        HashJoin & join, HashMap & map, size_t rows, const ColumnRawPtrs & key_columns,
-        const Sizes & key_sizes, Block * stored_block, ConstNullMapPtr null_map, UInt8ColumnDataPtr join_mask, Arena & pool, bool & is_inserted);
->>>>>>> 4a31ccd6
+        bool & is_inserted);
 
     template <typename AddedColumns>
     static size_t switchJoinRightColumns(
@@ -314,147 +136,7 @@
         std::vector<KeyGetter> && key_getter_vector,
         const std::vector<const Map *> & mapv,
         AddedColumns & added_columns,
-<<<<<<< HEAD
-        JoinStuff::JoinUsedFlags & used_flags)
-    {
-        constexpr JoinFeatures<KIND, STRICTNESS> join_features;
-
-        auto & block = added_columns.src_block;
-        size_t rows = block.rows();
-        if constexpr (need_filter)
-            added_columns.filter = IColumn::Filter(rows, 0);
-
-        Arena pool;
-
-        if constexpr (join_features.need_replication)
-            added_columns.offsets_to_replicate = std::make_unique<IColumn::Offsets>(rows);
-
-        IColumn::Offset current_offset = 0;
-        size_t max_joined_block_rows = added_columns.max_joined_block_rows;
-        size_t i = 0;
-        for (; i < rows; ++i)
-        {
-            const auto ind = block.getSelector()[i];
-
-            if constexpr (join_features.need_replication)
-            {
-                if (unlikely(current_offset >= max_joined_block_rows))
-                {
-                    added_columns.offsets_to_replicate->resize_assume_reserved(ind);
-                    added_columns.filter.resize_assume_reserved(ind);
-                    break;
-                }
-            }
-
-            bool right_row_found = false;
-
-            KnownRowsHolder<flag_per_row> known_rows;
-            for (size_t onexpr_idx = 0; onexpr_idx < added_columns.join_on_keys.size(); ++onexpr_idx)
-            {
-                const auto & join_keys = added_columns.join_on_keys[onexpr_idx];
-                if (join_keys.null_map && (*join_keys.null_map)[ind])
-                    continue;
-
-                bool row_acceptable = !join_keys.isRowFiltered(ind);
-                using FindResult = typename KeyGetter::FindResult;
-                auto find_result = row_acceptable ? key_getter_vector[onexpr_idx].findKey(*(mapv[onexpr_idx]), ind, pool) : FindResult();
-
-                if (find_result.isFound())
-                {
-                    right_row_found = true;
-                    auto & mapped = find_result.getMapped();
-                    if constexpr (join_features.is_asof_join)
-                    {
-                        const IColumn & left_asof_key = added_columns.leftAsofKey();
-
-                        auto row_ref = mapped->findAsof(left_asof_key, ind);
-                        if (row_ref.block)
-                        {
-                            setUsed<need_filter>(added_columns.filter, i);
-                            if constexpr (flag_per_row)
-                                used_flags.template setUsed<join_features.need_flags, flag_per_row>(row_ref.block, row_ref.row_num, 0);
-                            else
-                                used_flags.template setUsed<join_features.need_flags, flag_per_row>(find_result);
-
-                            added_columns.appendFromBlock(*row_ref.block, row_ref.row_num, join_features.add_missing);
-                        }
-                        else
-                            addNotFoundRow<join_features.add_missing, join_features.need_replication>(added_columns, current_offset);
-                    }
-                    else if constexpr (join_features.is_all_join)
-                    {
-                        setUsed<need_filter>(added_columns.filter, i);
-                        used_flags.template setUsed<join_features.need_flags, flag_per_row>(find_result);
-                        auto used_flags_opt = join_features.need_flags ? &used_flags : nullptr;
-                        addFoundRowAll<Map, join_features.add_missing>(mapped, added_columns, current_offset, known_rows, used_flags_opt);
-                    }
-                    else if constexpr ((join_features.is_any_join || join_features.is_semi_join) && join_features.right)
-                    {
-                        /// Use first appeared left key + it needs left columns replication
-                        bool used_once = used_flags.template setUsedOnce<join_features.need_flags, flag_per_row>(find_result);
-                        if (used_once)
-                        {
-                            auto used_flags_opt = join_features.need_flags ? &used_flags : nullptr;
-                            setUsed<need_filter>(added_columns.filter, i);
-                            addFoundRowAll<Map, join_features.add_missing>(
-                                mapped, added_columns, current_offset, known_rows, used_flags_opt);
-                        }
-                    }
-                    else if constexpr (join_features.is_any_join && KIND == JoinKind::Inner)
-                    {
-                        bool used_once = used_flags.template setUsedOnce<join_features.need_flags, flag_per_row>(find_result);
-
-                        /// Use first appeared left key only
-                        if (used_once)
-                        {
-                            setUsed<need_filter>(added_columns.filter, i);
-                            added_columns.appendFromBlock(*mapped.block, mapped.row_num, join_features.add_missing);
-                        }
-
-                        break;
-                    }
-                    else if constexpr (join_features.is_any_join && join_features.full)
-                    {
-                        /// TODO
-                    }
-                    else if constexpr (join_features.is_anti_join)
-                    {
-                        if constexpr (join_features.right && join_features.need_flags)
-                            used_flags.template setUsed<join_features.need_flags, flag_per_row>(find_result);
-                    }
-                    else /// ANY LEFT, SEMI LEFT, old ANY (RightAny)
-                    {
-                        setUsed<need_filter>(added_columns.filter, i);
-                        used_flags.template setUsed<join_features.need_flags, flag_per_row>(find_result);
-                        added_columns.appendFromBlock(*mapped.block, mapped.row_num, join_features.add_missing);
-
-                        if (join_features.is_any_or_semi_join)
-                        {
-                            break;
-                        }
-                    }
-                }
-            }
-
-            if (!right_row_found)
-            {
-                if constexpr (join_features.is_anti_join && join_features.left)
-                    setUsed<need_filter>(added_columns.filter, i);
-                addNotFoundRow<join_features.add_missing, join_features.need_replication>(added_columns, current_offset);
-            }
-
-            if constexpr (join_features.need_replication)
-            {
-                (*added_columns.offsets_to_replicate)[i] = current_offset;
-            }
-        }
-
-        added_columns.applyLazyDefaults();
-        return i;
-    }
-=======
-        JoinStuff::JoinUsedFlags & used_flags);
->>>>>>> 4a31ccd6
+        JoinStuff::JoinUsedFlags & used_flags);
 
     template <bool need_filter>
     static void setUsed(IColumn::Filter & filter [[maybe_unused]], size_t pos [[maybe_unused]]);
@@ -476,12 +158,9 @@
         bool need_filter [[maybe_unused]],
         bool flag_per_row [[maybe_unused]]);
 
-<<<<<<< HEAD
-=======
     /// Cut first num_rows rows from block in place and returns block with remaining rows
     static Block sliceBlock(Block & block, size_t num_rows);
 
->>>>>>> 4a31ccd6
     /** Since we do not store right key columns,
       * this function is used to copy left key columns to right key columns.
       * If the user requests some right columns, we just copy left key columns to right, since they are equal.
