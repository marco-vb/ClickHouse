#pragma once

#include <cstring>
#include <memory>
#include <type_traits>

#include <IO/WriteHelpers.h>
#include <IO/ReadHelpers.h>

#include <DataTypes/DataTypesNumber.h>
#include <DataTypes/DataTypesDecimal.h>
#include <Columns/ColumnVector.h>

#include <AggregateFunctions/IAggregateFunction.h>

#include "config.h"
#include <Common/TargetSpecific.h>

#if USE_EMBEDDED_COMPILER
#    include <llvm/IR/IRBuilder.h>
#    include <DataTypes/Native.h>
#endif

namespace DB
{
struct Settings;

/// Uses addOverflow method (if available) to avoid UB for sumWithOverflow()
///
/// Since NO_SANITIZE_UNDEFINED works only for the function itself, without
/// callers, and in case of non-POD type (i.e. Decimal) you have overwritten
/// operator+=(), which will have UB.
template <typename T>
struct AggregateFunctionSumAddOverflowImpl
{
    static void NO_SANITIZE_UNDEFINED ALWAYS_INLINE add(T & lhs, const T & rhs)
    {
        lhs += rhs;
    }
};
template <typename DecimalNativeType>
struct AggregateFunctionSumAddOverflowImpl<Decimal<DecimalNativeType>>
{
    static void NO_SANITIZE_UNDEFINED ALWAYS_INLINE add(Decimal<DecimalNativeType> & lhs, const Decimal<DecimalNativeType> & rhs)
    {
        lhs.addOverflow(rhs);
    }
};

template <typename T>
struct AggregateFunctionSumData
{
    using Impl = AggregateFunctionSumAddOverflowImpl<T>;
    T sum{};

    void NO_SANITIZE_UNDEFINED ALWAYS_INLINE add(T value)
    {
        Impl::add(sum, value);
    }

    /// Vectorized version
    MULTITARGET_FUNCTION_AVX512BW_AVX512F_AVX2_SSE42(
    MULTITARGET_FUNCTION_HEADER(
    template <typename Value>
    void NO_SANITIZE_UNDEFINED NO_INLINE
    ), addManyImpl, MULTITARGET_FUNCTION_BODY((const Value * __restrict ptr, size_t start, size_t end) /// NOLINT
    {
        ptr += start;
        size_t count = end - start;
        const auto * end_ptr = ptr + count;

        if constexpr (is_floating_point_v<T>)
        {
            /// Compiler cannot unroll this loop, do it manually.
            /// (at least for floats, most likely due to the lack of -fassociative-math)

            /// Something around the number of SSE registers * the number of elements fit in register.
            constexpr size_t unroll_count = 128 / sizeof(T);
            T partial_sums[unroll_count]{};

            const auto * unrolled_end = ptr + (count / unroll_count * unroll_count);

            while (ptr < unrolled_end)
            {
                for (size_t i = 0; i < unroll_count; ++i)
                    Impl::add(partial_sums[i], ptr[i]);
                ptr += unroll_count;
            }

            for (size_t i = 0; i < unroll_count; ++i)
                Impl::add(sum, partial_sums[i]);
        }

        /// clang cannot vectorize the loop if accumulator is class member instead of local variable.
        T local_sum{};
        while (ptr < end_ptr)
        {
            Impl::add(local_sum, *ptr);
            ++ptr;
        }
        Impl::add(sum, local_sum);
    })
    )

    /// Vectorized version
    template <typename Value>
    void NO_INLINE addMany(const Value * __restrict ptr, size_t start, size_t end)
    {
#if USE_MULTITARGET_CODE
        if (isArchSupported(TargetArch::AVX512BW))
        {
            addManyImplAVX512BW(ptr, start, end);
            return;
        }

        if (isArchSupported(TargetArch::AVX512F))
        {
            addManyImplAVX512F(ptr, start, end);
            return;
        }

        if (isArchSupported(TargetArch::AVX2))
        {
            addManyImplAVX2(ptr, start, end);
            return;
        }

        if (isArchSupported(TargetArch::SSE42))
        {
            addManyImplSSE42(ptr, start, end);
            return;
        }
#endif

        addManyImpl(ptr, start, end);
    }

    MULTITARGET_FUNCTION_AVX512BW_AVX512F_AVX2_SSE42(
    MULTITARGET_FUNCTION_HEADER(
    template <typename Value, bool add_if_zero>
    void NO_SANITIZE_UNDEFINED NO_INLINE
    ), addManyConditionalInternalImpl, MULTITARGET_FUNCTION_BODY((const Value * __restrict ptr, const UInt8 * __restrict condition_map, size_t start, size_t end) /// NOLINT
    {
        ptr += start;
        condition_map += start;
        size_t count = end - start;
        const auto * end_ptr = ptr + count;

        if constexpr ((is_integer<T> || is_decimal<T>) && !is_over_big_int<T>)
        {
            /// For integers we can vectorize the operation if we replace the null check using a multiplication (by 0 for null, 1 for not null)
            /// https://quick-bench.com/q/MLTnfTvwC2qZFVeWHfOBR3U7a8I
            T local_sum{};
            while (ptr < end_ptr)
            {
                T multiplier = !*condition_map == add_if_zero;
                Impl::add(local_sum, *ptr * multiplier);
                ++ptr;
                ++condition_map;
            }
            Impl::add(sum, local_sum);
            return;
        }
        else if constexpr (is_over_big_int<T>)
        {
            /// Use a mask to discard or keep the value to reduce branch miss.
            /// Notice that for (U)Int128 or Decimal128, MaskType is Int8 instead of Int64, otherwise extra branches will be introduced by compiler (for unknown reason) and performance will be worse.
            using MaskType = std::conditional_t<sizeof(T) == 16, Int8, Int64>;
            alignas(64) const MaskType masks[2] = {0, -1};
            T local_sum{};
            while (ptr < end_ptr)
            {
                Value v = *ptr;
                if constexpr (!add_if_zero)
                {
                    if constexpr (is_integer<T>)
                        v &= masks[!!*condition_map];
                    else
                        v.value &= masks[!!*condition_map];
                }
                else
                {
                    if constexpr (is_integer<T>)
                        v &= masks[!*condition_map];
                    else
                        v.value &= masks[!*condition_map];
                }

<<<<<<< HEAD
        if constexpr (is_floating_point_v<T>)
=======
                Impl::add(local_sum, v);
                ++ptr;
                ++condition_map;
            }
            Impl::add(sum, local_sum);
            return;
        }
        else if constexpr (std::is_floating_point_v<T>)
>>>>>>> 2750f8ca
        {
            /// For floating point we use a similar trick as above, except that now we  reinterpret the floating point number as an unsigned
            /// integer of the same size and use a mask instead (0 to discard, 0xFF..FF to keep)
            static_assert(sizeof(Value) == 4 || sizeof(Value) == 8);
            using equivalent_integer = typename std::conditional_t<sizeof(Value) == 4, UInt32, UInt64>;

            constexpr size_t unroll_count = 128 / sizeof(T);
            T partial_sums[unroll_count]{};

            const auto * unrolled_end = ptr + (count / unroll_count * unroll_count);

            while (ptr < unrolled_end)
            {
                for (size_t i = 0; i < unroll_count; ++i)
                {
                    equivalent_integer value;
                    std::memcpy(&value, &ptr[i], sizeof(Value));
                    value &= (!condition_map[i] != add_if_zero) - 1;
                    Value d;
                    std::memcpy(&d, &value, sizeof(Value));
                    Impl::add(partial_sums[i], d);
                }
                ptr += unroll_count;
                condition_map += unroll_count;
            }

            for (size_t i = 0; i < unroll_count; ++i)
                Impl::add(sum, partial_sums[i]);
        }

        T local_sum{};
        while (ptr < end_ptr)
        {
            if (!*condition_map == add_if_zero)
                Impl::add(local_sum, *ptr);
            ++ptr;
            ++condition_map;
        }
        Impl::add(sum, local_sum);
    })
    )

    /// Vectorized version
    template <typename Value, bool add_if_zero>
    void NO_INLINE addManyConditionalInternal(const Value * __restrict ptr, const UInt8 * __restrict condition_map, size_t start, size_t end)
    {
#if USE_MULTITARGET_CODE
        if (isArchSupported(TargetArch::AVX512BW))
        {
            addManyConditionalInternalImplAVX512BW<Value, add_if_zero>(ptr, condition_map, start, end);
            return;
        }

        if (isArchSupported(TargetArch::AVX512F))
        {
            addManyConditionalInternalImplAVX512F<Value, add_if_zero>(ptr, condition_map, start, end);
            return;
        }

        if (isArchSupported(TargetArch::AVX2))
        {
            addManyConditionalInternalImplAVX2<Value, add_if_zero>(ptr, condition_map, start, end);
            return;
        }

        if (isArchSupported(TargetArch::SSE42))
        {
            addManyConditionalInternalImplSSE42<Value, add_if_zero>(ptr, condition_map, start, end);
            return;
        }
#endif

        addManyConditionalInternalImpl<Value, add_if_zero>(ptr, condition_map, start, end);
    }

    template <typename Value>
    void ALWAYS_INLINE addManyNotNull(const Value * __restrict ptr, const UInt8 * __restrict null_map, size_t start, size_t end)
    {
        return addManyConditionalInternal<Value, true>(ptr, null_map, start, end);
    }

    template <typename Value>
    void ALWAYS_INLINE addManyConditional(const Value * __restrict ptr, const UInt8 * __restrict cond_map, size_t start, size_t end)
    {
        return addManyConditionalInternal<Value, false>(ptr, cond_map, start, end);
    }

    void NO_SANITIZE_UNDEFINED merge(const AggregateFunctionSumData & rhs)
    {
        Impl::add(sum, rhs.sum);
    }

    void write(WriteBuffer & buf) const
    {
        writeBinaryLittleEndian(sum, buf);
    }

    void read(ReadBuffer & buf)
    {
        readBinaryLittleEndian(sum, buf);
    }

    T get() const
    {
        return sum;
    }

};

template <typename T>
struct AggregateFunctionSumKahanData
{
    static_assert(is_floating_point_v<T>,
        "It doesn't make sense to use Kahan Summation algorithm for non floating point types");

    T sum{};
    T compensation{};

    template <typename Value>
    void ALWAYS_INLINE addImpl(Value value, T & out_sum, T & out_compensation)
    {
        auto compensated_value = static_cast<T>(value) - out_compensation;
        auto new_sum = out_sum + compensated_value;
        out_compensation = (new_sum - out_sum) - compensated_value;
        out_sum = new_sum;
    }

    void ALWAYS_INLINE add(T value)
    {
        addImpl(value, sum, compensation);
    }

    /// Vectorized version
    template <typename Value>
    void NO_INLINE addMany(const Value * __restrict ptr, size_t start, size_t end)
    {
        /// Less than in ordinary sum, because the algorithm is more complicated and too large loop unrolling is questionable.
        /// But this is just a guess.
        constexpr size_t unroll_count = 4;
        T partial_sums[unroll_count]{};
        T partial_compensations[unroll_count]{};

        ptr += start;
        size_t count = end - start;

        const auto * end_ptr = ptr + count;
        const auto * unrolled_end = ptr + (count / unroll_count * unroll_count);

        while (ptr < unrolled_end)
        {
            for (size_t i = 0; i < unroll_count; ++i)
                addImpl(ptr[i], partial_sums[i], partial_compensations[i]);
            ptr += unroll_count;
        }

        for (size_t i = 0; i < unroll_count; ++i)
            mergeImpl(sum, compensation, partial_sums[i], partial_compensations[i]);

        while (ptr < end_ptr)
        {
            addImpl(*ptr, sum, compensation);
            ++ptr;
        }
    }

    template <typename Value, bool add_if_zero>
    void NO_INLINE addManyConditionalInternal(const Value * __restrict ptr, const UInt8 * __restrict condition_map, size_t start, size_t end)
    {
        constexpr size_t unroll_count = 4;
        T partial_sums[unroll_count]{};
        T partial_compensations[unroll_count]{};

        ptr += start;
        size_t count = end - start;

        const auto * end_ptr = ptr + count;
        const auto * unrolled_end = ptr + (count / unroll_count * unroll_count);

        while (ptr < unrolled_end)
        {
            for (size_t i = 0; i < unroll_count; ++i)
                if ((!condition_map[i]) == add_if_zero)
                    addImpl(ptr[i], partial_sums[i], partial_compensations[i]);
            ptr += unroll_count;
            condition_map += unroll_count;
        }

        for (size_t i = 0; i < unroll_count; ++i)
            mergeImpl(sum, compensation, partial_sums[i], partial_compensations[i]);

        while (ptr < end_ptr)
        {
            if ((!*condition_map) == add_if_zero)
                addImpl(*ptr, sum, compensation);
            ++ptr;
            ++condition_map;
        }
    }

    template <typename Value>
    void ALWAYS_INLINE addManyNotNull(const Value * __restrict ptr, const UInt8 * __restrict null_map, size_t start, size_t end)
    {
        return addManyConditionalInternal<Value, true>(ptr, null_map, start, end);
    }

    template <typename Value>
    void ALWAYS_INLINE addManyConditional(const Value * __restrict ptr, const UInt8 * __restrict cond_map, size_t start, size_t end)
    {
        return addManyConditionalInternal<Value, false>(ptr, cond_map, start, end);
    }

    void ALWAYS_INLINE mergeImpl(T & to_sum, T & to_compensation, T from_sum, T from_compensation)
    {
        auto raw_sum = to_sum + from_sum;
        auto rhs_compensated = raw_sum - to_sum;
        /// Kahan summation is tricky because it depends on non-associativity of float arithmetic.
        /// Do not simplify this expression if you are not sure.
        auto compensations = ((from_sum - rhs_compensated) + (to_sum - (raw_sum - rhs_compensated))) + compensation + from_compensation;
        to_sum = raw_sum + compensations;
        to_compensation = compensations - (to_sum - raw_sum);
    }

    void merge(const AggregateFunctionSumKahanData & rhs)
    {
        mergeImpl(sum, compensation, rhs.sum, rhs.compensation);
    }

    void write(WriteBuffer & buf) const
    {
        writeBinary(sum, buf);
        writeBinary(compensation, buf);
    }

    void read(ReadBuffer & buf)
    {
        readBinary(sum, buf);
        readBinary(compensation, buf);
    }

    T get() const
    {
        return sum;
    }
};


enum AggregateFunctionSumType
{
    AggregateFunctionTypeSum,
    AggregateFunctionTypeSumWithOverflow,
    AggregateFunctionTypeSumKahan,
};
/// Counts the sum of the numbers.
template <typename T, typename TResult, typename Data, AggregateFunctionSumType Type>
class AggregateFunctionSum final : public IAggregateFunctionDataHelper<Data, AggregateFunctionSum<T, TResult, Data, Type>>
{
public:
    static constexpr bool DateTime64Supported = false;

    using ColVecType = ColumnVectorOrDecimal<T>;

    String getName() const override
    {
        if constexpr (Type == AggregateFunctionTypeSum)
            return "sum";
        else if constexpr (Type == AggregateFunctionTypeSumWithOverflow)
            return "sumWithOverflow";
        else if constexpr (Type == AggregateFunctionTypeSumKahan)
            return "sumKahan";
    }

    explicit AggregateFunctionSum(const DataTypes & argument_types_)
        : IAggregateFunctionDataHelper<Data, AggregateFunctionSum<T, TResult, Data, Type>>(argument_types_, {}, createResultType(0))
    {}

    AggregateFunctionSum(const IDataType & data_type, const DataTypes & argument_types_)
        : IAggregateFunctionDataHelper<Data, AggregateFunctionSum<T, TResult, Data, Type>>(argument_types_, {}, createResultType(getDecimalScale(data_type)))
    {}

    static DataTypePtr createResultType(UInt32 scale_)
    {
        if constexpr (!is_decimal<T>)
            return std::make_shared<DataTypeNumber<TResult>>();
        else
        {
            using DataType = DataTypeDecimal<TResult>;
            return std::make_shared<DataType>(DataType::maxPrecision(), scale_);
        }
    }

    bool allocatesMemoryInArena() const override { return false; }

    void add(AggregateDataPtr __restrict place, const IColumn ** columns, size_t row_num, Arena *) const override
    {
        const auto & column = assert_cast<const ColVecType &>(*columns[0]);
        if constexpr (is_big_int_v<T>)
            this->data(place).add(static_cast<TResult>(column.getData()[row_num]));
        else
            this->data(place).add(column.getData()[row_num]);
    }

    void addBatchSinglePlace(
        size_t row_begin,
        size_t row_end,
        AggregateDataPtr __restrict place,
        const IColumn ** columns,
        Arena *,
        ssize_t if_argument_pos) const override
    {
        const auto & column = assert_cast<const ColVecType &>(*columns[0]);
        if (if_argument_pos >= 0)
        {
            const auto & flags = assert_cast<const ColumnUInt8 &>(*columns[if_argument_pos]).getData();
            this->data(place).addManyConditional(column.getData().data(), flags.data(), row_begin, row_end);
        }
        else
        {
            this->data(place).addMany(column.getData().data(), row_begin, row_end);
        }
    }

    void addBatchSinglePlaceNotNull(
        size_t row_begin,
        size_t row_end,
        AggregateDataPtr __restrict place,
        const IColumn ** columns,
        const UInt8 * null_map,
        Arena *,
        ssize_t if_argument_pos)
        const override
    {
        const auto & column = assert_cast<const ColVecType &>(*columns[0]);
        if (if_argument_pos >= 0)
        {
            /// Merge the 2 sets of flags (null and if) into a single one. This allows us to use parallelizable sums when available
            const auto * if_flags = assert_cast<const ColumnUInt8 &>(*columns[if_argument_pos]).getData().data();
            auto final_flags = std::make_unique<UInt8[]>(row_end);
            for (size_t i = row_begin; i < row_end; ++i)
                final_flags[i] = (!null_map[i]) & !!if_flags[i];

            this->data(place).addManyConditional(column.getData().data(), final_flags.get(), row_begin, row_end);
        }
        else
        {
            this->data(place).addManyNotNull(column.getData().data(), null_map, row_begin, row_end);
        }
    }

    void addManyDefaults(
        AggregateDataPtr __restrict /*place*/,
        const IColumn ** /*columns*/,
        size_t /*length*/,
        Arena * /*arena*/) const override
    {
    }

    void addBatchSparse(
        size_t row_begin,
        size_t row_end,
        AggregateDataPtr * places,
        size_t place_offset,
        const IColumn ** columns,
        Arena * arena) const override
    {
        const auto & column_sparse = assert_cast<const ColumnSparse &>(*columns[0]);
        const auto * values = &column_sparse.getValuesColumn();
        const auto & offsets = column_sparse.getOffsetsData();

        size_t from = std::lower_bound(offsets.begin(), offsets.end(), row_begin) - offsets.begin();
        size_t to = std::lower_bound(offsets.begin(), offsets.end(), row_end) - offsets.begin();

        for (size_t i = from; i < to; ++i)
            add(places[offsets[i]] + place_offset, &values, i + 1, arena);
    }

    void merge(AggregateDataPtr __restrict place, ConstAggregateDataPtr rhs, Arena *) const override
    {
        this->data(place).merge(this->data(rhs));
    }

    void serialize(ConstAggregateDataPtr __restrict place, WriteBuffer & buf, std::optional<size_t> /* version */) const override
    {
        this->data(place).write(buf);
    }

    void deserialize(AggregateDataPtr __restrict place, ReadBuffer & buf, std::optional<size_t> /* version */, Arena *) const override
    {
        this->data(place).read(buf);
    }

    void insertResultInto(AggregateDataPtr __restrict place, IColumn & to, Arena *) const override
    {
        castColumnToResult(to).getData().push_back(this->data(place).get());
    }

#if USE_EMBEDDED_COMPILER

    bool isCompilable() const override
    {
        if constexpr (Type == AggregateFunctionTypeSumKahan)
            return false;

        bool can_be_compiled = true;

        for (const auto & argument_type : this->argument_types)
            can_be_compiled &= canBeNativeType(*argument_type);

        auto return_type = this->getResultType();
        can_be_compiled &= canBeNativeType(*return_type);

        return can_be_compiled;
    }

    void compileCreate(llvm::IRBuilderBase & builder, llvm::Value * aggregate_data_ptr) const override
    {
        llvm::IRBuilder<> & b = static_cast<llvm::IRBuilder<> &>(builder);

        auto * return_type = toNativeType(b, this->getResultType());
        auto * aggregate_sum_ptr = aggregate_data_ptr;

        b.CreateStore(llvm::Constant::getNullValue(return_type), aggregate_sum_ptr);
    }

    void compileAdd(llvm::IRBuilderBase & builder, llvm::Value * aggregate_data_ptr, const ValuesWithType & arguments) const override
    {
        llvm::IRBuilder<> & b = static_cast<llvm::IRBuilder<> &>(builder);

        auto * return_type = toNativeType(b, this->getResultType());

        auto * sum_value_ptr = aggregate_data_ptr;
        auto * sum_value = b.CreateLoad(return_type, sum_value_ptr);

        auto * value_cast_to_result = nativeCast(b, arguments[0], this->getResultType());
        auto * sum_result_value = sum_value->getType()->isIntegerTy() ? b.CreateAdd(sum_value, value_cast_to_result) : b.CreateFAdd(sum_value, value_cast_to_result);

        b.CreateStore(sum_result_value, sum_value_ptr);
    }

    void compileMerge(llvm::IRBuilderBase & builder, llvm::Value * aggregate_data_dst_ptr, llvm::Value * aggregate_data_src_ptr) const override
    {
        llvm::IRBuilder<> & b = static_cast<llvm::IRBuilder<> &>(builder);

        auto * return_type = toNativeType(b, this->getResultType());

        auto * sum_value_dst_ptr = aggregate_data_dst_ptr;
        auto * sum_value_dst = b.CreateLoad(return_type, sum_value_dst_ptr);

        auto * sum_value_src_ptr = aggregate_data_src_ptr;
        auto * sum_value_src = b.CreateLoad(return_type, sum_value_src_ptr);

        auto * sum_return_value = sum_value_dst->getType()->isIntegerTy() ? b.CreateAdd(sum_value_dst, sum_value_src) : b.CreateFAdd(sum_value_dst, sum_value_src);
        b.CreateStore(sum_return_value, sum_value_dst_ptr);
    }

    llvm::Value * compileGetResult(llvm::IRBuilderBase & builder, llvm::Value * aggregate_data_ptr) const override
    {
        llvm::IRBuilder<> & b = static_cast<llvm::IRBuilder<> &>(builder);

        auto * return_type = toNativeType(b, this->getResultType());
        auto * sum_value_ptr = aggregate_data_ptr;

        return b.CreateLoad(return_type, sum_value_ptr);
    }

#endif

private:
    static constexpr auto & castColumnToResult(IColumn & to)
    {
        if constexpr (is_decimal<T>)
            return assert_cast<ColumnDecimal<TResult> &>(to);
        else
            return assert_cast<ColumnVector<TResult> &>(to);
    }
};

}<|MERGE_RESOLUTION|>--- conflicted
+++ resolved
@@ -186,9 +186,6 @@
                         v.value &= masks[!*condition_map];
                 }
 
-<<<<<<< HEAD
-        if constexpr (is_floating_point_v<T>)
-=======
                 Impl::add(local_sum, v);
                 ++ptr;
                 ++condition_map;
@@ -196,8 +193,7 @@
             Impl::add(sum, local_sum);
             return;
         }
-        else if constexpr (std::is_floating_point_v<T>)
->>>>>>> 2750f8ca
+        else if constexpr (is_floating_point_v<T>)
         {
             /// For floating point we use a similar trick as above, except that now we  reinterpret the floating point number as an unsigned
             /// integer of the same size and use a mask instead (0 to discard, 0xFF..FF to keep)
