#include <Core/BackgroundSchedulePool.h>
#include <Core/BaseSettings.h>
#include <Core/BaseSettingsFwdMacrosImpl.h>
#include <Core/ServerSettings.h>
#include <IO/MMappedFileCache.h>
#include <IO/UncompressedCache.h>
#include <Interpreters/Context.h>
#include <Interpreters/ProcessList.h>
#include <Storages/MarkCache.h>
#include <Storages/MergeTree/MergeTreeBackgroundExecutor.h>
#include <Storages/System/ServerSettingColumnsParams.h>
#include <Common/Config/ConfigReloader.h>
#include <Common/MemoryTracker.h>

#include <Poco/Util/AbstractConfiguration.h>


namespace CurrentMetrics
{
extern const Metric BackgroundSchedulePoolSize;
extern const Metric BackgroundBufferFlushSchedulePoolSize;
extern const Metric BackgroundDistributedSchedulePoolSize;
extern const Metric BackgroundMessageBrokerSchedulePoolSize;
}

namespace DB
{

#define LIST_OF_SERVER_SETTINGS(DECLARE, ALIAS) \
    DECLARE(Bool, show_addresses_in_stack_traces, true, "If it is set true will show addresses in stack traces", 0) \
    DECLARE(Bool, shutdown_wait_unfinished_queries, false, "If set true ClickHouse will wait for running queries finish before shutdown.", 0) \
    DECLARE(UInt64, shutdown_wait_unfinished, 5, "Delay in seconds to wait for unfinished queries", 0) \
    DECLARE(UInt64, max_thread_pool_size, 10000, "The maximum number of threads that could be allocated from the OS and used for query execution and background operations.", 0) \
    DECLARE(UInt64, max_thread_pool_free_size, 1000, "The maximum number of threads that will always stay in a global thread pool once allocated and remain idle in case of insufficient number of tasks.", 0) \
    DECLARE(UInt64, thread_pool_queue_size, 10000, "The maximum number of tasks that will be placed in a queue and wait for execution.", 0) \
    DECLARE(UInt64, max_io_thread_pool_size, 100, "The maximum number of threads that would be used for IO operations", 0) \
    DECLARE(UInt64, max_io_thread_pool_free_size, 0, "Max free size for IO thread pool.", 0) \
    DECLARE(UInt64, io_thread_pool_queue_size, 10000, "Queue size for IO thread pool.", 0) \
    DECLARE(UInt64, max_active_parts_loading_thread_pool_size, 64, "The number of threads to load active set of data parts (Active ones) at startup.", 0) \
    DECLARE(UInt64, max_outdated_parts_loading_thread_pool_size, 32, "The number of threads to load inactive set of data parts (Outdated ones) at startup.", 0) \
    DECLARE(UInt64, max_unexpected_parts_loading_thread_pool_size, 8, "The number of threads to load inactive set of data parts (Unexpected ones) at startup.", 0) \
    DECLARE(UInt64, max_parts_cleaning_thread_pool_size, 128, "The number of threads for concurrent removal of inactive data parts.", 0) \
    DECLARE(UInt64, max_mutations_bandwidth_for_server, 0, "The maximum read speed of all mutations on server in bytes per second. Zero means unlimited.", 0) \
    DECLARE(UInt64, max_merges_bandwidth_for_server, 0, "The maximum read speed of all merges on server in bytes per second. Zero means unlimited.", 0) \
    DECLARE(UInt64, max_replicated_fetches_network_bandwidth_for_server, 0, "The maximum speed of data exchange over the network in bytes per second for replicated fetches. Zero means unlimited.", 0) \
    DECLARE(UInt64, max_replicated_sends_network_bandwidth_for_server, 0, "The maximum speed of data exchange over the network in bytes per second for replicated sends. Zero means unlimited.", 0) \
    DECLARE(UInt64, max_remote_read_network_bandwidth_for_server, 0, "The maximum speed of data exchange over the network in bytes per second for read. Zero means unlimited.", 0) \
    DECLARE(UInt64, max_remote_write_network_bandwidth_for_server, 0, "The maximum speed of data exchange over the network in bytes per second for write. Zero means unlimited.", 0) \
    DECLARE(UInt64, max_local_read_bandwidth_for_server, 0, "The maximum speed of local reads in bytes per second. Zero means unlimited.", 0) \
    DECLARE(UInt64, max_local_write_bandwidth_for_server, 0, "The maximum speed of local writes in bytes per second. Zero means unlimited.", 0) \
    DECLARE(UInt64, max_backups_io_thread_pool_size, 1000, "The maximum number of threads that would be used for IO operations for BACKUP queries", 0) \
    DECLARE(UInt64, max_backups_io_thread_pool_free_size, 0, "Max free size for backups IO thread pool.", 0) \
    DECLARE(UInt64, backups_io_thread_pool_queue_size, 0, "Queue size for backups IO thread pool.", 0) \
    DECLARE(UInt64, backup_threads, 16, "The maximum number of threads to execute BACKUP requests.", 0) \
    DECLARE(UInt64, max_backup_bandwidth_for_server, 0, "The maximum read speed in bytes per second for all backups on server. Zero means unlimited.", 0) \
    DECLARE(UInt64, restore_threads, 16, "The maximum number of threads to execute RESTORE requests.", 0) \
    DECLARE(Bool, shutdown_wait_backups_and_restores, true, "If set to true ClickHouse will wait for running backups and restores to finish before shutdown.", 0) \
    DECLARE(Double, cannot_allocate_thread_fault_injection_probability, 0, "For testing purposes.", 0) \
    DECLARE(Int32, max_connections, 1024, "Max server connections.", 0) \
    DECLARE(UInt32, asynchronous_metrics_update_period_s, 1, "Period in seconds for updating asynchronous metrics.", 0) \
    DECLARE(Bool, asynchronous_metrics_enable_heavy_metrics, false, "Enable the calculation of heavy asynchronous metrics.", 0) \
    DECLARE(UInt32, asynchronous_heavy_metrics_update_period_s, 120, "Period in seconds for updating heavy asynchronous metrics.", 0) \
    DECLARE(String, default_database, "default", "Default database name.", 0) \
    DECLARE(String, tmp_policy, "", "Policy for storage with temporary data.", 0) \
    DECLARE(UInt64, max_temporary_data_on_disk_size, 0, "The maximum amount of storage that could be used for external aggregation, joins or sorting.", 0) \
    DECLARE(String, temporary_data_in_cache, "", "Cache disk name for temporary data.", 0) \
    DECLARE(UInt64, aggregate_function_group_array_max_element_size, 0xFFFFFF, "Max array element size in bytes for groupArray function. This limit is checked at serialization and help to avoid large state size.", 0) \
    DECLARE(GroupArrayActionWhenLimitReached, aggregate_function_group_array_action_when_limit_is_reached, GroupArrayActionWhenLimitReached::THROW, "Action to execute when max array element size is exceeded in groupArray: `throw` exception, or `discard` extra values", 0) \
    DECLARE(UInt64, max_server_memory_usage, 0, "Maximum total memory usage of the server in bytes. Zero means unlimited.", 0) \
    DECLARE(Double, max_server_memory_usage_to_ram_ratio, 0.9, "Same as max_server_memory_usage but in to RAM ratio. Allows to lower max memory on low-memory systems.", 0) \
    DECLARE(UInt64, merges_mutations_memory_usage_soft_limit, 0, "Maximum total memory usage for merges and mutations in bytes. Zero means unlimited.", 0) \
    DECLARE(Double, merges_mutations_memory_usage_to_ram_ratio, 0.5, "Same as merges_mutations_memory_usage_soft_limit but in to RAM ratio. Allows to lower memory limit on low-memory systems.", 0) \
    DECLARE(Bool, allow_use_jemalloc_memory, true, "Allows to use jemalloc memory.", 0) \
    DECLARE(UInt64, cgroups_memory_usage_observer_wait_time, 15, "Polling interval in seconds to read the current memory usage from cgroups. Zero means disabled.", 0) \
    DECLARE(Double, cgroup_memory_watcher_hard_limit_ratio, 0.95, "Hard memory limit ratio for cgroup memory usage observer", 0) \
    DECLARE(Double, cgroup_memory_watcher_soft_limit_ratio, 0.9, "Soft memory limit ratio limit for cgroup memory usage observer", 0) \
    DECLARE(UInt64, async_insert_threads, 16, "Maximum number of threads to actually parse and insert data in background. Zero means asynchronous mode is disabled", 0) \
    DECLARE(Bool, async_insert_queue_flush_on_shutdown, true, "If true queue of asynchronous inserts is flushed on graceful shutdown", 0) \
    DECLARE(Bool, ignore_empty_sql_security_in_create_view_query, true, "If true, ClickHouse doesn't write defaults for empty SQL security statement in CREATE VIEW queries. This setting is only necessary for the migration period and will become obsolete in 24.4", 0)  \
    DECLARE(UInt64, max_build_vector_similarity_index_thread_pool_size, 16, "The maximum number of threads to use to build vector similarity indexes. 0 means all cores.", 0) \
    \
    /* Database Catalog */ \
    DECLARE(UInt64, database_atomic_delay_before_drop_table_sec, 8 * 60, "The delay during which a dropped table can be restored using the UNDROP statement. If DROP TABLE ran with a SYNC modifier, the setting is ignored.", 0) \
    DECLARE(UInt64, database_catalog_unused_dir_hide_timeout_sec, 60 * 60, "Parameter of a task that cleans up garbage from store/ directory. If some subdirectory is not used by clickhouse-server and this directory was not modified for last database_catalog_unused_dir_hide_timeout_sec seconds, the task will 'hide' this directory by removing all access rights. It also works for directories that clickhouse-server does not expect to see inside store/. Zero means 'immediately'.", 0) \
    DECLARE(UInt64, database_catalog_unused_dir_rm_timeout_sec, 30 * 24 * 60 * 60, "Parameter of a task that cleans up garbage from store/ directory. If some subdirectory is not used by clickhouse-server and it was previously 'hidden' (see database_catalog_unused_dir_hide_timeout_sec) and this directory was not modified for last database_catalog_unused_dir_rm_timeout_sec seconds, the task will remove this directory. It also works for directories that clickhouse-server does not expect to see inside store/. Zero means 'never'.", 0) \
    DECLARE(UInt64, database_catalog_unused_dir_cleanup_period_sec, 24 * 60 * 60, "Parameter of a task that cleans up garbage from store/ directory. Sets scheduling period of the task. Zero means 'never'.", 0) \
    DECLARE(UInt64, database_catalog_drop_error_cooldown_sec, 5, "In case if drop table failed, ClickHouse will wait for this timeout before retrying the operation.", 0) \
    DECLARE(UInt64, database_catalog_drop_table_concurrency, 16, "The size of the threadpool used for dropping tables.", 0) \
    \
    \
    DECLARE(UInt64, max_concurrent_queries, 0, "Maximum number of concurrently executed queries. Zero means unlimited.", 0) \
    DECLARE(UInt64, max_concurrent_insert_queries, 0, "Maximum number of concurrently INSERT queries. Zero means unlimited.", 0) \
    DECLARE(UInt64, max_concurrent_select_queries, 0, "Maximum number of concurrently SELECT queries. Zero means unlimited.", 0) \
    DECLARE(UInt64, max_waiting_queries, 0, "Maximum number of concurrently waiting queries blocked due to `async_load_databases`. Note that waiting queries are not considered by `max_concurrent_*queries*` limits. Zero means unlimited.", 0) \
    \
    DECLARE(Double, cache_size_to_ram_max_ratio, 0.5, "Set cache size to RAM max ratio. Allows to lower cache size on low-memory systems.", 0) \
    DECLARE(String, uncompressed_cache_policy, DEFAULT_UNCOMPRESSED_CACHE_POLICY, "Uncompressed cache policy name.", 0) \
    DECLARE(UInt64, uncompressed_cache_size, DEFAULT_UNCOMPRESSED_CACHE_MAX_SIZE, "Size of cache for uncompressed blocks. Zero means disabled.", 0) \
    DECLARE(Double, uncompressed_cache_size_ratio, DEFAULT_UNCOMPRESSED_CACHE_SIZE_RATIO, "The size of the protected queue in the uncompressed cache relative to the cache's total size.", 0) \
    DECLARE(String, mark_cache_policy, DEFAULT_MARK_CACHE_POLICY, "Mark cache policy name.", 0) \
    DECLARE(UInt64, mark_cache_size, DEFAULT_MARK_CACHE_MAX_SIZE, "Size of cache for marks (index of MergeTree family of tables).", 0) \
    DECLARE(Double, mark_cache_size_ratio, DEFAULT_MARK_CACHE_SIZE_RATIO, "The size of the protected queue in the mark cache relative to the cache's total size.", 0) \
    DECLARE(Double, mark_cache_prewarm_ratio, 0.95, "The ratio of total size of mark cache to fill during prewarm.", 0) \
    DECLARE(String, index_uncompressed_cache_policy, DEFAULT_INDEX_UNCOMPRESSED_CACHE_POLICY, "Secondary index uncompressed cache policy name.", 0) \
    DECLARE(UInt64, index_uncompressed_cache_size, DEFAULT_INDEX_UNCOMPRESSED_CACHE_MAX_SIZE, "Size of cache for uncompressed blocks of secondary indices. Zero means disabled.", 0) \
    DECLARE(Double, index_uncompressed_cache_size_ratio, DEFAULT_INDEX_UNCOMPRESSED_CACHE_SIZE_RATIO, "The size of the protected queue in the secondary index uncompressed cache relative to the cache's total size.", 0) \
    DECLARE(String, index_mark_cache_policy, DEFAULT_INDEX_MARK_CACHE_POLICY, "Secondary index mark cache policy name.", 0) \
    DECLARE(UInt64, index_mark_cache_size, DEFAULT_INDEX_MARK_CACHE_MAX_SIZE, "Size of cache for secondary index marks. Zero means disabled.", 0) \
    DECLARE(Double, index_mark_cache_size_ratio, DEFAULT_INDEX_MARK_CACHE_SIZE_RATIO, "The size of the protected queue in the secondary index mark cache relative to the cache's total size.", 0) \
    DECLARE(UInt64, page_cache_chunk_size, 2 << 20, "Bytes per chunk in userspace page cache. Rounded up to a multiple of page size (typically 4 KiB) or huge page size (typically 2 MiB, only if page_cache_use_thp is enabled).", 0) \
    DECLARE(UInt64, page_cache_mmap_size, 1 << 30, "Bytes per memory mapping in userspace page cache. Not important.", 0) \
    DECLARE(UInt64, page_cache_size, 0, "Amount of virtual memory to map for userspace page cache. If page_cache_use_madv_free is enabled, it's recommended to set this higher than the machine's RAM size. Use 0 to disable userspace page cache.", 0) \
    DECLARE(Bool, page_cache_use_madv_free, DBMS_DEFAULT_PAGE_CACHE_USE_MADV_FREE, "If true, the userspace page cache will allow the OS to automatically reclaim memory from the cache on memory pressure (using MADV_FREE).", 0) \
    DECLARE(Bool, page_cache_use_transparent_huge_pages, true, "Userspace will attempt to use transparent huge pages on Linux. This is best-effort.", 0) \
    DECLARE(UInt64, mmap_cache_size, DEFAULT_MMAP_CACHE_MAX_SIZE, "A cache for mmapped files.", 0) \
    DECLARE(UInt64, compiled_expression_cache_size, DEFAULT_COMPILED_EXPRESSION_CACHE_MAX_SIZE, "Byte size of compiled expressions cache.", 0) \
    DECLARE(UInt64, compiled_expression_cache_elements_size, DEFAULT_COMPILED_EXPRESSION_CACHE_MAX_ENTRIES, "Maximum entries in compiled expressions cache.", 0) \
    \
    DECLARE(Bool,   disable_internal_dns_cache, false, "Disable internal DNS caching at all.", 0) \
    DECLARE(UInt64, dns_cache_max_entries, 10000, "Internal DNS cache max entries.", 0) \
    DECLARE(Int32,  dns_cache_update_period, 15, "Internal DNS cache update period in seconds.", 0) \
    DECLARE(UInt32, dns_max_consecutive_failures, 10, "Max DNS resolve failures of a hostname before dropping the hostname from ClickHouse DNS cache.", 0) \
    DECLARE(Bool, dns_allow_resolve_names_to_ipv4, true, "Allows resolve names to ipv4 addresses.", 0) \
    DECLARE(Bool, dns_allow_resolve_names_to_ipv6, true, "Allows resolve names to ipv6 addresses.", 0) \
    \
    DECLARE(UInt64, max_table_size_to_drop, 50000000000lu, "If size of a table is greater than this value (in bytes) than table could not be dropped with any DROP query.", 0) \
    DECLARE(UInt64, max_partition_size_to_drop, 50000000000lu, "Same as max_table_size_to_drop, but for the partitions.", 0) \
    DECLARE(UInt64, max_table_num_to_warn, 5000lu, "If the number of tables is greater than this value, the server will create a warning that will displayed to user.", 0) \
    DECLARE(UInt64, max_view_num_to_warn, 10000lu, "If the number of views is greater than this value, the server will create a warning that will displayed to user.", 0) \
    DECLARE(UInt64, max_dictionary_num_to_warn, 1000lu, "If the number of dictionaries is greater than this value, the server will create a warning that will displayed to user.", 0) \
    DECLARE(UInt64, max_database_num_to_warn, 1000lu, "If the number of databases is greater than this value, the server will create a warning that will displayed to user.", 0) \
    DECLARE(UInt64, max_part_num_to_warn, 100000lu, "If the number of parts is greater than this value, the server will create a warning that will displayed to user.", 0) \
    DECLARE(UInt64, max_table_num_to_throw, 0lu, "If number of tables is greater than this value, server will throw an exception. 0 means no limitation. View, remote tables, dictionary, system tables are not counted. Only count table in Atomic/Ordinary/Replicated/Lazy database engine.", 0) \
    DECLARE(UInt64, max_database_num_to_throw, 0lu, "If number of databases is greater than this value, server will throw an exception. 0 means no limitation.", 0) \
    DECLARE(UInt64, max_authentication_methods_per_user, 100, "The maximum number of authentication methods a user can be created with or altered. Changing this setting does not affect existing users. Zero means unlimited", 0) \
    DECLARE(UInt64, concurrent_threads_soft_limit_num, 0, "Sets how many concurrent thread can be allocated before applying CPU pressure. Zero means unlimited.", 0) \
    DECLARE(UInt64, concurrent_threads_soft_limit_ratio_to_cores, 0, "Same as concurrent_threads_soft_limit_num, but with ratio to cores.", 0) \
    \
    DECLARE(UInt64, background_pool_size, 16, "The maximum number of threads what will be used for merging or mutating data parts for *MergeTree-engine tables in a background.", 0) \
    DECLARE(Float, background_merges_mutations_concurrency_ratio, 2, "The number of part mutation tasks that can be executed concurrently by each thread in background pool.", 0) \
    DECLARE(String, background_merges_mutations_scheduling_policy, "round_robin", "The policy on how to perform a scheduling for background merges and mutations. Possible values are: `round_robin` and `shortest_task_first`. ", 0) \
    DECLARE(UInt64, background_move_pool_size, 8, "The maximum number of threads that will be used for moving data parts to another disk or volume for *MergeTree-engine tables in a background.", 0) \
    DECLARE(UInt64, background_fetches_pool_size, 16, "The maximum number of threads that will be used for fetching data parts from another replica for *MergeTree-engine tables in a background.", 0) \
    DECLARE(UInt64, background_common_pool_size, 8, "The maximum number of threads that will be used for performing a variety of operations (mostly garbage collection) for *MergeTree-engine tables in a background.", 0) \
    DECLARE(UInt64, background_buffer_flush_schedule_pool_size, 16, "The maximum number of threads that will be used for performing flush operations for Buffer-engine tables in a background.", 0) \
    DECLARE(UInt64, background_schedule_pool_size, 512, "The maximum number of threads that will be used for constantly executing some lightweight periodic operations.", 0) \
    DECLARE(UInt64, background_message_broker_schedule_pool_size, 16, "The maximum number of threads that will be used for executing background operations for message streaming.", 0) \
    DECLARE(UInt64, background_distributed_schedule_pool_size, 16, "The maximum number of threads that will be used for executing distributed sends.", 0) \
    DECLARE(UInt64, tables_loader_foreground_pool_size, 0, "The maximum number of threads that will be used for foreground (that is being waited for by a query) loading of tables. Also used for synchronous loading of tables before the server start. Zero means use all CPUs.", 0) \
    DECLARE(UInt64, tables_loader_background_pool_size, 0, "The maximum number of threads that will be used for background async loading of tables. Zero means use all CPUs.", 0) \
    DECLARE(Bool, async_load_databases, false, "Enable asynchronous loading of databases and tables to speedup server startup. Queries to not yet loaded entity will be blocked until load is finished.", 0) \
    DECLARE(Bool, async_load_system_database, false, "Enable asynchronous loading of system tables that are not required on server startup. Queries to not yet loaded tables will be blocked until load is finished.", 0) \
    DECLARE(Bool, display_secrets_in_show_and_select, false, "Allow showing secrets in SHOW and SELECT queries via a format setting and a grant", 0) \
    DECLARE(Seconds, keep_alive_timeout, DEFAULT_HTTP_KEEP_ALIVE_TIMEOUT, "The number of seconds that ClickHouse waits for incoming requests before closing the connection.", 0) \
    DECLARE(UInt64, max_keep_alive_requests, 10000, "The maximum number of requests handled via a single http keepalive connection before the server closes this connection.", 0) \
    DECLARE(Seconds, replicated_fetches_http_connection_timeout, 0, "HTTP connection timeout for part fetch requests. Inherited from default profile `http_connection_timeout` if not set explicitly.", 0) \
    DECLARE(Seconds, replicated_fetches_http_send_timeout, 0, "HTTP send timeout for part fetch requests. Inherited from default profile `http_send_timeout` if not set explicitly.", 0) \
    DECLARE(Seconds, replicated_fetches_http_receive_timeout, 0, "HTTP receive timeout for fetch part requests. Inherited from default profile `http_receive_timeout` if not set explicitly.", 0) \
    DECLARE(UInt64, total_memory_profiler_step, 0, "Whenever server memory usage becomes larger than every next step in number of bytes the memory profiler will collect the allocating stack trace. Zero means disabled memory profiler. Values lower than a few megabytes will slow down server.", 0) \
    DECLARE(Double, total_memory_tracker_sample_probability, 0, "Collect random allocations and deallocations and write them into system.trace_log with 'MemorySample' trace_type. The probability is for every alloc/free regardless to the size of the allocation (can be changed with `memory_profiler_sample_min_allocation_size` and `memory_profiler_sample_max_allocation_size`). Note that sampling happens only when the amount of untracked memory exceeds 'max_untracked_memory'. You may want to set 'max_untracked_memory' to 0 for extra fine grained sampling.", 0) \
    DECLARE(UInt64, total_memory_profiler_sample_min_allocation_size, 0, "Collect random allocations of size greater or equal than specified value with probability equal to `total_memory_profiler_sample_probability`. 0 means disabled. You may want to set 'max_untracked_memory' to 0 to make this threshold to work as expected.", 0) \
    DECLARE(UInt64, total_memory_profiler_sample_max_allocation_size, 0, "Collect random allocations of size less or equal than specified value with probability equal to `total_memory_profiler_sample_probability`. 0 means disabled. You may want to set 'max_untracked_memory' to 0 to make this threshold to work as expected.", 0) \
    DECLARE(Bool, validate_tcp_client_information, false, "Validate client_information in the query packet over the native TCP protocol.", 0) \
    DECLARE(Bool, storage_metadata_write_full_object_key, false, "Write disk metadata files with VERSION_FULL_OBJECT_KEY format", 0) \
    DECLARE(UInt64, max_materialized_views_count_for_table, 0, "A limit on the number of materialized views attached to a table.", 0) \
    DECLARE(UInt32, max_database_replicated_create_table_thread_pool_size, 1, "The number of threads to create tables during replica recovery in DatabaseReplicated. Zero means number of threads equal number of cores.", 0) \
    DECLARE(Bool, database_replicated_allow_detach_permanently, true, "Allow detaching tables permanently in Replicated databases", 0) \
    DECLARE(Bool, format_alter_operations_with_parentheses, false, "If enabled, each operation in alter queries will be surrounded with parentheses in formatted queries to make them less ambiguous.", 0) \
    DECLARE(String, default_replica_path, "/clickhouse/tables/{uuid}/{shard}", "The path to the table in ZooKeeper", 0) \
    DECLARE(String, default_replica_name, "{replica}", "The replica name in ZooKeeper", 0) \
    DECLARE(UInt64, disk_connections_soft_limit, 5000, "Connections above this limit have significantly shorter time to live. The limit applies to the disks connections.", 0) \
    DECLARE(UInt64, disk_connections_warn_limit, 10000, "Warning massages are written to the logs if number of in-use connections are higher than this limit. The limit applies to the disks connections.", 0) \
    DECLARE(UInt64, disk_connections_store_limit, 30000, "Connections above this limit reset after use. Set to 0 to turn connection cache off. The limit applies to the disks connections.", 0) \
    DECLARE(UInt64, storage_connections_soft_limit, 100, "Connections above this limit have significantly shorter time to live. The limit applies to the storages connections.", 0) \
    DECLARE(UInt64, storage_connections_warn_limit, 1000, "Warning massages are written to the logs if number of in-use connections are higher than this limit. The limit applies to the storages connections.", 0) \
    DECLARE(UInt64, storage_connections_store_limit, 5000, "Connections above this limit reset after use. Set to 0 to turn connection cache off. The limit applies to the storages connections.", 0) \
    DECLARE(UInt64, http_connections_soft_limit, 100, "Connections above this limit have significantly shorter time to live. The limit applies to the http connections which do not belong to any disk or storage.", 0) \
    DECLARE(UInt64, http_connections_warn_limit, 1000, "Warning massages are written to the logs if number of in-use connections are higher than this limit. The limit applies to the http connections which do not belong to any disk or storage.", 0) \
    DECLARE(UInt64, http_connections_store_limit, 5000, "Connections above this limit reset after use. Set to 0 to turn connection cache off. The limit applies to the http connections which do not belong to any disk or storage.", 0) \
    DECLARE(UInt64, global_profiler_real_time_period_ns, 0, "Period for real clock timer of global profiler (in nanoseconds). Set 0 value to turn off the real clock global profiler. Recommended value is at least 10000000 (100 times a second) for single queries or 1000000000 (once a second) for cluster-wide profiling.", 0) \
    DECLARE(UInt64, global_profiler_cpu_time_period_ns, 0, "Period for CPU clock timer of global profiler (in nanoseconds). Set 0 value to turn off the CPU clock global profiler. Recommended value is at least 10000000 (100 times a second) for single queries or 1000000000 (once a second) for cluster-wide profiling.", 0) \
    DECLARE(Bool, enable_azure_sdk_logging, false, "Enables logging from Azure sdk", 0) \
    DECLARE(UInt64, max_entries_for_hash_table_stats, 10'000, "How many entries hash table statistics collected during aggregation is allowed to have", 0) \
    DECLARE(String, merge_workload, "default", "Name of workload to be used to access resources for all merges (may be overridden by a merge tree setting)", 0) \
    DECLARE(String, mutation_workload, "default", "Name of workload to be used to access resources for all mutations (may be overridden by a merge tree setting)", 0) \
    DECLARE(Bool, prepare_system_log_tables_on_startup, false, "If true, ClickHouse creates all configured `system.*_log` tables before the startup. It can be helpful if some startup scripts depend on these tables.", 0) \
    DECLARE(UInt64, config_reload_interval_ms, 2000, "How often clickhouse will reload config and check for new changes", 0) \
    DECLARE(UInt64, memory_worker_period_ms, 0, "Tick period of background memory worker which corrects memory tracker memory usages and cleans up unused pages during higher memory usage. If set to 0, default value will be used depending on the memory usage source", 0) \
    DECLARE(Bool, disable_insertion_and_mutation, false, "Disable all insert/alter/delete queries. This setting will be enabled if someone needs read-only nodes to prevent insertion and mutation affect reading performance.", 0) \
    DECLARE(UInt64, parts_kill_delay_period, 30, "Period to completely remove parts for SharedMergeTree. Only available in ClickHouse Cloud", 0) \
    DECLARE(UInt64, parts_kill_delay_period_random_add, 10, "Add uniformly distributed value from 0 to x seconds to kill_delay_period to avoid thundering herd effect and subsequent DoS of ZooKeeper in case of very large number of tables. Only available in ClickHouse Cloud", 0) \
    DECLARE(UInt64, parts_killer_pool_size, 128, "Threads for cleanup of shared merge tree outdated threads. Only available in ClickHouse Cloud", 0) \
    DECLARE(UInt64, keeper_multiread_batch_size, 10'000, "Maximum size of batch for MultiRead request to [Zoo]Keeper that support batching. If set to 0, batching is disabled. Available only in ClickHouse Cloud.", 0) \
    DECLARE(Bool, use_legacy_mongodb_integration, true, "Use the legacy MongoDB integration implementation. Note: it's highly recommended to set this option to false, since legacy implementation will be removed in the future. Please submit any issues you encounter with the new implementation.", 0) \
<<<<<<< HEAD
    DECLARE(Bool, send_settings_to_client, true, "Send user settings from server configuration to clients (in the server Hello message).", 0) \
=======
    \
    DECLARE(UInt64, prefetch_threadpool_pool_size, 100, "Size of background pool for prefetches for remote object storages", 0) \
    DECLARE(UInt64, prefetch_threadpool_queue_size, 1000000, "Number of tasks which is possible to push into prefetches pool", 0) \
    DECLARE(UInt64, load_marks_threadpool_pool_size, 50, "Size of background pool for marks loading", 0) \
    DECLARE(UInt64, load_marks_threadpool_queue_size, 1000000, "Number of tasks which is possible to push into prefetches pool", 0) \
    DECLARE(UInt64, threadpool_writer_pool_size, 100, "Size of background pool for write requests to object storages", 0) \
    DECLARE(UInt64, threadpool_writer_queue_size, 1000000, "Number of tasks which is possible to push into background pool for write requests to object storages", 0)
>>>>>>> 5914bcb8

/// If you add a setting which can be updated at runtime, please update 'changeable_settings' map in dumpToSystemServerSettingsColumns below

DECLARE_SETTINGS_TRAITS(ServerSettingsTraits, LIST_OF_SERVER_SETTINGS)
IMPLEMENT_SETTINGS_TRAITS(ServerSettingsTraits, LIST_OF_SERVER_SETTINGS)

struct ServerSettingsImpl : public BaseSettings<ServerSettingsTraits>
{
    void loadSettingsFromConfig(const Poco::Util::AbstractConfiguration & config);
};

void ServerSettingsImpl::loadSettingsFromConfig(const Poco::Util::AbstractConfiguration & config)
{
    // settings which can be loaded from the the default profile, see also MAKE_DEPRECATED_BY_SERVER_CONFIG in src/Core/Settings.h
    std::unordered_set<std::string> settings_from_profile_allowlist = {
        "background_pool_size",
        "background_merges_mutations_concurrency_ratio",
        "background_merges_mutations_scheduling_policy",
        "background_move_pool_size",
        "background_fetches_pool_size",
        "background_common_pool_size",
        "background_buffer_flush_schedule_pool_size",
        "background_schedule_pool_size",
        "background_message_broker_schedule_pool_size",
        "background_distributed_schedule_pool_size",

        "max_remote_read_network_bandwidth_for_server",
        "max_remote_write_network_bandwidth_for_server",
    };

    for (const auto & setting : all())
    {
        const auto & name = setting.getName();
        if (config.has(name))
            set(name, config.getString(name));
        else if (settings_from_profile_allowlist.contains(name) && config.has("profiles.default." + name))
            set(name, config.getString("profiles.default." + name));
    }
}


#define INITIALIZE_SETTING_EXTERN(TYPE, NAME, DEFAULT, DESCRIPTION, FLAGS) ServerSettings##TYPE NAME = &ServerSettingsImpl ::NAME;

namespace ServerSetting
{
LIST_OF_SERVER_SETTINGS(INITIALIZE_SETTING_EXTERN, SKIP_ALIAS)
}

#undef INITIALIZE_SETTING_EXTERN

ServerSettings::ServerSettings() : impl(std::make_unique<ServerSettingsImpl>())
{
}

ServerSettings::ServerSettings(const ServerSettings & settings) : impl(std::make_unique<ServerSettingsImpl>(*settings.impl))
{
}

ServerSettings::~ServerSettings() = default;

SERVER_SETTINGS_SUPPORTED_TYPES(ServerSettings, IMPLEMENT_SETTING_SUBSCRIPT_OPERATOR)

void ServerSettings::set(std::string_view name, const Field & value)
{
    impl->set(name, value);
}

void ServerSettings::loadSettingsFromConfig(const Poco::Util::AbstractConfiguration & config)
{
    impl->loadSettingsFromConfig(config);
}


void ServerSettings::dumpToSystemServerSettingsColumns(ServerSettingColumnsParams & params) const
{
    MutableColumns & res_columns = params.res_columns;
    ContextPtr context = params.context;

    /// When the server configuration file is periodically re-loaded from disk, the server components (e.g. memory tracking) are updated
    /// with new the setting values but the settings themselves are not stored between re-loads. As a result, if one wants to know the
    /// current setting values, one needs to ask the components directly.
    std::unordered_map<String, std::pair<String, ChangeableWithoutRestart>> changeable_settings
        = {{"max_server_memory_usage", {std::to_string(total_memory_tracker.getHardLimit()), ChangeableWithoutRestart::Yes}},

           {"max_table_size_to_drop", {std::to_string(context->getMaxTableSizeToDrop()), ChangeableWithoutRestart::Yes}},
           {"max_partition_size_to_drop", {std::to_string(context->getMaxPartitionSizeToDrop()), ChangeableWithoutRestart::Yes}},

           {"max_concurrent_queries", {std::to_string(context->getProcessList().getMaxSize()), ChangeableWithoutRestart::Yes}},
           {"max_concurrent_insert_queries",
            {std::to_string(context->getProcessList().getMaxInsertQueriesAmount()), ChangeableWithoutRestart::Yes}},
           {"max_concurrent_select_queries",
            {std::to_string(context->getProcessList().getMaxSelectQueriesAmount()), ChangeableWithoutRestart::Yes}},
           {"max_waiting_queries", {std::to_string(context->getProcessList().getMaxWaitingQueriesAmount()), ChangeableWithoutRestart::Yes}},

           {"background_buffer_flush_schedule_pool_size",
            {std::to_string(CurrentMetrics::get(CurrentMetrics::BackgroundBufferFlushSchedulePoolSize)),
             ChangeableWithoutRestart::IncreaseOnly}},
           {"background_schedule_pool_size",
            {std::to_string(CurrentMetrics::get(CurrentMetrics::BackgroundSchedulePoolSize)), ChangeableWithoutRestart::IncreaseOnly}},
           {"background_message_broker_schedule_pool_size",
            {std::to_string(CurrentMetrics::get(CurrentMetrics::BackgroundMessageBrokerSchedulePoolSize)),
             ChangeableWithoutRestart::IncreaseOnly}},
           {"background_distributed_schedule_pool_size",
            {std::to_string(CurrentMetrics::get(CurrentMetrics::BackgroundDistributedSchedulePoolSize)),
             ChangeableWithoutRestart::IncreaseOnly}},

           {"mark_cache_size", {std::to_string(context->getMarkCache()->maxSizeInBytes()), ChangeableWithoutRestart::Yes}},
           {"uncompressed_cache_size", {std::to_string(context->getUncompressedCache()->maxSizeInBytes()), ChangeableWithoutRestart::Yes}},
           {"index_mark_cache_size", {std::to_string(context->getIndexMarkCache()->maxSizeInBytes()), ChangeableWithoutRestart::Yes}},
           {"index_uncompressed_cache_size",
            {std::to_string(context->getIndexUncompressedCache()->maxSizeInBytes()), ChangeableWithoutRestart::Yes}},
           {"mmap_cache_size", {std::to_string(context->getMMappedFileCache()->maxSizeInBytes()), ChangeableWithoutRestart::Yes}},

           {"merge_workload", {context->getMergeWorkload(), ChangeableWithoutRestart::Yes}},
           {"mutation_workload", {context->getMutationWorkload(), ChangeableWithoutRestart::Yes}},
           {"config_reload_interval_ms", {std::to_string(context->getConfigReloaderInterval()), ChangeableWithoutRestart::Yes}}};

    if (context->areBackgroundExecutorsInitialized())
    {
        changeable_settings.insert(
            {"background_pool_size",
             {std::to_string(context->getMergeMutateExecutor()->getMaxThreads()), ChangeableWithoutRestart::IncreaseOnly}});
        changeable_settings.insert(
            {"background_move_pool_size",
             {std::to_string(context->getMovesExecutor()->getMaxThreads()), ChangeableWithoutRestart::IncreaseOnly}});
        changeable_settings.insert(
            {"background_fetches_pool_size",
             {std::to_string(context->getFetchesExecutor()->getMaxThreads()), ChangeableWithoutRestart::IncreaseOnly}});
        changeable_settings.insert(
            {"background_common_pool_size",
             {std::to_string(context->getCommonExecutor()->getMaxThreads()), ChangeableWithoutRestart::IncreaseOnly}});
    }

    for (const auto & setting : impl->all())
    {
        const auto & setting_name = setting.getName();

        const auto & changeable_settings_it = changeable_settings.find(setting_name);
        const bool is_changeable = (changeable_settings_it != changeable_settings.end());

        res_columns[0]->insert(setting_name);
        res_columns[1]->insert(is_changeable ? changeable_settings_it->second.first : setting.getValueString());
        res_columns[2]->insert(setting.getDefaultValueString());
        res_columns[3]->insert(setting.isValueChanged());
        res_columns[4]->insert(setting.getDescription());
        res_columns[5]->insert(setting.getTypeName());
        res_columns[6]->insert(is_changeable ? changeable_settings_it->second.second : ChangeableWithoutRestart::No);
        res_columns[7]->insert(setting.getTier() == SettingsTierType::OBSOLETE);
    }
}
}<|MERGE_RESOLUTION|>--- conflicted
+++ resolved
@@ -192,9 +192,7 @@
     DECLARE(UInt64, parts_killer_pool_size, 128, "Threads for cleanup of shared merge tree outdated threads. Only available in ClickHouse Cloud", 0) \
     DECLARE(UInt64, keeper_multiread_batch_size, 10'000, "Maximum size of batch for MultiRead request to [Zoo]Keeper that support batching. If set to 0, batching is disabled. Available only in ClickHouse Cloud.", 0) \
     DECLARE(Bool, use_legacy_mongodb_integration, true, "Use the legacy MongoDB integration implementation. Note: it's highly recommended to set this option to false, since legacy implementation will be removed in the future. Please submit any issues you encounter with the new implementation.", 0) \
-<<<<<<< HEAD
     DECLARE(Bool, send_settings_to_client, true, "Send user settings from server configuration to clients (in the server Hello message).", 0) \
-=======
     \
     DECLARE(UInt64, prefetch_threadpool_pool_size, 100, "Size of background pool for prefetches for remote object storages", 0) \
     DECLARE(UInt64, prefetch_threadpool_queue_size, 1000000, "Number of tasks which is possible to push into prefetches pool", 0) \
@@ -202,7 +200,6 @@
     DECLARE(UInt64, load_marks_threadpool_queue_size, 1000000, "Number of tasks which is possible to push into prefetches pool", 0) \
     DECLARE(UInt64, threadpool_writer_pool_size, 100, "Size of background pool for write requests to object storages", 0) \
     DECLARE(UInt64, threadpool_writer_queue_size, 1000000, "Number of tasks which is possible to push into background pool for write requests to object storages", 0)
->>>>>>> 5914bcb8
 
 /// If you add a setting which can be updated at runtime, please update 'changeable_settings' map in dumpToSystemServerSettingsColumns below
 
