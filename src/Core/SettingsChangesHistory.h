--- conflicted
+++ resolved
@@ -82,13 +82,10 @@
 {
     {"23.3", {{"output_format_parquet_version", "1.0", "2.latest", "Use latest Parquet format version for output format"},
               {"input_format_json_ignore_unknown_keys_in_named_tuple", false, true, "Improve parsing JSON objects as named tuples"},
-<<<<<<< HEAD
-              {"input_format_native_allow_types_conversion", false, true, "Allow types conversion in Native input forma"}}},
-=======
+              {"input_format_native_allow_types_conversion", false, true, "Allow types conversion in Native input forma"},
               {"output_format_arrow_compression_method", "none", "lz4_frame", "Use lz4 compression in Arrow output format by default"},
               {"output_format_parquet_compression_method", "snappy", "lz4", "Use lz4 compression in Parquet output format by default"},
               {"output_format_orc_compression_method", "none", "lz4_frame", "Use lz4 compression in ORC output format by default"}}},
->>>>>>> 71b6d6c6
     {"23.2", {{"output_format_parquet_fixed_string_as_fixed_byte_array", false, true, "Use Parquet FIXED_LENGTH_BYTE_ARRAY type for FixedString by default"},
               {"output_format_arrow_fixed_string_as_fixed_byte_array", false, true, "Use Arrow FIXED_SIZE_BINARY type for FixedString by default"},
               {"query_plan_remove_redundant_distinct", false, true, "Remove redundant Distinct step in query plan"},
