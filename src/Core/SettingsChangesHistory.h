--- conflicted
+++ resolved
@@ -102,14 +102,10 @@
               {"function_visible_width_behavior", 0, 1, "We changed the default behavior of `visibleWidth` to be more precise"},
               {"max_estimated_execution_time", 0, 0, "Separate max_execution_time and max_estimated_execution_time"},
               {"iceberg_engine_ignore_schema_evolution", false, false, "Allow to ignore schema evolution in Iceberg table engine"},
-<<<<<<< HEAD
               {"default_table_engine", DefaultTableEngine::None, DefaultTableEngine::MergeTree, "Set default table engine to MergeTree for better usability"},
-              {"optimize_injective_functions_in_group_by", false, true, "Replace injective functions by it's arguments in GROUP BY section in analyzer"}}},
-=======
               {"optimize_injective_functions_in_group_by", false, true, "Replace injective functions by it's arguments in GROUP BY section in analyzer"},
               {"update_insert_deduplication_token_in_dependent_materialized_views", false, false, "Allow to update insert deduplication token with table identifier during insert in dependent materialized views"},
               {"azure_max_unexpected_write_error_retries", 4, 4, "The maximum number of retries in case of unexpected errors during Azure blob storage write"}}},
->>>>>>> b4a5b606
     {"23.12", {{"allow_suspicious_ttl_expressions", true, false, "It is a new setting, and in previous versions the behavior was equivalent to allowing."},
               {"input_format_parquet_allow_missing_columns", false, true, "Allow missing columns in Parquet files by default"},
               {"input_format_orc_allow_missing_columns", false, true, "Allow missing columns in ORC files by default"},
