#include <Core/Defines.h>
#include <Core/SettingsChangesHistory.h>
#include <IO/ReadBufferFromString.h>
#include <IO/ReadHelpers.h>
#include <boost/algorithm/string.hpp>


namespace DB
{

namespace ErrorCodes
{
    extern const int BAD_ARGUMENTS;
    extern const int LOGICAL_ERROR;
}

ClickHouseVersion::ClickHouseVersion(const String & version)
{
    Strings split;
    boost::split(split, version, [](char c){ return c == '.'; });
    components.reserve(split.size());
    if (split.empty())
        throw Exception{ErrorCodes::BAD_ARGUMENTS, "Cannot parse ClickHouse version here: {}", version};

    for (const auto & split_element : split)
    {
        size_t component;
        ReadBufferFromString buf(split_element);
        if (!tryReadIntText(component, buf) || !buf.eof())
            throw Exception{ErrorCodes::BAD_ARGUMENTS, "Cannot parse ClickHouse version here: {}", version};
        components.push_back(component);
    }
}

ClickHouseVersion::ClickHouseVersion(const char * version)
    : ClickHouseVersion(String(version))
{
}

String ClickHouseVersion::toString() const
{
    String version = std::to_string(components[0]);
    for (size_t i = 1; i < components.size(); ++i)
        version += "." + std::to_string(components[i]);

    return version;
}

// clang-format off
/// History of settings changes that controls some backward incompatible changes
/// across all ClickHouse versions. It maps ClickHouse version to settings changes that were done
/// in this version. This history contains both changes to existing settings and newly added settings.
/// Settings changes is a vector of structs
///     {setting_name, previous_value, new_value, reason}.
/// For newly added setting choose the most appropriate previous_value (for example, if new setting
/// controls new feature and it's 'true' by default, use 'false' as previous_value).
/// It's used to implement `compatibility` setting (see https://github.com/ClickHouse/ClickHouse/issues/35972)
/// Note: please check if the key already exists to prevent duplicate entries.
static std::initializer_list<std::pair<ClickHouseVersion, SettingsChangesHistory::SettingsChanges>> settings_changes_history_initializer =
{
    {"24.12",
        {
<<<<<<< HEAD
            {"allow_experimental_database_iceberg", false, false, "New setting."},
            {"query_plan_join_swap_table", "false", "auto", "New setting. Right table was always chosen before."},
=======
            {"query_plan_join_swap_table", "false", "auto", "New setting. Right table was always chosen before."},
            {"max_size_to_preallocate_for_aggregation", 100'000'000, 1'000'000'000'000, "Enable optimisation for bigger tables."},
            {"max_size_to_preallocate_for_joins", 100'000'000, 1'000'000'000'000, "Enable optimisation for bigger tables."},
            {"parallel_replicas_index_analysis_only_on_coordinator", false, true, "Index analysis done only on replica-coordinator and skipped on other replicas. Effective only with enabled parallel_replicas_local_plan"},
            {"max_bytes_ratio_before_external_group_by", 0., 0., "New setting."},
            {"max_bytes_ratio_before_external_sort", 0., 0., "New setting."},
            {"use_async_executor_for_materialized_views", false, false, "New setting."},
            {"composed_data_type_output_format_mode", "default", "default", "New setting"},
            {"http_response_headers", "", "", "New setting."},
>>>>>>> 46f5f79a
        }
    },
    {"24.11",
        {
            {"validate_mutation_query", false, true, "New setting to validate mutation queries by default."},
            {"enable_job_stack_trace", false, true, "Enable by default collecting stack traces from job's scheduling."},
            {"allow_suspicious_types_in_group_by", true, false, "Don't allow Variant/Dynamic types in GROUP BY by default"},
            {"allow_suspicious_types_in_order_by", true, false, "Don't allow Variant/Dynamic types in ORDER BY by default"},
            {"distributed_cache_discard_connection_if_unread_data", true, true, "New setting"},
            {"filesystem_cache_enable_background_download_for_metadata_files_in_packed_storage", true, true, "New setting"},
            {"filesystem_cache_enable_background_download_during_fetch", true, true, "New setting"},
            {"azure_check_objects_after_upload", false, false, "Check each uploaded object in azure blob storage to be sure that upload was successful"},
            {"backup_restore_keeper_max_retries", 20, 1000, "Should be big enough so the whole operation BACKUP or RESTORE operation won't fail because of a temporary [Zoo]Keeper failure in the middle of it."},
            {"backup_restore_failure_after_host_disconnected_for_seconds", 0, 3600, "New setting."},
            {"backup_restore_keeper_max_retries_while_initializing", 0, 20, "New setting."},
            {"backup_restore_keeper_max_retries_while_handling_error", 0, 20, "New setting."},
            {"backup_restore_finish_timeout_after_error_sec", 0, 180, "New setting."},
            {"query_plan_merge_filters", false, true, "Allow to merge filters in the query plan. This is required to properly support filter-push-down with a new analyzer."},
            {"parallel_replicas_local_plan", false, true, "Use local plan for local replica in a query with parallel replicas"},
            {"allow_experimental_shared_set_join", 1, 0, "Disable a setting for ClickHouse Cloud"},
            {"merge_tree_use_v1_object_and_dynamic_serialization", true, false, "Add new serialization V2 version for JSON and Dynamic types"},
            {"min_joined_block_size_bytes", 524288, 524288, "New setting."},
            {"allow_experimental_bfloat16_type", false, false, "Add new experimental BFloat16 type"},
            {"filesystem_cache_skip_download_if_exceeds_per_query_cache_write_limit", 1, 1, "Rename of setting skip_download_if_exceeds_query_cache_limit"},
            {"filesystem_cache_prefer_bigger_buffer_size", true, true, "New setting"},
            {"read_in_order_use_virtual_row", false, false, "Use virtual row while reading in order of primary key or its monotonic function fashion. It is useful when searching over multiple parts as only relevant ones are touched."},
            {"s3_skip_empty_files", false, true, "We hope it will provide better UX"},
            {"filesystem_cache_boundary_alignment", 0, 0, "New setting"},
            {"push_external_roles_in_interserver_queries", false, false, "New setting."},
            {"enable_variant_type", false, false, "Add alias to allow_experimental_variant_type"},
            {"enable_dynamic_type", false, false, "Add alias to allow_experimental_dynamic_type"},
            {"enable_json_type", false, false, "Add alias to allow_experimental_json_type"},
        }
    },
    {"24.10",
        {
            {"query_metric_log_interval", 0, -1, "New setting."},
            {"enforce_strict_identifier_format", false, false, "New setting."},
            {"enable_parsing_to_custom_serialization", false, true, "New setting"},
            {"mongodb_throw_on_unsupported_query", false, true, "New setting."},
            {"enable_parallel_replicas", false, false, "Parallel replicas with read tasks became the Beta tier feature."},
            {"parallel_replicas_mode", "read_tasks", "read_tasks", "This setting was introduced as a part of making parallel replicas feature Beta"},
            {"filesystem_cache_name", "", "", "Filesystem cache name to use for stateless table engines or data lakes"},
            {"restore_replace_external_dictionary_source_to_null", false, false, "New setting."},
            {"show_create_query_identifier_quoting_rule", "when_necessary", "when_necessary", "New setting."},
            {"show_create_query_identifier_quoting_style", "Backticks", "Backticks", "New setting."},
            {"merge_tree_min_read_task_size", 8, 8, "New setting"},
            {"merge_tree_min_rows_for_concurrent_read_for_remote_filesystem", (20 * 8192), 0, "Setting is deprecated"},
            {"merge_tree_min_bytes_for_concurrent_read_for_remote_filesystem", (24 * 10 * 1024 * 1024), 0, "Setting is deprecated"},
            {"implicit_select", false, false, "A new setting."},
            {"output_format_native_write_json_as_string", false, false, "Add new setting to allow write JSON column as single String column in Native format"},
            {"output_format_binary_write_json_as_string", false, false, "Add new setting to write values of JSON type as JSON string in RowBinary output format"},
            {"input_format_binary_read_json_as_string", false, false, "Add new setting to read values of JSON type as JSON string in RowBinary input format"},
            {"min_free_disk_bytes_to_perform_insert", 0, 0, "New setting."},
            {"min_free_disk_ratio_to_perform_insert", 0.0, 0.0, "New setting."},
            {"enable_named_columns_in_function_tuple", false, false, "Disabled pending usability improvements"},
            {"cloud_mode_database_engine", 1, 1, "A setting for ClickHouse Cloud"},
            {"allow_experimental_shared_set_join", 0, 0, "A setting for ClickHouse Cloud"},
            {"read_through_distributed_cache", 0, 0, "A setting for ClickHouse Cloud"},
            {"write_through_distributed_cache", 0, 0, "A setting for ClickHouse Cloud"},
            {"distributed_cache_throw_on_error", 0, 0, "A setting for ClickHouse Cloud"},
            {"distributed_cache_log_mode", "on_error", "on_error", "A setting for ClickHouse Cloud"},
            {"distributed_cache_fetch_metrics_only_from_current_az", 1, 1, "A setting for ClickHouse Cloud"},
            {"distributed_cache_connect_max_tries", 100, 100, "A setting for ClickHouse Cloud"},
            {"distributed_cache_receive_response_wait_milliseconds", 60000, 60000, "A setting for ClickHouse Cloud"},
            {"distributed_cache_receive_timeout_milliseconds", 10000, 10000, "A setting for ClickHouse Cloud"},
            {"distributed_cache_wait_connection_from_pool_milliseconds", 100, 100, "A setting for ClickHouse Cloud"},
            {"distributed_cache_bypass_connection_pool", 0, 0, "A setting for ClickHouse Cloud"},
            {"distributed_cache_pool_behaviour_on_limit", "allocate_bypassing_pool", "allocate_bypassing_pool", "A setting for ClickHouse Cloud"},
            {"distributed_cache_read_alignment", 0, 0, "A setting for ClickHouse Cloud"},
            {"distributed_cache_max_unacked_inflight_packets", 10, 10, "A setting for ClickHouse Cloud"},
            {"distributed_cache_data_packet_ack_window", 5, 5, "A setting for ClickHouse Cloud"},
            {"input_format_parquet_enable_row_group_prefetch", false, true, "Enable row group prefetching during parquet parsing. Currently, only single-threaded parsing can prefetch."},
            {"input_format_orc_dictionary_as_low_cardinality", false, true, "Treat ORC dictionary encoded columns as LowCardinality columns while reading ORC files"},
            {"allow_experimental_refreshable_materialized_view", false, true, "Not experimental anymore"},
            {"max_parts_to_move", 0, 1000, "New setting"},
            {"hnsw_candidate_list_size_for_search", 64, 256, "New setting. Previously, the value was optionally specified in CREATE INDEX and 64 by default."},
            {"allow_reorder_prewhere_conditions", true, true, "New setting"},
            {"input_format_parquet_bloom_filter_push_down", false, true, "When reading Parquet files, skip whole row groups based on the WHERE/PREWHERE expressions and bloom filter in the Parquet metadata."},
            {"date_time_64_output_format_cut_trailing_zeros_align_to_groups_of_thousands", false, false, "Dynamically trim the trailing zeros of datetime64 values to adjust the output scale to (0, 3, 6), corresponding to 'seconds', 'milliseconds', and 'microseconds'."},
        }
    },
    {"24.9",
        {
            {"output_format_orc_dictionary_key_size_threshold", 0.0, 0.0, "For a string column in ORC output format, if the number of distinct values is greater than this fraction of the total number of non-null rows, turn off dictionary encoding. Otherwise dictionary encoding is enabled"},
            {"input_format_json_empty_as_default", false, false, "Added new setting to allow to treat empty fields in JSON input as default values."},
            {"input_format_try_infer_variants", false, false, "Try to infer Variant type in text formats when there is more than one possible type for column/array elements"},
            {"join_output_by_rowlist_perkey_rows_threshold", 0, 5, "The lower limit of per-key average rows in the right table to determine whether to output by row list in hash join."},
            {"create_if_not_exists", false, false, "New setting."},
            {"allow_materialized_view_with_bad_select", true, true, "Support (but not enable yet) stricter validation in CREATE MATERIALIZED VIEW"},
            {"parallel_replicas_mark_segment_size", 128, 0, "Value for this setting now determined automatically"},
            {"database_replicated_allow_replicated_engine_arguments", 1, 0, "Don't allow explicit arguments by default"},
            {"database_replicated_allow_explicit_uuid", 1, 0, "Added a new setting to disallow explicitly specifying table UUID"},
            {"parallel_replicas_local_plan", false, false, "Use local plan for local replica in a query with parallel replicas"},
            {"join_to_sort_minimum_perkey_rows", 0, 40, "The lower limit of per-key average rows in the right table to determine whether to rerange the right table by key in left or inner join. This setting ensures that the optimization is not applied for sparse table keys"},
            {"join_to_sort_maximum_table_rows", 0, 10000, "The maximum number of rows in the right table to determine whether to rerange the right table by key in left or inner join"},
            {"allow_experimental_join_right_table_sorting", false, false, "If it is set to true, and the conditions of `join_to_sort_minimum_perkey_rows` and `join_to_sort_maximum_table_rows` are met, rerange the right table by key to improve the performance in left or inner hash join"},
            {"mongodb_throw_on_unsupported_query", false, true, "New setting."},
            {"min_free_disk_bytes_to_perform_insert", 0, 0, "Maintain some free disk space bytes from inserts while still allowing for temporary writing."},
            {"min_free_disk_ratio_to_perform_insert", 0.0, 0.0, "Maintain some free disk space bytes expressed as ratio to total disk space from inserts while still allowing for temporary writing."},
        }
    },
    {"24.8",
        {
            {"rows_before_aggregation", false, false, "Provide exact value for rows_before_aggregation statistic, represents the number of rows read before aggregation"},
            {"restore_replace_external_table_functions_to_null", false, false, "New setting."},
            {"restore_replace_external_engines_to_null", false, false, "New setting."},
            {"input_format_json_max_depth", 1000000, 1000, "It was unlimited in previous versions, but that was unsafe."},
            {"merge_tree_min_bytes_per_task_for_remote_reading", 4194304, 2097152, "Value is unified with `filesystem_prefetch_min_bytes_for_single_read_task`"},
            {"use_hive_partitioning", false, false, "Allows to use hive partitioning for File, URL, S3, AzureBlobStorage and HDFS engines."},
            {"allow_experimental_kafka_offsets_storage_in_keeper", false, false, "Allow the usage of experimental Kafka storage engine that stores the committed offsets in ClickHouse Keeper"},
            {"allow_archive_path_syntax", true, true, "Added new setting to allow disabling archive path syntax."},
            {"query_cache_tag", "", "", "New setting for labeling query cache settings."},
            {"allow_experimental_time_series_table", false, false, "Added new setting to allow the TimeSeries table engine"},
            {"enable_analyzer", 1, 1, "Added an alias to a setting `allow_experimental_analyzer`."},
            {"optimize_functions_to_subcolumns", false, true, "Enabled settings by default"},
            {"allow_experimental_json_type", false, false, "Add new experimental JSON type"},
            {"use_json_alias_for_old_object_type", true, false, "Use JSON type alias to create new JSON type"},
            {"type_json_skip_duplicated_paths", false, false, "Allow to skip duplicated paths during JSON parsing"},
            {"allow_experimental_vector_similarity_index", false, false, "Added new setting to allow experimental vector similarity indexes"},
            {"input_format_try_infer_datetimes_only_datetime64", true, false, "Allow to infer DateTime instead of DateTime64 in data formats"},
        }
    },
    {"24.7",
        {
            {"output_format_parquet_write_page_index", false, true, "Add a possibility to write page index into parquet files."},
            {"output_format_binary_encode_types_in_binary_format", false, false, "Added new setting to allow to write type names in binary format in RowBinaryWithNamesAndTypes output format"},
            {"input_format_binary_decode_types_in_binary_format", false, false, "Added new setting to allow to read type names in binary format in RowBinaryWithNamesAndTypes input format"},
            {"output_format_native_encode_types_in_binary_format", false, false, "Added new setting to allow to write type names in binary format in Native output format"},
            {"input_format_native_decode_types_in_binary_format", false, false, "Added new setting to allow to read type names in binary format in Native output format"},
            {"read_in_order_use_buffering", false, true, "Use buffering before merging while reading in order of primary key"},
            {"enable_named_columns_in_function_tuple", false, false, "Generate named tuples in function tuple() when all names are unique and can be treated as unquoted identifiers."},
            {"optimize_trivial_insert_select", true, false, "The optimization does not make sense in many cases."},
            {"dictionary_validate_primary_key_type", false, false, "Validate primary key type for dictionaries. By default id type for simple layouts will be implicitly converted to UInt64."},
            {"collect_hash_table_stats_during_joins", false, true, "New setting."},
            {"max_size_to_preallocate_for_joins", 0, 100'000'000, "New setting."},
            {"input_format_orc_reader_time_zone_name", "GMT", "GMT", "The time zone name for ORC row reader, the default ORC row reader's time zone is GMT."},
            {"database_replicated_allow_heavy_create", true, false, "Long-running DDL queries (CREATE AS SELECT and POPULATE) for Replicated database engine was forbidden"},
            {"query_plan_merge_filters", false, false, "Allow to merge filters in the query plan"},
            {"azure_sdk_max_retries", 10, 10, "Maximum number of retries in azure sdk"},
            {"azure_sdk_retry_initial_backoff_ms", 10, 10, "Minimal backoff between retries in azure sdk"},
            {"azure_sdk_retry_max_backoff_ms", 1000, 1000, "Maximal backoff between retries in azure sdk"},
            {"ignore_on_cluster_for_replicated_named_collections_queries", false, false, "Ignore ON CLUSTER clause for replicated named collections management queries."},
            {"backup_restore_s3_retry_attempts", 1000,1000, "Setting for Aws::Client::RetryStrategy, Aws::Client does retries itself, 0 means no retries. It takes place only for backup/restore."},
            {"postgresql_connection_attempt_timeout", 2, 2, "Allow to control 'connect_timeout' parameter of PostgreSQL connection."},
            {"postgresql_connection_pool_retries", 2, 2, "Allow to control the number of retries in PostgreSQL connection pool."}
        }
    },
    {"24.6",
        {
            {"materialize_skip_indexes_on_insert", true, true, "Added new setting to allow to disable materialization of skip indexes on insert"},
            {"materialize_statistics_on_insert", true, true, "Added new setting to allow to disable materialization of statistics on insert"},
            {"input_format_parquet_use_native_reader", false, false, "When reading Parquet files, to use native reader instead of arrow reader."},
            {"hdfs_throw_on_zero_files_match", false, false, "Allow to throw an error when ListObjects request cannot match any files in HDFS engine instead of empty query result"},
            {"azure_throw_on_zero_files_match", false, false, "Allow to throw an error when ListObjects request cannot match any files in AzureBlobStorage engine instead of empty query result"},
            {"s3_validate_request_settings", true, true, "Allow to disable S3 request settings validation"},
            {"allow_experimental_full_text_index", false, false, "Enable experimental full-text index"},
            {"azure_skip_empty_files", false, false, "Allow to skip empty files in azure table engine"},
            {"hdfs_ignore_file_doesnt_exist", false, false, "Allow to return 0 rows when the requested files don't exist instead of throwing an exception in HDFS table engine"},
            {"azure_ignore_file_doesnt_exist", false, false, "Allow to return 0 rows when the requested files don't exist instead of throwing an exception in AzureBlobStorage table engine"},
            {"s3_ignore_file_doesnt_exist", false, false, "Allow to return 0 rows when the requested files don't exist instead of throwing an exception in S3 table engine"},
            {"s3_max_part_number", 10000, 10000, "Maximum part number number for s3 upload part"},
            {"s3_max_single_operation_copy_size", 32 * 1024 * 1024, 32 * 1024 * 1024, "Maximum size for a single copy operation in s3"},
            {"input_format_parquet_max_block_size", 8192, DEFAULT_BLOCK_SIZE, "Increase block size for parquet reader."},
            {"input_format_parquet_prefer_block_bytes", 0, DEFAULT_BLOCK_SIZE * 256, "Average block bytes output by parquet reader."},
            {"enable_blob_storage_log", true, true, "Write information about blob storage operations to system.blob_storage_log table"},
            {"allow_deprecated_snowflake_conversion_functions", true, false, "Disabled deprecated functions snowflakeToDateTime[64] and dateTime[64]ToSnowflake."},
            {"allow_statistic_optimize", false, false, "Old setting which popped up here being renamed."},
            {"allow_experimental_statistic", false, false, "Old setting which popped up here being renamed."},
            {"allow_statistics_optimize", false, false, "The setting was renamed. The previous name is `allow_statistic_optimize`."},
            {"allow_experimental_statistics", false, false, "The setting was renamed. The previous name is `allow_experimental_statistic`."},
            {"enable_vertical_final", false, true, "Enable vertical final by default again after fixing bug"},
            {"parallel_replicas_custom_key_range_lower", 0, 0, "Add settings to control the range filter when using parallel replicas with dynamic shards"},
            {"parallel_replicas_custom_key_range_upper", 0, 0, "Add settings to control the range filter when using parallel replicas with dynamic shards. A value of 0 disables the upper limit"},
            {"output_format_pretty_display_footer_column_names", 0, 1, "Add a setting to display column names in the footer if there are many rows. Threshold value is controlled by output_format_pretty_display_footer_column_names_min_rows."},
            {"output_format_pretty_display_footer_column_names_min_rows", 0, 50, "Add a setting to control the threshold value for setting output_format_pretty_display_footer_column_names_min_rows. Default 50."},
            {"output_format_csv_serialize_tuple_into_separate_columns", true, true, "A new way of how interpret tuples in CSV format was added."},
            {"input_format_csv_deserialize_separate_columns_into_tuple", true, true, "A new way of how interpret tuples in CSV format was added."},
            {"input_format_csv_try_infer_strings_from_quoted_tuples", true, true, "A new way of how interpret tuples in CSV format was added."},
        }
    },
    {"24.5",
        {
            {"allow_deprecated_error_prone_window_functions", true, false, "Allow usage of deprecated error prone window functions (neighbor, runningAccumulate, runningDifferenceStartingWithFirstValue, runningDifference)"},
            {"allow_experimental_join_condition", false, false, "Support join with inequal conditions which involve columns from both left and right table. e.g. t1.y < t2.y."},
            {"input_format_tsv_crlf_end_of_line", false, false, "Enables reading of CRLF line endings with TSV formats"},
            {"output_format_parquet_use_custom_encoder", false, true, "Enable custom Parquet encoder."},
            {"cross_join_min_rows_to_compress", 0, 10000000, "Minimal count of rows to compress block in CROSS JOIN. Zero value means - disable this threshold. This block is compressed when any of the two thresholds (by rows or by bytes) are reached."},
            {"cross_join_min_bytes_to_compress", 0, 1_GiB, "Minimal size of block to compress in CROSS JOIN. Zero value means - disable this threshold. This block is compressed when any of the two thresholds (by rows or by bytes) are reached."},
            {"http_max_chunk_size", 0, 0, "Internal limitation"},
            {"prefer_external_sort_block_bytes", 0, DEFAULT_BLOCK_SIZE * 256, "Prefer maximum block bytes for external sort, reduce the memory usage during merging."},
            {"input_format_force_null_for_omitted_fields", false, false, "Disable type-defaults for omitted fields when needed"},
            {"cast_string_to_dynamic_use_inference", false, false, "Add setting to allow converting String to Dynamic through parsing"},
            {"allow_experimental_dynamic_type", false, false, "Add new experimental Dynamic type"},
            {"azure_max_blocks_in_multipart_upload", 50000, 50000, "Maximum number of blocks in multipart upload for Azure."},
            {"allow_archive_path_syntax", false, true, "Added new setting to allow disabling archive path syntax."},
        }
    },
    {"24.4",
        {
            {"input_format_json_throw_on_bad_escape_sequence", true, true, "Allow to save JSON strings with bad escape sequences"},
            {"max_parsing_threads", 0, 0, "Add a separate setting to control number of threads in parallel parsing from files"},
            {"ignore_drop_queries_probability", 0, 0, "Allow to ignore drop queries in server with specified probability for testing purposes"},
            {"lightweight_deletes_sync", 2, 2, "The same as 'mutation_sync', but controls only execution of lightweight deletes"},
            {"query_cache_system_table_handling", "save", "throw", "The query cache no longer caches results of queries against system tables"},
            {"input_format_json_ignore_unnecessary_fields", false, true, "Ignore unnecessary fields and not parse them. Enabling this may not throw exceptions on json strings of invalid format or with duplicated fields"},
            {"input_format_hive_text_allow_variable_number_of_columns", false, true, "Ignore extra columns in Hive Text input (if file has more columns than expected) and treat missing fields in Hive Text input as default values."},
            {"allow_experimental_database_replicated", false, true, "Database engine Replicated is now in Beta stage"},
            {"temporary_data_in_cache_reserve_space_wait_lock_timeout_milliseconds", (10 * 60 * 1000), (10 * 60 * 1000), "Wait time to lock cache for sapce reservation in temporary data in filesystem cache"},
            {"optimize_rewrite_sum_if_to_count_if", false, true, "Only available for the analyzer, where it works correctly"},
            {"azure_allow_parallel_part_upload", "true", "true", "Use multiple threads for azure multipart upload."},
            {"max_recursive_cte_evaluation_depth", DBMS_RECURSIVE_CTE_MAX_EVALUATION_DEPTH, DBMS_RECURSIVE_CTE_MAX_EVALUATION_DEPTH, "Maximum limit on recursive CTE evaluation depth"},
            {"query_plan_convert_outer_join_to_inner_join", false, true, "Allow to convert OUTER JOIN to INNER JOIN if filter after JOIN always filters default values"},
        }
    },
    {"24.3",
        {
            {"s3_connect_timeout_ms", 1000, 1000, "Introduce new dedicated setting for s3 connection timeout"},
            {"allow_experimental_shared_merge_tree", false, true, "The setting is obsolete"},
            {"use_page_cache_for_disks_without_file_cache", false, false, "Added userspace page cache"},
            {"read_from_page_cache_if_exists_otherwise_bypass_cache", false, false, "Added userspace page cache"},
            {"page_cache_inject_eviction", false, false, "Added userspace page cache"},
            {"default_table_engine", "None", "MergeTree", "Set default table engine to MergeTree for better usability"},
            {"input_format_json_use_string_type_for_ambiguous_paths_in_named_tuples_inference_from_objects", false, false, "Allow to use String type for ambiguous paths during named tuple inference from JSON objects"},
            {"traverse_shadow_remote_data_paths", false, false, "Traverse shadow directory when query system.remote_data_paths."},
            {"throw_if_deduplication_in_dependent_materialized_views_enabled_with_async_insert", false, true, "Deduplication in dependent materialized view cannot work together with async inserts."},
            {"parallel_replicas_allow_in_with_subquery", false, true, "If true, subquery for IN will be executed on every follower replica"},
            {"log_processors_profiles", false, true, "Enable by default"},
            {"function_locate_has_mysql_compatible_argument_order", false, true, "Increase compatibility with MySQL's locate function."},
            {"allow_suspicious_primary_key", true, false, "Forbid suspicious PRIMARY KEY/ORDER BY for MergeTree (i.e. SimpleAggregateFunction)"},
            {"filesystem_cache_reserve_space_wait_lock_timeout_milliseconds", 1000, 1000, "Wait time to lock cache for sapce reservation in filesystem cache"},
            {"max_parser_backtracks", 0, 1000000, "Limiting the complexity of parsing"},
            {"analyzer_compatibility_join_using_top_level_identifier", false, false, "Force to resolve identifier in JOIN USING from projection"},
            {"distributed_insert_skip_read_only_replicas", false, false, "If true, INSERT into Distributed will skip read-only replicas"},
            {"keeper_max_retries", 10, 10, "Max retries for general keeper operations"},
            {"keeper_retry_initial_backoff_ms", 100, 100, "Initial backoff timeout for general keeper operations"},
            {"keeper_retry_max_backoff_ms", 5000, 5000, "Max backoff timeout for general keeper operations"},
            {"s3queue_allow_experimental_sharded_mode", false, false, "Enable experimental sharded mode of S3Queue table engine. It is experimental because it will be rewritten"},
            {"allow_experimental_analyzer", false, true, "Enable analyzer and planner by default."},
            {"merge_tree_read_split_ranges_into_intersecting_and_non_intersecting_injection_probability", 0.0, 0.0, "For testing of `PartsSplitter` - split read ranges into intersecting and non intersecting every time you read from MergeTree with the specified probability."},
            {"allow_get_client_http_header", false, false, "Introduced a new function."},
            {"output_format_pretty_row_numbers", false, true, "It is better for usability."},
            {"output_format_pretty_max_value_width_apply_for_single_value", true, false, "Single values in Pretty formats won't be cut."},
            {"output_format_parquet_string_as_string", false, true, "ClickHouse allows arbitrary binary data in the String data type, which is typically UTF-8. Parquet/ORC/Arrow Strings only support UTF-8. That's why you can choose which Arrow's data type to use for the ClickHouse String data type - String or Binary. While Binary would be more correct and compatible, using String by default will correspond to user expectations in most cases."},
            {"output_format_orc_string_as_string", false, true, "ClickHouse allows arbitrary binary data in the String data type, which is typically UTF-8. Parquet/ORC/Arrow Strings only support UTF-8. That's why you can choose which Arrow's data type to use for the ClickHouse String data type - String or Binary. While Binary would be more correct and compatible, using String by default will correspond to user expectations in most cases."},
            {"output_format_arrow_string_as_string", false, true, "ClickHouse allows arbitrary binary data in the String data type, which is typically UTF-8. Parquet/ORC/Arrow Strings only support UTF-8. That's why you can choose which Arrow's data type to use for the ClickHouse String data type - String or Binary. While Binary would be more correct and compatible, using String by default will correspond to user expectations in most cases."},
            {"output_format_parquet_compression_method", "lz4", "zstd", "Parquet/ORC/Arrow support many compression methods, including lz4 and zstd. ClickHouse supports each and every compression method. Some inferior tools, such as 'duckdb', lack support for the faster `lz4` compression method, that's why we set zstd by default."},
            {"output_format_orc_compression_method", "lz4", "zstd", "Parquet/ORC/Arrow support many compression methods, including lz4 and zstd. ClickHouse supports each and every compression method. Some inferior tools, such as 'duckdb', lack support for the faster `lz4` compression method, that's why we set zstd by default."},
            {"output_format_pretty_highlight_digit_groups", false, true, "If enabled and if output is a terminal, highlight every digit corresponding to the number of thousands, millions, etc. with underline."},
            {"geo_distance_returns_float64_on_float64_arguments", false, true, "Increase the default precision."},
            {"azure_max_inflight_parts_for_one_file", 20, 20, "The maximum number of a concurrent loaded parts in multipart upload request. 0 means unlimited."},
            {"azure_strict_upload_part_size", 0, 0, "The exact size of part to upload during multipart upload to Azure blob storage."},
            {"azure_min_upload_part_size", 16*1024*1024, 16*1024*1024, "The minimum size of part to upload during multipart upload to Azure blob storage."},
            {"azure_max_upload_part_size", 5ull*1024*1024*1024, 5ull*1024*1024*1024, "The maximum size of part to upload during multipart upload to Azure blob storage."},
            {"azure_upload_part_size_multiply_factor", 2, 2, "Multiply azure_min_upload_part_size by this factor each time azure_multiply_parts_count_threshold parts were uploaded from a single write to Azure blob storage."},
            {"azure_upload_part_size_multiply_parts_count_threshold", 500, 500, "Each time this number of parts was uploaded to Azure blob storage, azure_min_upload_part_size is multiplied by azure_upload_part_size_multiply_factor."},
            {"output_format_csv_serialize_tuple_into_separate_columns", true, true, "A new way of how interpret tuples in CSV format was added."},
            {"input_format_csv_deserialize_separate_columns_into_tuple", true, true, "A new way of how interpret tuples in CSV format was added."},
            {"input_format_csv_try_infer_strings_from_quoted_tuples", true, true, "A new way of how interpret tuples in CSV format was added."},
        }
    },
    {"24.2",
        {
            {"allow_suspicious_variant_types", true, false, "Don't allow creating Variant type with suspicious variants by default"},
            {"validate_experimental_and_suspicious_types_inside_nested_types", false, true, "Validate usage of experimental and suspicious types inside nested types"},
            {"output_format_values_escape_quote_with_quote", false, false, "If true escape ' with '', otherwise quoted with \\'"},
            {"output_format_pretty_single_large_number_tip_threshold", 0, 1'000'000, "Print a readable number tip on the right side of the table if the block consists of a single number which exceeds this value (except 0)"},
            {"input_format_try_infer_exponent_floats", true, false, "Don't infer floats in exponential notation by default"},
            {"query_plan_optimize_prewhere", true, true, "Allow to push down filter to PREWHERE expression for supported storages"},
            {"async_insert_max_data_size", 1000000, 10485760, "The previous value appeared to be too small."},
            {"async_insert_poll_timeout_ms", 10, 10, "Timeout in milliseconds for polling data from asynchronous insert queue"},
            {"async_insert_use_adaptive_busy_timeout", false, true, "Use adaptive asynchronous insert timeout"},
            {"async_insert_busy_timeout_min_ms", 50, 50, "The minimum value of the asynchronous insert timeout in milliseconds; it also serves as the initial value, which may be increased later by the adaptive algorithm"},
            {"async_insert_busy_timeout_max_ms", 200, 200, "The minimum value of the asynchronous insert timeout in milliseconds; async_insert_busy_timeout_ms is aliased to async_insert_busy_timeout_max_ms"},
            {"async_insert_busy_timeout_increase_rate", 0.2, 0.2, "The exponential growth rate at which the adaptive asynchronous insert timeout increases"},
            {"async_insert_busy_timeout_decrease_rate", 0.2, 0.2, "The exponential growth rate at which the adaptive asynchronous insert timeout decreases"},
            {"format_template_row_format", "", "", "Template row format string can be set directly in query"},
            {"format_template_resultset_format", "", "", "Template result set format string can be set in query"},
            {"split_parts_ranges_into_intersecting_and_non_intersecting_final", true, true, "Allow to split parts ranges into intersecting and non intersecting during FINAL optimization"},
            {"split_intersecting_parts_ranges_into_layers_final", true, true, "Allow to split intersecting parts ranges into layers during FINAL optimization"},
            {"azure_max_single_part_copy_size", 256*1024*1024, 256*1024*1024, "The maximum size of object to copy using single part copy to Azure blob storage."},
            {"min_external_table_block_size_rows", DEFAULT_INSERT_BLOCK_SIZE, DEFAULT_INSERT_BLOCK_SIZE, "Squash blocks passed to external table to specified size in rows, if blocks are not big enough"},
            {"min_external_table_block_size_bytes", DEFAULT_INSERT_BLOCK_SIZE * 256, DEFAULT_INSERT_BLOCK_SIZE * 256, "Squash blocks passed to external table to specified size in bytes, if blocks are not big enough."},
            {"parallel_replicas_prefer_local_join", true, true, "If true, and JOIN can be executed with parallel replicas algorithm, and all storages of right JOIN part are *MergeTree, local JOIN will be used instead of GLOBAL JOIN."},
            {"optimize_time_filter_with_preimage", true, true, "Optimize Date and DateTime predicates by converting functions into equivalent comparisons without conversions (e.g. toYear(col) = 2023 -> col >= '2023-01-01' AND col <= '2023-12-31')"},
            {"extract_key_value_pairs_max_pairs_per_row", 0, 0, "Max number of pairs that can be produced by the `extractKeyValuePairs` function. Used as a safeguard against consuming too much memory."},
            {"default_view_definer", "CURRENT_USER", "CURRENT_USER", "Allows to set default `DEFINER` option while creating a view"},
            {"default_materialized_view_sql_security", "DEFINER", "DEFINER", "Allows to set a default value for SQL SECURITY option when creating a materialized view"},
            {"default_normal_view_sql_security", "INVOKER", "INVOKER", "Allows to set default `SQL SECURITY` option while creating a normal view"},
            {"mysql_map_string_to_text_in_show_columns", false, true, "Reduce the configuration effort to connect ClickHouse with BI tools."},
            {"mysql_map_fixed_string_to_text_in_show_columns", false, true, "Reduce the configuration effort to connect ClickHouse with BI tools."},
        }
    },
    {"24.1",
        {
            {"print_pretty_type_names", false, true, "Better user experience."},
            {"input_format_json_read_bools_as_strings", false, true, "Allow to read bools as strings in JSON formats by default"},
            {"output_format_arrow_use_signed_indexes_for_dictionary", false, true, "Use signed indexes type for Arrow dictionaries by default as it's recommended"},
            {"allow_experimental_variant_type", false, false, "Add new experimental Variant type"},
            {"use_variant_as_common_type", false, false, "Allow to use Variant in if/multiIf if there is no common type"},
            {"output_format_arrow_use_64_bit_indexes_for_dictionary", false, false, "Allow to use 64 bit indexes type in Arrow dictionaries"},
            {"parallel_replicas_mark_segment_size", 128, 128, "Add new setting to control segment size in new parallel replicas coordinator implementation"},
            {"ignore_materialized_views_with_dropped_target_table", false, false, "Add new setting to allow to ignore materialized views with dropped target table"},
            {"output_format_compression_level", 3, 3, "Allow to change compression level in the query output"},
            {"output_format_compression_zstd_window_log", 0, 0, "Allow to change zstd window log in the query output when zstd compression is used"},
            {"enable_zstd_qat_codec", false, false, "Add new ZSTD_QAT codec"},
            {"enable_vertical_final", false, true, "Use vertical final by default"},
            {"output_format_arrow_use_64_bit_indexes_for_dictionary", false, false, "Allow to use 64 bit indexes type in Arrow dictionaries"},
            {"max_rows_in_set_to_optimize_join", 100000, 0, "Disable join optimization as it prevents from read in order optimization"},
            {"output_format_pretty_color", true, "auto", "Setting is changed to allow also for auto value, disabling ANSI escapes if output is not a tty"},
            {"function_visible_width_behavior", 0, 1, "We changed the default behavior of `visibleWidth` to be more precise"},
            {"max_estimated_execution_time", 0, 0, "Separate max_execution_time and max_estimated_execution_time"},
            {"iceberg_engine_ignore_schema_evolution", false, false, "Allow to ignore schema evolution in Iceberg table engine"},
            {"optimize_injective_functions_in_group_by", false, true, "Replace injective functions by it's arguments in GROUP BY section in analyzer"},
            {"update_insert_deduplication_token_in_dependent_materialized_views", false, false, "Allow to update insert deduplication token with table identifier during insert in dependent materialized views"},
            {"azure_max_unexpected_write_error_retries", 4, 4, "The maximum number of retries in case of unexpected errors during Azure blob storage write"},
            {"split_parts_ranges_into_intersecting_and_non_intersecting_final", false, true, "Allow to split parts ranges into intersecting and non intersecting during FINAL optimization"},
            {"split_intersecting_parts_ranges_into_layers_final", true, true, "Allow to split intersecting parts ranges into layers during FINAL optimization"}
        }
    },
    {"23.12",
        {
            {"allow_suspicious_ttl_expressions", true, false, "It is a new setting, and in previous versions the behavior was equivalent to allowing."},
            {"input_format_parquet_allow_missing_columns", false, true, "Allow missing columns in Parquet files by default"},
            {"input_format_orc_allow_missing_columns", false, true, "Allow missing columns in ORC files by default"},
            {"input_format_arrow_allow_missing_columns", false, true, "Allow missing columns in Arrow files by default"}
        }
    },
    {"23.11",
        {
            {"parsedatetime_parse_without_leading_zeros", false, true, "Improved compatibility with MySQL DATE_FORMAT/STR_TO_DATE"}
        }
    },
    {"23.9",
        {
            {"optimize_group_by_constant_keys", false, true, "Optimize group by constant keys by default"},
            {"input_format_json_try_infer_named_tuples_from_objects", false, true, "Try to infer named Tuples from JSON objects by default"},
            {"input_format_json_read_numbers_as_strings", false, true, "Allow to read numbers as strings in JSON formats by default"},
            {"input_format_json_read_arrays_as_strings", false, true, "Allow to read arrays as strings in JSON formats by default"},
            {"input_format_json_infer_incomplete_types_as_strings", false, true, "Allow to infer incomplete types as Strings in JSON formats by default"},
            {"input_format_json_try_infer_numbers_from_strings", true, false, "Don't infer numbers from strings in JSON formats by default to prevent possible parsing errors"},
            {"http_write_exception_in_output_format", false, true, "Output valid JSON/XML on exception in HTTP streaming."}
        }
    },
    {"23.8",
        {
            {"rewrite_count_distinct_if_with_count_distinct_implementation", false, true, "Rewrite countDistinctIf with count_distinct_implementation configuration"}
        }
    },
    {"23.7",
        {
            {"function_sleep_max_microseconds_per_block", 0, 3000000, "In previous versions, the maximum sleep time of 3 seconds was applied only for `sleep`, but not for `sleepEachRow` function. In the new version, we introduce this setting. If you set compatibility with the previous versions, we will disable the limit altogether."}
        }
    },
    {"23.6",
        {
            {"http_send_timeout", 180, 30, "3 minutes seems crazy long. Note that this is timeout for a single network write call, not for the whole upload operation."},
            {"http_receive_timeout", 180, 30, "See http_send_timeout."}
        }
    },
    {"23.5",
        {
            {"input_format_parquet_preserve_order", true, false, "Allow Parquet reader to reorder rows for better parallelism."},
            {"parallelize_output_from_storages", false, true, "Allow parallelism when executing queries that read from file/url/s3/etc. This may reorder rows."},
            {"use_with_fill_by_sorting_prefix", false, true, "Columns preceding WITH FILL columns in ORDER BY clause form sorting prefix. Rows with different values in sorting prefix are filled independently"},
            {"output_format_parquet_compliant_nested_types", false, true, "Change an internal field name in output Parquet file schema."}
        }
    },
    {"23.4",
        {
            {"allow_suspicious_indices", true, false, "If true, index can defined with identical expressions"},
            {"allow_nonconst_timezone_arguments", true, false, "Allow non-const timezone arguments in certain time-related functions like toTimeZone(), fromUnixTimestamp*(), snowflakeToDateTime*()."},
            {"connect_timeout_with_failover_ms", 50, 1000, "Increase default connect timeout because of async connect"},
            {"connect_timeout_with_failover_secure_ms", 100, 1000, "Increase default secure connect timeout because of async connect"},
            {"hedged_connection_timeout_ms", 100, 50, "Start new connection in hedged requests after 50 ms instead of 100 to correspond with previous connect timeout"},
            {"formatdatetime_f_prints_single_zero", true, false, "Improved compatibility with MySQL DATE_FORMAT()/STR_TO_DATE()"},
            {"formatdatetime_parsedatetime_m_is_month_name", false, true, "Improved compatibility with MySQL DATE_FORMAT/STR_TO_DATE"}
        }
    },
    {"23.3",
        {
            {"output_format_parquet_version", "1.0", "2.latest", "Use latest Parquet format version for output format"},
            {"input_format_json_ignore_unknown_keys_in_named_tuple", false, true, "Improve parsing JSON objects as named tuples"},
            {"input_format_native_allow_types_conversion", false, true, "Allow types conversion in Native input forma"},
            {"output_format_arrow_compression_method", "none", "lz4_frame", "Use lz4 compression in Arrow output format by default"},
            {"output_format_parquet_compression_method", "snappy", "lz4", "Use lz4 compression in Parquet output format by default"},
            {"output_format_orc_compression_method", "none", "lz4_frame", "Use lz4 compression in ORC output format by default"},
            {"async_query_sending_for_remote", false, true, "Create connections and send query async across shards"}
        }
    },
    {"23.2",
        {
            {"output_format_parquet_fixed_string_as_fixed_byte_array", false, true, "Use Parquet FIXED_LENGTH_BYTE_ARRAY type for FixedString by default"},
            {"output_format_arrow_fixed_string_as_fixed_byte_array", false, true, "Use Arrow FIXED_SIZE_BINARY type for FixedString by default"},
            {"query_plan_remove_redundant_distinct", false, true, "Remove redundant Distinct step in query plan"},
            {"optimize_duplicate_order_by_and_distinct", true, false, "Remove duplicate ORDER BY and DISTINCT if it's possible"},
            {"insert_keeper_max_retries", 0, 20, "Enable reconnections to Keeper on INSERT, improve reliability"}
        }
    },
    {"23.1",
        {
            {"input_format_json_read_objects_as_strings", 0, 1, "Enable reading nested json objects as strings while object type is experimental"},
            {"input_format_json_defaults_for_missing_elements_in_named_tuple", false, true, "Allow missing elements in JSON objects while reading named tuples by default"},
            {"input_format_csv_detect_header", false, true, "Detect header in CSV format by default"},
            {"input_format_tsv_detect_header", false, true, "Detect header in TSV format by default"},
            {"input_format_custom_detect_header", false, true, "Detect header in CustomSeparated format by default"},
            {"query_plan_remove_redundant_sorting", false, true, "Remove redundant sorting in query plan. For example, sorting steps related to ORDER BY clauses in subqueries"}
        }
    },
    {"22.12",
        {
            {"max_size_to_preallocate_for_aggregation", 10'000'000, 100'000'000, "This optimizes performance"},
            {"query_plan_aggregation_in_order", 0, 1, "Enable some refactoring around query plan"},
            {"format_binary_max_string_size", 0, 1_GiB, "Prevent allocating large amount of memory"}
        }
    },
    {"22.11",
        {
            {"use_structure_from_insertion_table_in_table_functions", 0, 2, "Improve using structure from insertion table in table functions"}
        }
    },
    {"22.9",
        {
            {"force_grouping_standard_compatibility", false, true, "Make GROUPING function output the same as in SQL standard and other DBMS"}
        }
    },
    {"22.7",
        {
            {"cross_to_inner_join_rewrite", 1, 2, "Force rewrite comma join to inner"},
            {"enable_positional_arguments", false, true, "Enable positional arguments feature by default"},
            {"format_csv_allow_single_quotes", true, false, "Most tools don't treat single quote in CSV specially, don't do it by default too"}
        }
    },
    {"22.6",
        {
            {"output_format_json_named_tuples_as_objects", false, true, "Allow to serialize named tuples as JSON objects in JSON formats by default"},
            {"input_format_skip_unknown_fields", false, true, "Optimize reading subset of columns for some input formats"}
        }
    },
    {"22.5",
        {
            {"memory_overcommit_ratio_denominator", 0, 1073741824, "Enable memory overcommit feature by default"},
            {"memory_overcommit_ratio_denominator_for_user", 0, 1073741824, "Enable memory overcommit feature by default"}
        }
    },
    {"22.4",
        {
            {"allow_settings_after_format_in_insert", true, false, "Do not allow SETTINGS after FORMAT for INSERT queries because ClickHouse interpret SETTINGS as some values, which is misleading"}
        }
    },
    {"22.3",
        {
            {"cast_ipv4_ipv6_default_on_conversion_error", true, false, "Make functions cast(value, 'IPv4') and cast(value, 'IPv6') behave same as toIPv4 and toIPv6 functions"}
        }
    },
    {"21.12",
        {
            {"stream_like_engine_allow_direct_select", true, false, "Do not allow direct select for Kafka/RabbitMQ/FileLog by default"}
        }
    },
    {"21.9",
        {
            {"output_format_decimal_trailing_zeros", true, false, "Do not output trailing zeros in text representation of Decimal types by default for better looking output"},
            {"use_hedged_requests", false, true, "Enable Hedged Requests feature by default"}
        }
    },
    {"21.7",
        {
            {"legacy_column_name_of_tuple_literal", true, false, "Add this setting only for compatibility reasons. It makes sense to set to 'true', while doing rolling update of cluster from version lower than 21.7 to higher"}
        }
    },
    {"21.5",
        {
            {"async_socket_for_remote", false, true, "Fix all problems and turn on asynchronous reads from socket for remote queries by default again"}
        }
    },
    {"21.3",
        {
            {"async_socket_for_remote", true, false, "Turn off asynchronous reads from socket for remote queries because of some problems"},
            {"optimize_normalize_count_variants", false, true, "Rewrite aggregate functions that semantically equals to count() as count() by default"},
            {"normalize_function_names", false, true, "Normalize function names to their canonical names, this was needed for projection query routing"}
        }
    },
    {"21.2",
        {
            {"enable_global_with_statement", false, true, "Propagate WITH statements to UNION queries and all subqueries by default"}
        }
    },
    {"21.1",
        {
            {"insert_quorum_parallel", false, true, "Use parallel quorum inserts by default. It is significantly more convenient to use than sequential quorum inserts"},
            {"input_format_null_as_default", false, true, "Allow to insert NULL as default for input formats by default"},
            {"optimize_on_insert", false, true, "Enable data optimization on INSERT by default for better user experience"},
            {"use_compact_format_in_distributed_parts_names", false, true, "Use compact format for async INSERT into Distributed tables by default"}
        }
    },
    {"20.10",
        {
            {"format_regexp_escaping_rule", "Escaped", "Raw", "Use Raw as default escaping rule for Regexp format to male the behaviour more like to what users expect"}
        }
    },
    {"20.7",
        {
            {"show_table_uuid_in_table_create_query_if_not_nil", true, false, "Stop showing  UID of the table in its CREATE query for Engine=Atomic"}
        }
    },
    {"20.5",
        {
            {"input_format_with_names_use_header", false, true, "Enable using header with names for formats with WithNames/WithNamesAndTypes suffixes"},
            {"allow_suspicious_codecs", true, false, "Don't allow to specify meaningless compression codecs"}
        }
    },
    {"20.4",
        {
            {"validate_polygons", false, true, "Throw exception if polygon is invalid in function pointInPolygon by default instead of returning possibly wrong results"}
        }
    },
    {"19.18",
        {
            {"enable_scalar_subquery_optimization", false, true, "Prevent scalar subqueries from (de)serializing large scalar values and possibly avoid running the same subquery more than once"}
        }
    },
    {"19.14",
        {
            {"any_join_distinct_right_table_keys", true, false, "Disable ANY RIGHT and ANY FULL JOINs by default to avoid inconsistency"}
        }
    },
    {"19.12",
        {
            {"input_format_defaults_for_omitted_fields", false, true, "Enable calculation of complex default expressions for omitted fields for some input formats, because it should be the expected behaviour"}
        }
    },
    {"19.5",
        {
            {"max_partitions_per_insert_block", 0, 100, "Add a limit for the number of partitions in one block"}
        }
    },
    {"18.12.17",
        {
            {"enable_optimize_predicate_expression", 0, 1, "Optimize predicates to subqueries by default"}
        }
    },
};

static std::initializer_list<std::pair<ClickHouseVersion, SettingsChangesHistory::SettingsChanges>> merge_tree_settings_changes_history_initializer =
{
    {"24.12",
        {
            {"enforce_index_structure_match_on_partition_manipulation", true, false, "Add new setting to allow attach when source table's projections and secondary indices is a subset of those in the target table."}
        }
    },
    {"24.11",
        {
        }
    },
    {"24.10",
        {
        }
    },
    {"24.9",
        {
        }
    },
    {"24.8",
        {
            {"deduplicate_merge_projection_mode", "ignore", "throw", "Do not allow to create inconsistent projection"}
        }
    },
};

static void initSettingsChangesHistory(
    std::map<ClickHouseVersion, SettingsChangesHistory::SettingsChanges> & settings_changes_history,
    std::once_flag & initialized_flag,
    std::initializer_list<std::pair<ClickHouseVersion, SettingsChangesHistory::SettingsChanges>> & initializer
)
{
    std::call_once(initialized_flag, [&]()
    {
        for (const auto & setting_change : initializer)
        {
            /// Disallow duplicate keys in the settings changes history. Example:
            ///     {"21.2", {{"some_setting_1", false, true, "[...]"}}},
            ///     [...]
            ///     {"21.2", {{"some_setting_2", false, true, "[...]"}}},
            /// As std::set has unique keys, one of the entries would be overwritten.
            if (settings_changes_history.contains(setting_change.first))
                throw Exception{ErrorCodes::LOGICAL_ERROR, "Detected duplicate version '{}'", setting_change.first.toString()};

            settings_changes_history[setting_change.first] = setting_change.second;
        }
    });
}

const std::map<ClickHouseVersion, SettingsChangesHistory::SettingsChanges> & getSettingsChangesHistory()
{
    static std::map<ClickHouseVersion, SettingsChangesHistory::SettingsChanges> settings_changes_history;
    static std::once_flag initialized_flag;
    initSettingsChangesHistory(settings_changes_history, initialized_flag, settings_changes_history_initializer);

    return settings_changes_history;
}

const std::map<ClickHouseVersion, SettingsChangesHistory::SettingsChanges> & getMergeTreeSettingsChangesHistory()
{
    static std::map<ClickHouseVersion, SettingsChangesHistory::SettingsChanges> merge_tree_settings_changes_history;
    static std::once_flag initialized_flag;
    initSettingsChangesHistory(merge_tree_settings_changes_history, initialized_flag, merge_tree_settings_changes_history_initializer);

    return merge_tree_settings_changes_history;
}

}<|MERGE_RESOLUTION|>--- conflicted
+++ resolved
@@ -60,10 +60,8 @@
 {
     {"24.12",
         {
-<<<<<<< HEAD
             {"allow_experimental_database_iceberg", false, false, "New setting."},
             {"query_plan_join_swap_table", "false", "auto", "New setting. Right table was always chosen before."},
-=======
             {"query_plan_join_swap_table", "false", "auto", "New setting. Right table was always chosen before."},
             {"max_size_to_preallocate_for_aggregation", 100'000'000, 1'000'000'000'000, "Enable optimisation for bigger tables."},
             {"max_size_to_preallocate_for_joins", 100'000'000, 1'000'000'000'000, "Enable optimisation for bigger tables."},
@@ -73,7 +71,6 @@
             {"use_async_executor_for_materialized_views", false, false, "New setting."},
             {"composed_data_type_output_format_mode", "default", "default", "New setting"},
             {"http_response_headers", "", "", "New setting."},
->>>>>>> 46f5f79a
         }
     },
     {"24.11",
