--- conflicted
+++ resolved
@@ -71,14 +71,11 @@
     },
     {"24.9",
         {
-<<<<<<< HEAD
             {"input_format_json_empty_as_default", false, false, "Added new setting to allow to treat empty fields in JSON input as default values."}
-=======
             {"input_format_try_infer_variants", false, false, "Try to infer Variant type in text formats when there is more than one possible type for column/array elements"},
             {"join_output_by_rowlist_perkey_rows_threshold", 0, 5, "The lower limit of per-key average rows in the right table to determine whether to output by row list in hash join."},
             {"create_if_not_exists", false, false, "New setting."},
             {"allow_materialized_view_with_bad_select", true, true, "Support (but not enable yet) stricter validation in CREATE MATERIALIZED VIEW"},
->>>>>>> 674cddc9
         }
     },
     {"24.8",
