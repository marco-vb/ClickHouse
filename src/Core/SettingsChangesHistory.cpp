--- conflicted
+++ resolved
@@ -74,14 +74,11 @@
             {"restore_replace_external_dictionary_source_to_null", false, false, "New setting."},
             {"show_create_query_identifier_quoting_rule", "when_necessary", "when_necessary", "New setting."},
             {"show_create_query_identifier_quoting_style", "Backticks", "Backticks", "New setting."},
-<<<<<<< HEAD
             {"allow_suspicious_types_in_group_by", true, false, "Don't allow Variant/Dynamic types in GROUP BY by default"},
             {"allow_suspicious_types_in_order_by", true, false, "Don't allow Variant/Dynamic types in ORDER BY by default"},
-=======
             {"enable_secure_identifiers", false, false, "New setting."},
             {"min_free_disk_bytes_to_perform_insert", 0, 0, "New setting."},
             {"min_free_disk_ratio_to_perform_insert", 0.0, 0.0, "New setting."},
->>>>>>> 61b6a93a
         }
     },
     {"24.9",
