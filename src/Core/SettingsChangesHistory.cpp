--- conflicted
+++ resolved
@@ -69,11 +69,8 @@
             {"use_async_executor_for_materialized_views", false, false, "New setting."},
             {"composed_data_type_output_format_mode", "default", "default", "New setting"},
             {"http_response_headers", "", "", "New setting."},
-<<<<<<< HEAD
             {"output_format_orc_writer_time_zone_name", "GMT", "GMT", "The time zone name for ORC writer, the default ORC writer's time zone is GMT."},
-=======
             {"parallel_replicas_index_analysis_only_on_coordinator", true, true, "Index analysis done only on replica-coordinator and skipped on other replicas. Effective only with enabled parallel_replicas_local_plan"}, // enabling it was moved to 24.10
->>>>>>> 88f7b53d
         }
     },
     {"24.11",
