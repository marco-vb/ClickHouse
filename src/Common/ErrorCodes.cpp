--- conflicted
+++ resolved
@@ -628,11 +628,8 @@
     M(657, UNSUPPORTED_MEILISEARCH_TYPE) \
     M(658, MEILISEARCH_MISSING_SOME_COLUMNS) \
     M(659, UNKNOWN_STATUS_OF_TRANSACTION) \
-<<<<<<< HEAD
-    M(660, CANNOT_CONNECT_NATS) \
-=======
     M(660, HDFS_ERROR) \
->>>>>>> 6d6779f1
+    M(661, CANNOT_CONNECT_NATS) \
     \
     M(999, KEEPER_EXCEPTION) \
     M(1000, POCO_EXCEPTION) \
