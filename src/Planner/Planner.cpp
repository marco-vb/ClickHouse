--- conflicted
+++ resolved
@@ -910,7 +910,6 @@
     {
         for (const auto & node : actions_to_execute->getNodes())
         {
-<<<<<<< HEAD
             if (node.column)
             {
                 const IColumn * column = node.column.get();
@@ -920,66 +919,6 @@
                 if (const auto * column_set = typeid_cast<const ColumnSet *>(column))
                     useful_sets.insert(column_set->getData().get());
             }
-=======
-            const auto & set_key = node.result_name;
-            auto * planner_set = planner_context->getSetOrNull(set_key);
-            if (!planner_set)
-                continue;
-
-            auto subquery_to_execute = planner_set->getSubqueryNode();
-
-            if (planner_set->getSet().isCreated() || !subquery_to_execute)
-                continue;
-
-            if (auto * table_node = subquery_to_execute->as<TableNode>())
-            {
-                auto storage_snapshot = table_node->getStorageSnapshot();
-                auto columns_to_select = storage_snapshot->getColumns(GetColumnsOptions(GetColumnsOptions::Ordinary));
-
-                size_t columns_to_select_size = columns_to_select.size();
-
-                auto column_nodes_to_select = std::make_shared<ListNode>();
-                column_nodes_to_select->getNodes().reserve(columns_to_select_size);
-
-                NamesAndTypes projection_columns;
-                projection_columns.reserve(columns_to_select_size);
-
-                for (auto & column : columns_to_select)
-                {
-                    column_nodes_to_select->getNodes().emplace_back(std::make_shared<ColumnNode>(column, subquery_to_execute));
-                    projection_columns.emplace_back(column.name, column.type);
-                }
-
-                auto subquery_for_table = std::make_shared<QueryNode>(Context::createCopy(planner_context->getQueryContext()));
-                subquery_for_table->setIsSubquery(true);
-                subquery_for_table->getProjectionNode() = std::move(column_nodes_to_select);
-                subquery_for_table->getJoinTree() = std::move(subquery_to_execute);
-                subquery_for_table->resolveProjectionColumns(std::move(projection_columns));
-
-                subquery_to_execute = std::move(subquery_for_table);
-            }
-
-            auto subquery_options = select_query_options.subquery();
-            Planner subquery_planner(
-                subquery_to_execute,
-                subquery_options,
-                planner_context->getGlobalPlannerContext());
-            subquery_planner.buildQueryPlanIfNeeded();
-
-            const auto & settings = planner_context->getQueryContext()->getSettingsRef();
-            SizeLimits size_limits_for_set = {settings.max_rows_in_set, settings.max_bytes_in_set, settings.set_overflow_mode};
-            bool tranform_null_in = settings.transform_null_in;
-            auto set = std::make_shared<Set>(size_limits_for_set, false /*fill_set_elements*/, tranform_null_in);
-
-            SubqueryForSet subquery_for_set;
-            subquery_for_set.key = set_key;
-            subquery_for_set.set_in_progress = set;
-            subquery_for_set.set = planner_set->getSet();
-            subquery_for_set.promise_to_fill_set = planner_set->extractPromiseToBuildSet();
-            subquery_for_set.source = std::make_unique<QueryPlan>(std::move(subquery_planner).extractQueryPlan());
-
-            subqueries_for_sets.emplace(set_key, std::move(subquery_for_set));
->>>>>>> 57d14457
         }
     }
 
