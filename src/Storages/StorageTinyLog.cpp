--- conflicted
+++ resolved
@@ -299,28 +299,19 @@
 void TinyLogBlockOutputStream::writeData(const NameAndTypePair & name_and_type, const IColumn & column, WrittenStreams & written_streams)
 {
     IDataType::SerializeBinaryBulkSettings settings;
-<<<<<<< HEAD
     const auto & [name, type] = name_and_type;
-    settings.getter = createStreamGetter(name_and_type, written_streams);
-
-    if (serialize_states.count(name) == 0)
-        type->serializeBinaryBulkStatePrefix(settings, serialize_states[name]);
-
-    type->serializeBinaryBulkWithMultipleStreams(column, 0, 0, settings, serialize_states[name]);
-=======
 
     if (serialize_states.count(name) == 0)
     {
         /// Some stream getters may be called form `serializeBinaryBulkStatePrefix`.
         /// Use different WrittenStreams set, or we get nullptr for them in `serializeBinaryBulkWithMultipleStreams`
         WrittenStreams prefix_written_streams;
-        settings.getter = createStreamGetter(name, prefix_written_streams);
+        settings.getter = createStreamGetter(name_and_type, prefix_written_streams);
         type.serializeBinaryBulkStatePrefix(settings, serialize_states[name]);
     }
 
-    settings.getter = createStreamGetter(name, written_streams);
+    settings.getter = createStreamGetter(name_and_type, written_streams);
     type.serializeBinaryBulkWithMultipleStreams(column, 0, 0, settings, serialize_states[name]);
->>>>>>> 8d58ce53
 }
 
 
