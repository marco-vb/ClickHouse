--- conflicted
+++ resolved
@@ -324,47 +324,9 @@
     size_t max_block_size,
     unsigned /*num_streams*/)
 {
-<<<<<<< HEAD
-    auto request_uri = uri;
     auto params = getReadURIParams(column_names, storage_snapshot, query_info, local_context, processed_stage, max_block_size);
-    for (const auto & [param, value] : params)
-        request_uri.addQueryParameter(param, value);
-
-    return Pipe(std::make_shared<StorageURLSource>(
-        request_uri,
-        getReadMethod(),
-        getReadPOSTDataCallback(
-            column_names, storage_snapshot, query_info,
-            local_context, processed_stage, max_block_size),
-        format_name,
-        format_settings,
-        getName(),
-        getHeaderBlock(column_names, storage_snapshot),
-        local_context,
-        storage_snapshot->metadata->getColumns(),
-        max_block_size,
-        ConnectionTimeouts::getHTTPTimeouts(local_context),
-        chooseCompressionMethod(request_uri.getPath(), compression_method)));
-}
-
-
-Pipe StorageURLWithFailover::read(
-    const Names & column_names,
-    const StorageSnapshotPtr & storage_snapshot,
-    SelectQueryInfo & query_info,
-    ContextPtr local_context,
-    QueryProcessingStage::Enum processed_stage,
-    size_t max_block_size,
-    unsigned /*num_streams*/)
-{
-    auto params = getReadURIParams(column_names, storage_snapshot, query_info, local_context, processed_stage, max_block_size);
-    WriteBufferFromOwnString error_message;
-    error_message << "Detailed description:";
-=======
-    auto params = getReadURIParams(column_names, metadata_snapshot, query_info, local_context, processed_stage, max_block_size);
     bool with_globs = (uri.find('{') != std::string::npos && uri.find('}') != std::string::npos)
                     || uri.find('|') != std::string::npos;
->>>>>>> 13b35a68
 
     if (with_globs)
     {
@@ -404,14 +366,14 @@
             uri_options,
             getReadMethod(),
             getReadPOSTDataCallback(
-                column_names, metadata_snapshot, query_info,
+                column_names, storage_snapshot, query_info,
                 local_context, processed_stage, max_block_size),
             format_name,
             format_settings,
             getName(),
-            getHeaderBlock(column_names, metadata_snapshot),
+            getHeaderBlock(column_names, storage_snapshot),
             local_context,
-            metadata_snapshot->getColumns(),
+            storage_snapshot->metadata->getColumns(),
             max_block_size,
             ConnectionTimeouts::getHTTPTimeouts(local_context),
             compression_method, headers, params));
@@ -421,27 +383,27 @@
 
 Pipe StorageURLWithFailover::read(
     const Names & column_names,
-    const StorageMetadataPtr & metadata_snapshot,
+    const StorageSnapshotPtr & storage_snapshot,
     SelectQueryInfo & query_info,
     ContextPtr local_context,
     QueryProcessingStage::Enum processed_stage,
     size_t max_block_size,
     unsigned /*num_streams*/)
 {
-    auto params = getReadURIParams(column_names, metadata_snapshot, query_info, local_context, processed_stage, max_block_size);
+    auto params = getReadURIParams(column_names, storage_snapshot, query_info, local_context, processed_stage, max_block_size);
 
     auto pipe =  Pipe(std::make_shared<StorageURLSource>(
         uri_options,
         getReadMethod(),
         getReadPOSTDataCallback(
-            column_names, metadata_snapshot, query_info,
+            column_names, storage_snapshot, query_info,
             local_context, processed_stage, max_block_size),
         format_name,
         format_settings,
         getName(),
-        getHeaderBlock(column_names, metadata_snapshot),
+        getHeaderBlock(column_names, storage_snapshot),
         local_context,
-        metadata_snapshot->getColumns(),
+        storage_snapshot->metadata->getColumns(),
         max_block_size,
         ConnectionTimeouts::getHTTPTimeouts(local_context),
         compression_method, headers, params));
