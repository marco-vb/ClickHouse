#include <boost/rational.hpp>   /// For calculations related to sampling coefficients.
#include <ext/scope_guard_safe.h>
#include <optional>
#include <unordered_set>

#include <Poco/File.h>

#include <Storages/MergeTree/MergeTreeDataSelectExecutor.h>
#include <Storages/MergeTree/MergeTreeSelectProcessor.h>
#include <Storages/MergeTree/MergeTreeReverseSelectProcessor.h>
#include <Storages/MergeTree/MergeTreeReadPool.h>
#include <Storages/MergeTree/MergeTreeThreadSelectBlockInputProcessor.h>
#include <Storages/MergeTree/MergeTreeIndices.h>
#include <Storages/MergeTree/MergeTreeIndexReader.h>
#include <Storages/MergeTree/KeyCondition.h>
#include <Storages/MergeTree/MergeTreeDataPartUUID.h>
#include <Storages/ReadInOrderOptimizer.h>
#include <Parsers/ASTIdentifier.h>
#include <Parsers/ASTLiteral.h>
#include <Parsers/ASTFunction.h>
#include <Parsers/ASTSampleRatio.h>
#include <Parsers/parseIdentifierOrStringLiteral.h>
#include <Interpreters/ExpressionAnalyzer.h>
#include <Interpreters/Context.h>
#include <Processors/ConcatProcessor.h>
#include <Processors/QueryPlan/QueryPlan.h>
#include <Processors/QueryPlan/FilterStep.h>
#include <Processors/QueryPlan/ExpressionStep.h>
#include <Processors/QueryPlan/ReadFromPreparedSource.h>
#include <Processors/QueryPlan/ReadFromMergeTree.h>
#include <Processors/QueryPlan/MergingSortedStep.h>
#include <Processors/QueryPlan/UnionStep.h>
#include <Processors/QueryPlan/MergingFinal.h>

#include <Core/UUID.h>
#include <DataTypes/DataTypeDate.h>
#include <DataTypes/DataTypeEnum.h>
#include <DataTypes/DataTypeUUID.h>
#include <DataTypes/DataTypeTuple.h>
#include <DataTypes/DataTypesNumber.h>
#include <DataTypes/DataTypeArray.h>
#include <Storages/VirtualColumnUtils.h>

#include <Interpreters/InterpreterSelectQuery.h>

#include <Processors/Transforms/ExpressionTransform.h>
#include <Processors/Transforms/FilterTransform.h>
#include <Processors/Transforms/AggregatingTransform.h>
#include <Storages/MergeTree/StorageFromMergeTreeDataPart.h>
#include <IO/WriteBufferFromOStream.h>

namespace ProfileEvents
{
    extern const Event SelectedParts;
    extern const Event SelectedRanges;
    extern const Event SelectedMarks;
}


namespace DB
{

namespace ErrorCodes
{
    extern const int LOGICAL_ERROR;
    extern const int INDEX_NOT_USED;
    extern const int ILLEGAL_TYPE_OF_COLUMN_FOR_FILTER;
    extern const int ILLEGAL_COLUMN;
    extern const int ARGUMENT_OUT_OF_BOUND;
    extern const int TOO_MANY_ROWS;
    extern const int CANNOT_PARSE_TEXT;
    extern const int TOO_MANY_PARTITIONS;
    extern const int DUPLICATED_PART_UUIDS;
    extern const int NO_SUCH_COLUMN_IN_TABLE;
    extern const int PROJECTION_NOT_USED;
}


MergeTreeDataSelectExecutor::MergeTreeDataSelectExecutor(const MergeTreeData & data_)
    : data(data_), log(&Poco::Logger::get(data.getLogName() + " (SelectExecutor)"))
{
}

size_t MergeTreeDataSelectExecutor::getApproximateTotalRowsToRead(
    const MergeTreeData::DataPartsVector & parts,
    const StorageMetadataPtr & metadata_snapshot,
    const KeyCondition & key_condition,
    const Settings & settings,
    Poco::Logger * log)
{
    size_t rows_count = 0;

    /// We will find out how many rows we would have read without sampling.
    LOG_DEBUG(log, "Preliminary index scan with condition: {}", key_condition.toString());

    for (const auto & part : parts)
    {
        MarkRanges ranges = markRangesFromPKRange(part, metadata_snapshot, key_condition, settings, log);

        /** In order to get a lower bound on the number of rows that match the condition on PK,
          *  consider only guaranteed full marks.
          * That is, do not take into account the first and last marks, which may be incomplete.
          */
        for (const auto & range : ranges)
            if (range.end - range.begin > 2)
                rows_count += part->index_granularity.getRowsCountInRange({range.begin + 1, range.end - 1});

    }

    return rows_count;
}


using RelativeSize = boost::rational<ASTSampleRatio::BigNum>;

static std::string toString(const RelativeSize & x)
{
    return ASTSampleRatio::toString(x.numerator()) + "/" + ASTSampleRatio::toString(x.denominator());
}

/// Converts sample size to an approximate number of rows (ex. `SAMPLE 1000000`) to relative value (ex. `SAMPLE 0.1`).
static RelativeSize convertAbsoluteSampleSizeToRelative(const ASTPtr & node, size_t approx_total_rows)
{
    if (approx_total_rows == 0)
        return 1;

    const auto & node_sample = node->as<ASTSampleRatio &>();

    auto absolute_sample_size = node_sample.ratio.numerator / node_sample.ratio.denominator;
    return std::min(RelativeSize(1), RelativeSize(absolute_sample_size) / RelativeSize(approx_total_rows));
}


QueryPlanPtr MergeTreeDataSelectExecutor::read(
    const Names & column_names_to_return,
    const StorageMetadataPtr & metadata_snapshot,
    const SelectQueryInfo & query_info,
    ContextPtr context,
    const UInt64 max_block_size,
    const unsigned num_streams,
    QueryProcessingStage::Enum processed_stage,
    std::shared_ptr<PartitionIdToMaxBlock> max_block_numbers_to_read) const
{
    const auto & settings = context->getSettingsRef();
    auto parts = data.getDataPartsVector();
    if (!query_info.projection)
    {
        if (settings.allow_experimental_projection_optimization && settings.force_optimize_projection
            && !metadata_snapshot->projections.empty())
            throw Exception("No projection is used when allow_experimental_projection_optimization = 1", ErrorCodes::PROJECTION_NOT_USED);

        return readFromParts(
            parts,
            column_names_to_return,
            metadata_snapshot,
            metadata_snapshot,
            query_info,
            context,
            max_block_size,
            num_streams,
            max_block_numbers_to_read);
    }

    LOG_DEBUG(
        log,
        "Choose {} projection {}",
        ProjectionDescription::typeToString(query_info.projection->desc->type),
        query_info.projection->desc->name);

    // if (query_info.projection->merge_tree_data_select_base_cache->sum_marks
    //         + query_info.projection->merge_tree_data_select_projection_cache->sum_marks
    //     == 0)
    //     return std::make_unique<QueryPlan>();

    MergeTreeData::DataPartsVector projection_parts;
    MergeTreeData::DataPartsVector normal_parts;
    for (const auto & part : parts)
    {
        const auto & projections = part->getProjectionParts();
        auto it = projections.find(query_info.projection->desc->name);
        if (it != projections.end())
            projection_parts.push_back(it->second);
        else
            normal_parts.push_back(part);
    }

    Pipes pipes;
    Pipe projection_pipe;
    Pipe ordinary_pipe;

    const auto & given_select = query_info.query->as<const ASTSelectQuery &>();
    if (!projection_parts.empty())
    {
        LOG_DEBUG(log, "projection required columns: {}", fmt::join(query_info.projection->required_columns, ", "));
        auto plan = readFromParts(
            projection_parts,
            query_info.projection->required_columns,
            metadata_snapshot,
            query_info.projection->desc->metadata,
            query_info,
            context,
            max_block_size,
            num_streams,
            max_block_numbers_to_read);

        if (plan)
        {
            // If `before_where` is not empty, transform input blocks by adding needed columns
            // originated from key columns. We already project the block at the end, using
            // projection_block, so we can just add more columns here without worrying
            // NOTE: prewhere is executed inside readFromParts
            if (query_info.projection->before_where)
            {
                // std::cerr << fmt::format("projection before_where: {}", query_info.projection->before_where->dumpDAG());
                auto where_step = std::make_unique<FilterStep>(
                    plan->getCurrentDataStream(),
                    query_info.projection->before_where,
                    query_info.projection->where_column_name,
                    query_info.projection->remove_where_filter);

                where_step->setStepDescription("WHERE");
                plan->addStep(std::move(where_step));
            }

            if (query_info.projection->before_aggregation)
            {
                // std::cerr << fmt::format("projection before_aggregation: {}", query_info.projection->before_aggregation->dumpDAG());
                auto expression_before_aggregation
                    = std::make_unique<ExpressionStep>(plan->getCurrentDataStream(), query_info.projection->before_aggregation);
                expression_before_aggregation->setStepDescription("Before GROUP BY");
                plan->addStep(std::move(expression_before_aggregation));
            }
            projection_pipe = plan->convertToPipe(
                QueryPlanOptimizationSettings::fromContext(context), BuildQueryPipelineSettings::fromContext(context));
        }
    }

    if (!normal_parts.empty())
    {
        auto storage_from_base_parts_of_projection = StorageFromMergeTreeDataPart::create(std::move(normal_parts));
        auto ast = query_info.projection->desc->query_ast->clone();
        auto & select = ast->as<ASTSelectQuery &>();
        if (given_select.where())
            select.setExpression(ASTSelectQuery::Expression::WHERE, given_select.where()->clone());
        if (given_select.prewhere())
            select.setExpression(ASTSelectQuery::Expression::WHERE, given_select.prewhere()->clone());
        // TODO will row policy filter work?

        // After overriding the group by clause, we finish the possible aggregations directly
        if (processed_stage >= QueryProcessingStage::Enum::WithMergeableState && given_select.groupBy())
            select.setExpression(ASTSelectQuery::Expression::GROUP_BY, given_select.groupBy()->clone());
        auto interpreter = InterpreterSelectQuery(
            ast,
            context,
            storage_from_base_parts_of_projection,
            nullptr,
            SelectQueryOptions{processed_stage}.ignoreAggregation().ignoreProjections());
        ordinary_pipe = QueryPipeline::getPipe(interpreter.execute().pipeline);
    }

    if (query_info.projection->desc->type == ProjectionDescription::Type::Aggregate)
    {
        /// Here we create shared ManyAggregatedData for both projection and ordinary data.
        /// For ordinary data, AggregatedData is filled in a usual way.
        /// For projection data, AggregatedData is filled by merging aggregation states.
        /// When all AggregatedData is filled, we merge aggregation states together in a usual way.
        /// Pipeline will look like:
        /// ReadFromProjection   -> Aggregating (only merge states) ->
        /// ReadFromProjection   -> Aggregating (only merge states) ->
        /// ...                                                     -> Resize -> ConvertingAggregatedToChunks
        /// ReadFromOrdinaryPart -> Aggregating (usual)             ->           (added by last Aggregating)
        /// ReadFromOrdinaryPart -> Aggregating (usual)             ->
        /// ...
        auto many_data = std::make_shared<ManyAggregatedData>(projection_pipe.numOutputPorts() + ordinary_pipe.numOutputPorts());
        size_t counter = 0;

        // TODO apply in_order_optimization here
        auto build_aggregate_pipe = [&](Pipe & pipe, bool projection)
        {
            const auto & header_before_aggregation = pipe.getHeader();

            // std::cerr << "============ header before aggregation" << std::endl;
            // std::cerr << header_before_aggregation.dumpStructure() << std::endl;

            ColumnNumbers keys;
            for (const auto & key : query_info.projection->aggregation_keys)
                keys.push_back(header_before_aggregation.getPositionByName(key.name));

            AggregateDescriptions aggregates = query_info.projection->aggregate_descriptions;
            if (!projection)
            {
                for (auto & descr : aggregates)
                    if (descr.arguments.empty())
                        for (const auto & name : descr.argument_names)
                            descr.arguments.push_back(header_before_aggregation.getPositionByName(name));
            }

            AggregatingTransformParamsPtr transform_params;
            if (projection)
            {
                Aggregator::Params params(
                    header_before_aggregation,
                    keys,
                    aggregates,
                    query_info.projection->aggregate_overflow_row,
                    settings.max_rows_to_group_by,
                    settings.group_by_overflow_mode,
                    settings.group_by_two_level_threshold,
                    settings.group_by_two_level_threshold_bytes,
                    settings.max_bytes_before_external_group_by,
                    settings.empty_result_for_aggregation_by_empty_set,
                    context->getTemporaryVolume(),
                    settings.max_threads,
                    settings.min_free_disk_space_for_temporary_data,
                    header_before_aggregation); // The source header is also an intermediate header

                transform_params = std::make_shared<AggregatingTransformParams>(std::move(params), query_info.projection->aggregate_final);

                /// This part is hacky.
                /// We want AggregatingTransform to work with aggregate states instead of normal columns.
                /// It is almost the same, just instead of adding new data to aggregation state we merge it with existing.
                ///
                /// It is needed because data in projection:
                /// * is not merged completely (we may have states with the same key in different parts)
                /// * is not split into buckets (so if we just use MergingAggregated, it will use single thread)
                transform_params->only_merge = true;
            }
            else
            {
                Aggregator::Params params(
                    header_before_aggregation,
                    keys,
                    aggregates,
                    query_info.projection->aggregate_overflow_row,
                    settings.max_rows_to_group_by,
                    settings.group_by_overflow_mode,
                    settings.group_by_two_level_threshold,
                    settings.group_by_two_level_threshold_bytes,
                    settings.max_bytes_before_external_group_by,
                    settings.empty_result_for_aggregation_by_empty_set,
                    context->getTemporaryVolume(),
                    settings.max_threads,
                    settings.min_free_disk_space_for_temporary_data);

                transform_params = std::make_shared<AggregatingTransformParams>(std::move(params), query_info.projection->aggregate_final);
            }

            pipe.resize(pipe.numOutputPorts(), true, true);

            auto merge_threads = num_streams;
            auto temporary_data_merge_threads = settings.aggregation_memory_efficient_merge_threads
                ? static_cast<size_t>(settings.aggregation_memory_efficient_merge_threads)
                : static_cast<size_t>(settings.max_threads);

            pipe.addSimpleTransform([&](const Block & header)
            {
                return std::make_shared<AggregatingTransform>(
                    header, transform_params, many_data, counter++, merge_threads, temporary_data_merge_threads);
            });

            // std::cerr << "============ header after aggregation" << std::endl;
            // std::cerr << pipe.getHeader().dumpStructure() << std::endl;
        };

        if (!projection_pipe.empty())
            build_aggregate_pipe(projection_pipe, true);
        if (!ordinary_pipe.empty())
            build_aggregate_pipe(ordinary_pipe, false);
    }

    pipes.emplace_back(std::move(projection_pipe));
    pipes.emplace_back(std::move(ordinary_pipe));
    auto pipe = Pipe::unitePipes(std::move(pipes));
    // TODO what if pipe is empty?
    pipe.resize(1);

    auto step = std::make_unique<ReadFromStorageStep>(std::move(pipe), "MergeTree(with projection)");
    auto plan = std::make_unique<QueryPlan>();
    plan->addStep(std::move(step));
    return plan;
}

MergeTreeDataSelectSamplingData MergeTreeDataSelectExecutor::getSampling(
    const ASTSelectQuery & select,
    MergeTreeData::DataPartsVector & parts,
    const StorageMetadataPtr & metadata_snapshot,
    KeyCondition & key_condition,
    const MergeTreeData & data,
    Poco::Logger * log,
    bool sample_factor_column_queried,
    NamesAndTypesList available_real_columns,
    ContextPtr context)
{
    const Settings & settings = context->getSettingsRef();
    /// Sampling.
    MergeTreeDataSelectSamplingData sampling;

    RelativeSize relative_sample_size = 0;
    RelativeSize relative_sample_offset = 0;

    auto select_sample_size = select.sampleSize();
    auto select_sample_offset = select.sampleOffset();

    if (select_sample_size)
    {
        relative_sample_size.assign(
            select_sample_size->as<ASTSampleRatio &>().ratio.numerator,
            select_sample_size->as<ASTSampleRatio &>().ratio.denominator);

        if (relative_sample_size < 0)
            throw Exception("Negative sample size", ErrorCodes::ARGUMENT_OUT_OF_BOUND);

        relative_sample_offset = 0;
        if (select_sample_offset)
            relative_sample_offset.assign(
                select_sample_offset->as<ASTSampleRatio &>().ratio.numerator,
                select_sample_offset->as<ASTSampleRatio &>().ratio.denominator);

        if (relative_sample_offset < 0)
            throw Exception("Negative sample offset", ErrorCodes::ARGUMENT_OUT_OF_BOUND);

        /// Convert absolute value of the sampling (in form `SAMPLE 1000000` - how many rows to
        /// read) into the relative `SAMPLE 0.1` (how much data to read).
        size_t approx_total_rows = 0;
        if (relative_sample_size > 1 || relative_sample_offset > 1)
            approx_total_rows = getApproximateTotalRowsToRead(parts, metadata_snapshot, key_condition, settings, log);

        if (relative_sample_size > 1)
        {
            relative_sample_size = convertAbsoluteSampleSizeToRelative(select_sample_size, approx_total_rows);
            LOG_DEBUG(log, "Selected relative sample size: {}", toString(relative_sample_size));
        }

        /// SAMPLE 1 is the same as the absence of SAMPLE.
        if (relative_sample_size == RelativeSize(1))
            relative_sample_size = 0;

        if (relative_sample_offset > 0 && RelativeSize(0) == relative_sample_size)
            throw Exception("Sampling offset is incorrect because no sampling", ErrorCodes::ARGUMENT_OUT_OF_BOUND);

        if (relative_sample_offset > 1)
        {
            relative_sample_offset = convertAbsoluteSampleSizeToRelative(select_sample_offset, approx_total_rows);
            LOG_DEBUG(log, "Selected relative sample offset: {}", toString(relative_sample_offset));
        }
    }

    /** Which range of sampling key values do I need to read?
        * First, in the whole range ("universe") we select the interval
        *  of relative `relative_sample_size` size, offset from the beginning by `relative_sample_offset`.
        *
        * Example: SAMPLE 0.4 OFFSET 0.3
        *
        * [------********------]
        *        ^ - offset
        *        <------> - size
        *
        * If the interval passes through the end of the universe, then cut its right side.
        *
        * Example: SAMPLE 0.4 OFFSET 0.8
        *
        * [----------------****]
        *                  ^ - offset
        *                  <------> - size
        *
        * Next, if the `parallel_replicas_count`, `parallel_replica_offset` settings are set,
        *  then it is necessary to break the received interval into pieces of the number `parallel_replicas_count`,
        *  and select a piece with the number `parallel_replica_offset` (from zero).
        *
        * Example: SAMPLE 0.4 OFFSET 0.3, parallel_replicas_count = 2, parallel_replica_offset = 1
        *
        * [----------****------]
        *        ^ - offset
        *        <------> - size
        *        <--><--> - pieces for different `parallel_replica_offset`, select the second one.
        *
        * It is very important that the intervals for different `parallel_replica_offset` cover the entire range without gaps and overlaps.
        * It is also important that the entire universe can be covered using SAMPLE 0.1 OFFSET 0, ... OFFSET 0.9 and similar decimals.
        */

    /// Parallel replicas has been requested but there is no way to sample data.
    /// Select all data from first replica and no data from other replicas.
    if (settings.parallel_replicas_count > 1 && !data.supportsSampling() && settings.parallel_replica_offset > 0)
    {
<<<<<<< HEAD
        LOG_DEBUG(log, "Will use no data on this replica because parallel replicas processing has been requested"
            " (the setting 'max_parallel_replicas') but the table does not support sampling and this replica is not the first.");
        sampling.read_nothing = true;
        return sampling;
    }
=======
        std::optional<PartitionPruner> partition_pruner;
        std::optional<KeyCondition> minmax_idx_condition;
        DataTypes minmax_columns_types;
        if (metadata_snapshot_base->hasPartitionKey())
        {
            const auto & partition_key = metadata_snapshot_base->getPartitionKey();
            auto minmax_columns_names = data.getMinMaxColumnsNames(partition_key);
            minmax_columns_types = data.getMinMaxColumnsTypes(partition_key);

            minmax_idx_condition.emplace(
                query_info, context, minmax_columns_names, data.getMinMaxExpr(partition_key, ExpressionActionsSettings::fromContext(context)));
            partition_pruner.emplace(metadata_snapshot_base, query_info, context, false /* strict */);
>>>>>>> bce3a49f

    sampling.use_sampling = relative_sample_size > 0 || (settings.parallel_replicas_count > 1 && data.supportsSampling());
    bool no_data = false;   /// There is nothing left after sampling.

    if (sampling.use_sampling)
    {
        if (sample_factor_column_queried && relative_sample_size != RelativeSize(0))
            sampling.used_sample_factor = 1.0 / boost::rational_cast<Float64>(relative_sample_size);

        RelativeSize size_of_universum = 0;
        const auto & sampling_key = metadata_snapshot->getSamplingKey();
        DataTypePtr sampling_column_type = sampling_key.data_types[0];

        if (sampling_key.data_types.size() == 1)
        {
            if (typeid_cast<const DataTypeUInt64 *>(sampling_column_type.get()))
                size_of_universum = RelativeSize(std::numeric_limits<UInt64>::max()) + RelativeSize(1);
            else if (typeid_cast<const DataTypeUInt32 *>(sampling_column_type.get()))
                size_of_universum = RelativeSize(std::numeric_limits<UInt32>::max()) + RelativeSize(1);
            else if (typeid_cast<const DataTypeUInt16 *>(sampling_column_type.get()))
                size_of_universum = RelativeSize(std::numeric_limits<UInt16>::max()) + RelativeSize(1);
            else if (typeid_cast<const DataTypeUInt8 *>(sampling_column_type.get()))
                size_of_universum = RelativeSize(std::numeric_limits<UInt8>::max()) + RelativeSize(1);
        }

        if (size_of_universum == RelativeSize(0))
            throw Exception(
                "Invalid sampling column type in storage parameters: " + sampling_column_type->getName()
                    + ". Must be one unsigned integer type",
                ErrorCodes::ILLEGAL_TYPE_OF_COLUMN_FOR_FILTER);

        if (settings.parallel_replicas_count > 1)
        {
            if (relative_sample_size == RelativeSize(0))
                relative_sample_size = 1;

            relative_sample_size /= settings.parallel_replicas_count.value;
            relative_sample_offset += relative_sample_size * RelativeSize(settings.parallel_replica_offset.value);
        }

        if (relative_sample_offset >= RelativeSize(1))
            no_data = true;

        /// Calculate the half-interval of `[lower, upper)` column values.
        bool has_lower_limit = false;
        bool has_upper_limit = false;

        RelativeSize lower_limit_rational = relative_sample_offset * size_of_universum;
        RelativeSize upper_limit_rational = (relative_sample_offset + relative_sample_size) * size_of_universum;

        UInt64 lower = boost::rational_cast<ASTSampleRatio::BigNum>(lower_limit_rational);
        UInt64 upper = boost::rational_cast<ASTSampleRatio::BigNum>(upper_limit_rational);

        if (lower > 0)
            has_lower_limit = true;

        if (upper_limit_rational < size_of_universum)
            has_upper_limit = true;

        /*std::cerr << std::fixed << std::setprecision(100)
            << "relative_sample_size: " << relative_sample_size << "\n"
            << "relative_sample_offset: " << relative_sample_offset << "\n"
            << "lower_limit_float: " << lower_limit_rational << "\n"
            << "upper_limit_float: " << upper_limit_rational << "\n"
            << "lower: " << lower << "\n"
            << "upper: " << upper << "\n";*/

        if ((has_upper_limit && upper == 0)
            || (has_lower_limit && has_upper_limit && lower == upper))
            no_data = true;

        if (no_data || (!has_lower_limit && !has_upper_limit))
        {
            sampling.use_sampling = false;
        }
        else
        {
            /// Let's add the conditions to cut off something else when the index is scanned again and when the request is processed.

            std::shared_ptr<ASTFunction> lower_function;
            std::shared_ptr<ASTFunction> upper_function;

            /// If sample and final are used together no need to calculate sampling expression twice.
            /// The first time it was calculated for final, because sample key is a part of the PK.
            /// So, assume that we already have calculated column.
            ASTPtr sampling_key_ast = metadata_snapshot->getSamplingKeyAST();

            if (select.final())
            {
                sampling_key_ast = std::make_shared<ASTIdentifier>(sampling_key.column_names[0]);
                /// We do spoil available_real_columns here, but it is not used later.
                available_real_columns.emplace_back(sampling_key.column_names[0], std::move(sampling_column_type));
            }

            if (has_lower_limit)
            {
                if (!key_condition.addCondition(sampling_key.column_names[0], Range::createLeftBounded(lower, true)))
                    throw Exception("Sampling column not in primary key", ErrorCodes::ILLEGAL_COLUMN);

                ASTPtr args = std::make_shared<ASTExpressionList>();
                args->children.push_back(sampling_key_ast);
                args->children.push_back(std::make_shared<ASTLiteral>(lower));

                lower_function = std::make_shared<ASTFunction>();
                lower_function->name = "greaterOrEquals";
                lower_function->arguments = args;
                lower_function->children.push_back(lower_function->arguments);

                sampling.filter_function = lower_function;
            }

            if (has_upper_limit)
            {
                if (!key_condition.addCondition(sampling_key.column_names[0], Range::createRightBounded(upper, false)))
                    throw Exception("Sampling column not in primary key", ErrorCodes::ILLEGAL_COLUMN);

                ASTPtr args = std::make_shared<ASTExpressionList>();
                args->children.push_back(sampling_key_ast);
                args->children.push_back(std::make_shared<ASTLiteral>(upper));

                upper_function = std::make_shared<ASTFunction>();
                upper_function->name = "less";
                upper_function->arguments = args;
                upper_function->children.push_back(upper_function->arguments);

                sampling.filter_function = upper_function;
            }

            if (has_lower_limit && has_upper_limit)
            {
                ASTPtr args = std::make_shared<ASTExpressionList>();
                args->children.push_back(lower_function);
                args->children.push_back(upper_function);

                sampling.filter_function = std::make_shared<ASTFunction>();
                sampling.filter_function->name = "and";
                sampling.filter_function->arguments = args;
                sampling.filter_function->children.push_back(sampling.filter_function->arguments);
            }

            ASTPtr query = sampling.filter_function;
            auto syntax_result = TreeRewriter(context).analyze(query, available_real_columns);
            sampling.filter_expression = ExpressionAnalyzer(sampling.filter_function, syntax_result, context).getActionsDAG(false);
        }
    }

    if (no_data)
    {
        LOG_DEBUG(log, "Sampling yields no data.");
        sampling.read_nothing = true;
    }

    return sampling;
}

std::optional<std::unordered_set<String>> MergeTreeDataSelectExecutor::filterPartsByVirtualColumns(
    const MergeTreeData & data,
    MergeTreeData::DataPartsVector & parts,
    const ASTPtr & query,
    ContextPtr context)
{
    std::unordered_set<String> part_values;
    ASTPtr expression_ast;
    auto virtual_columns_block = data.getBlockWithVirtualPartColumns(parts, true /* one_part */);

    // Generate valid expressions for filtering
    VirtualColumnUtils::prepareFilterBlockWithQuery(query, context, virtual_columns_block, expression_ast);

    // If there is still something left, fill the virtual block and do the filtering.
    if (expression_ast)
    {
        virtual_columns_block = data.getBlockWithVirtualPartColumns(parts, false /* one_part */);
        VirtualColumnUtils::filterBlockWithQuery(query, virtual_columns_block, context, expression_ast);
        return VirtualColumnUtils::extractSingleValueFromBlock<String>(virtual_columns_block, "_part");
    }

    return {};
}

void MergeTreeDataSelectExecutor::filterPartsByPartition(
    const StorageMetadataPtr & metadata_snapshot,
    const MergeTreeData & data,
    const SelectQueryInfo & query_info,
    const ContextPtr & context,
    const ContextPtr & query_context,
    MergeTreeData::DataPartsVector & parts,
    const std::optional<std::unordered_set<String>> & part_values,
    const PartitionIdToMaxBlock * max_block_numbers_to_read,
    Poco::Logger * log,
    ReadFromMergeTree::IndexStats & index_stats)
{
    const Settings & settings = context->getSettingsRef();
    std::optional<PartitionPruner> partition_pruner;
    std::optional<KeyCondition> minmax_idx_condition;
    DataTypes minmax_columns_types;
    if (metadata_snapshot->hasPartitionKey())
    {
        const auto & partition_key = metadata_snapshot->getPartitionKey();
        auto minmax_columns_names = data.getMinMaxColumnsNames(partition_key);
        minmax_columns_types = data.getMinMaxColumnsTypes(partition_key);

        minmax_idx_condition.emplace(
            query_info, context, minmax_columns_names, data.getMinMaxExpr(partition_key, ExpressionActionsSettings::fromContext(context)));
        partition_pruner.emplace(metadata_snapshot->getPartitionKey(), query_info, context, false /* strict */);

        if (settings.force_index_by_date && (minmax_idx_condition->alwaysUnknownOrTrue() && partition_pruner->isUseless()))
        {
            String msg = "Neither MinMax index by columns (";
            bool first = true;
            for (const String & col : minmax_columns_names)
            {
                if (first)
                    first = false;
                else
                    msg += ", ";
                msg += col;
            }
            msg += ") nor partition expr is used and setting 'force_index_by_date' is set";

            throw Exception(msg, ErrorCodes::INDEX_NOT_USED);
        }
    }

    PartFilterCounters part_filter_counters;
    if (query_context->getSettingsRef().allow_experimental_query_deduplication)
        selectPartsToReadWithUUIDFilter(
            parts,
            part_values,
            data.getPinnedPartUUIDs(),
            minmax_idx_condition,
            minmax_columns_types,
            partition_pruner,
            max_block_numbers_to_read,
            query_context,
            part_filter_counters,
            log);
    else
        selectPartsToRead(
            parts,
            part_values,
            minmax_idx_condition,
            minmax_columns_types,
            partition_pruner,
            max_block_numbers_to_read,
            part_filter_counters);

    index_stats.emplace_back(ReadFromMergeTree::IndexStat{
        .type = ReadFromMergeTree::IndexType::None,
        .num_parts_after = part_filter_counters.num_initial_selected_parts,
        .num_granules_after = part_filter_counters.num_initial_selected_granules});

    if (minmax_idx_condition)
    {
        auto description = minmax_idx_condition->getDescription();
        index_stats.emplace_back(ReadFromMergeTree::IndexStat{
            .type = ReadFromMergeTree::IndexType::MinMax,
            .condition = std::move(description.condition),
            .used_keys = std::move(description.used_keys),
            .num_parts_after = part_filter_counters.num_parts_after_minmax,
            .num_granules_after = part_filter_counters.num_granules_after_minmax});
        LOG_DEBUG(log, "MinMax index condition: {}", minmax_idx_condition->toString());
    }

    if (partition_pruner)
    {
        auto description = partition_pruner->getKeyCondition().getDescription();
        index_stats.emplace_back(ReadFromMergeTree::IndexStat{
            .type = ReadFromMergeTree::IndexType::Partition,
            .condition = std::move(description.condition),
            .used_keys = std::move(description.used_keys),
            .num_parts_after = part_filter_counters.num_parts_after_partition_pruner,
            .num_granules_after = part_filter_counters.num_granules_after_partition_pruner});
    }
}

RangesInDataParts MergeTreeDataSelectExecutor::filterPartsByPrimaryKeyAndSkipIndexes(
    MergeTreeData::DataPartsVector && parts,
    StorageMetadataPtr metadata_snapshot,
    const SelectQueryInfo & query_info,
    const ContextPtr & context,
    KeyCondition & key_condition,
    const MergeTreeReaderSettings & reader_settings,
    Poco::Logger * log,
    size_t num_streams,
    ReadFromMergeTree::IndexStats & index_stats,
    bool use_skip_indexes)
{
    RangesInDataParts parts_with_ranges(parts.size());
    const Settings & settings = context->getSettingsRef();

    /// Let's start analyzing all useful indices

    struct DataSkippingIndexAndCondition
    {
        MergeTreeIndexPtr index;
        MergeTreeIndexConditionPtr condition;
        std::atomic<size_t> total_granules{0};
        std::atomic<size_t> granules_dropped{0};
        std::atomic<size_t> total_parts{0};
        std::atomic<size_t> parts_dropped{0};

        DataSkippingIndexAndCondition(MergeTreeIndexPtr index_, MergeTreeIndexConditionPtr condition_)
            : index(index_), condition(condition_)
        {
        }
    };
    std::list<DataSkippingIndexAndCondition> useful_indices;

    if (use_skip_indexes)
    {
        for (const auto & index : metadata_snapshot->getSecondaryIndices())
        {
            auto index_helper = MergeTreeIndexFactory::instance().get(index);
            auto condition = index_helper->createIndexCondition(query_info, context);
            if (!condition->alwaysUnknownOrTrue())
                useful_indices.emplace_back(index_helper, condition);
        }
    }

    if (use_skip_indexes && settings.force_data_skipping_indices.changed)
    {
        const auto & indices = settings.force_data_skipping_indices.toString();

        Strings forced_indices;
        {
            Tokens tokens(&indices[0], &indices[indices.size()], settings.max_query_size);
            IParser::Pos pos(tokens, settings.max_parser_depth);
            Expected expected;
            if (!parseIdentifiersOrStringLiterals(pos, expected, forced_indices))
                throw Exception(ErrorCodes::CANNOT_PARSE_TEXT, "Cannot parse force_data_skipping_indices ('{}')", indices);
        }

        if (forced_indices.empty())
            throw Exception(ErrorCodes::CANNOT_PARSE_TEXT, "No indices parsed from force_data_skipping_indices ('{}')", indices);

        std::unordered_set<std::string> useful_indices_names;
        for (const auto & useful_index : useful_indices)
            useful_indices_names.insert(useful_index.index->index.name);

        for (const auto & index_name : forced_indices)
        {
            if (!useful_indices_names.count(index_name))
            {
                throw Exception(
                    ErrorCodes::INDEX_NOT_USED,
                    "Index {} is not used and setting 'force_data_skipping_indices' contains it",
                    backQuote(index_name));
            }
        }
    }

    std::atomic<size_t> sum_marks_pk = 0;
    std::atomic<size_t> sum_parts_pk = 0;

    /// Let's find what range to read from each part.
    {
        std::atomic<size_t> total_rows{0};

        SizeLimits limits;
        if (settings.read_overflow_mode == OverflowMode::THROW && settings.max_rows_to_read)
            limits = SizeLimits(settings.max_rows_to_read, 0, settings.read_overflow_mode);

        SizeLimits leaf_limits;
        if (settings.read_overflow_mode_leaf == OverflowMode::THROW && settings.max_rows_to_read_leaf)
            leaf_limits = SizeLimits(settings.max_rows_to_read_leaf, 0, settings.read_overflow_mode_leaf);

        auto process_part = [&](size_t part_index)
        {
            auto & part = parts[part_index];

            RangesInDataPart ranges(part, part_index);

            size_t total_marks_count = part->index_granularity.getMarksCountWithoutFinal();

            if (metadata_snapshot->hasPrimaryKey())
                ranges.ranges = markRangesFromPKRange(part, metadata_snapshot, key_condition, settings, log);
            else if (total_marks_count)
                ranges.ranges = MarkRanges{MarkRange{0, total_marks_count}};

            sum_marks_pk.fetch_add(ranges.getMarksCount(), std::memory_order_relaxed);

            if (!ranges.ranges.empty())
                sum_parts_pk.fetch_add(1, std::memory_order_relaxed);

            for (auto & index_and_condition : useful_indices)
            {
                if (ranges.ranges.empty())
                    break;

                index_and_condition.total_parts.fetch_add(1, std::memory_order_relaxed);

                size_t total_granules = 0;
                size_t granules_dropped = 0;
                ranges.ranges = filterMarksUsingIndex(
                    index_and_condition.index,
                    index_and_condition.condition,
                    part,
                    ranges.ranges,
                    settings,
                    reader_settings,
                    total_granules,
                    granules_dropped,
                    log);

                index_and_condition.total_granules.fetch_add(total_granules, std::memory_order_relaxed);
                index_and_condition.granules_dropped.fetch_add(granules_dropped, std::memory_order_relaxed);

                if (ranges.ranges.empty())
                    index_and_condition.parts_dropped.fetch_add(1, std::memory_order_relaxed);
            }

            if (!ranges.ranges.empty())
            {
                if (limits.max_rows || leaf_limits.max_rows)
                {
                    /// Fail fast if estimated number of rows to read exceeds the limit
                    auto current_rows_estimate = ranges.getRowsCount();
                    size_t prev_total_rows_estimate = total_rows.fetch_add(current_rows_estimate);
                    size_t total_rows_estimate = current_rows_estimate + prev_total_rows_estimate;
                    limits.check(total_rows_estimate, 0, "rows (controlled by 'max_rows_to_read' setting)", ErrorCodes::TOO_MANY_ROWS);
                    leaf_limits.check(
                        total_rows_estimate, 0, "rows (controlled by 'max_rows_to_read_leaf' setting)", ErrorCodes::TOO_MANY_ROWS);
                }

                parts_with_ranges[part_index] = std::move(ranges);
            }
        };

        size_t num_threads = std::min(size_t(num_streams), parts.size());

        if (num_threads <= 1)
        {
            for (size_t part_index = 0; part_index < parts.size(); ++part_index)
                process_part(part_index);
        }
        else
        {
            /// Parallel loading of data parts.
            ThreadPool pool(num_threads);

            for (size_t part_index = 0; part_index < parts.size(); ++part_index)
                pool.scheduleOrThrowOnError([&, part_index, thread_group = CurrentThread::getGroup()]
                {
                    SCOPE_EXIT_SAFE(if (thread_group) CurrentThread::detachQueryIfNotDetached(););
                    if (thread_group)
                        CurrentThread::attachTo(thread_group);

                    process_part(part_index);
                });

            pool.wait();
        }

        /// Skip empty ranges.
        size_t next_part = 0;
        for (size_t part_index = 0; part_index < parts.size(); ++part_index)
        {
            auto & part = parts_with_ranges[part_index];
            if (!part.data_part)
                continue;

            if (next_part != part_index)
                std::swap(parts_with_ranges[next_part], part);

            ++next_part;
        }

        parts_with_ranges.resize(next_part);
    }

    if (metadata_snapshot->hasPrimaryKey())
    {
        auto description = key_condition.getDescription();

        index_stats.emplace_back(ReadFromMergeTree::IndexStat{
            .type = ReadFromMergeTree::IndexType::PrimaryKey,
            .condition = std::move(description.condition),
            .used_keys = std::move(description.used_keys),
            .num_parts_after = sum_parts_pk.load(std::memory_order_relaxed),
            .num_granules_after = sum_marks_pk.load(std::memory_order_relaxed)});
    }

    for (const auto & index_and_condition : useful_indices)
    {
        const auto & index_name = index_and_condition.index->index.name;
        LOG_DEBUG(
            log,
            "Index {} has dropped {}/{} granules.",
            backQuote(index_name),
            index_and_condition.granules_dropped,
            index_and_condition.total_granules);

        std::string description
            = index_and_condition.index->index.type + " GRANULARITY " + std::to_string(index_and_condition.index->index.granularity);

        index_stats.emplace_back(ReadFromMergeTree::IndexStat{
            .type = ReadFromMergeTree::IndexType::Skip,
            .name = index_name,
            .description = std::move(description),
            .num_parts_after = index_and_condition.total_parts - index_and_condition.parts_dropped,
            .num_granules_after = index_and_condition.total_granules - index_and_condition.granules_dropped});
    }

    return parts_with_ranges;
}

String MergeTreeDataSelectExecutor::checkLimits(
    const MergeTreeData & data,
    const RangesInDataParts & parts_with_ranges,
    const ContextPtr & context)
{
    const auto & settings = context->getSettingsRef();
    // Check limitations. query_id is used as the quota RAII's resource key.
    String query_id;
    {
        const auto data_settings = data.getSettings();
        auto max_partitions_to_read
                = settings.max_partitions_to_read.changed ? settings.max_partitions_to_read : data_settings->max_partitions_to_read;
        if (max_partitions_to_read > 0)
        {
            std::set<String> partitions;
            for (const auto & part_with_ranges : parts_with_ranges)
                partitions.insert(part_with_ranges.data_part->info.partition_id);
            if (partitions.size() > size_t(max_partitions_to_read))
                throw Exception(
                        ErrorCodes::TOO_MANY_PARTITIONS,
                        "Too many partitions to read. Current {}, max {}",
                        partitions.size(),
                        max_partitions_to_read);
        }

        if (data_settings->max_concurrent_queries > 0 && data_settings->min_marks_to_honor_max_concurrent_queries > 0)
        {
            size_t sum_marks = 0;
            for (const auto & part : parts_with_ranges)
                sum_marks += part.getMarksCount();

            if (sum_marks >= data_settings->min_marks_to_honor_max_concurrent_queries)
            {
                query_id = context->getCurrentQueryId();
                if (!query_id.empty())
                    data.insertQueryIdOrThrow(query_id, data_settings->max_concurrent_queries);
            }
        }
    }

    return query_id;
}

static void selectColumnNames(
    const Names & column_names_to_return,
    const MergeTreeData & data,
    Names & real_column_names,
    Names & virt_column_names,
    bool & sample_factor_column_queried)
{
    sample_factor_column_queried = false;

    for (const String & name : column_names_to_return)
    {
        if (name == "_part")
        {
            virt_column_names.push_back(name);
        }
        else if (name == "_part_index")
        {
            virt_column_names.push_back(name);
        }
        else if (name == "_partition_id")
        {
            virt_column_names.push_back(name);
        }
        else if (name == "_part_uuid")
        {
            virt_column_names.push_back(name);
        }
        else if (name == "_partition_value")
        {
            if (!typeid_cast<const DataTypeTuple *>(data.getPartitionValueType().get()))
            {
                throw Exception(
                    ErrorCodes::NO_SUCH_COLUMN_IN_TABLE,
                    "Missing column `_partition_value` because there is no partition column in table {}",
                    data.getStorageID().getTableName());
            }

            virt_column_names.push_back(name);
        }
        else if (name == "_sample_factor")
        {
            sample_factor_column_queried = true;
            virt_column_names.push_back(name);
        }
        else
        {
            real_column_names.push_back(name);
        }
    }
}

size_t MergeTreeDataSelectExecutor::estimateNumMarksToRead(
    MergeTreeData::DataPartsVector parts,
    const Names & column_names_to_return,
    const StorageMetadataPtr & metadata_snapshot_base,
    const StorageMetadataPtr & metadata_snapshot,
    const SelectQueryInfo & query_info,
    ContextPtr context,
    unsigned num_streams,
    std::shared_ptr<PartitionIdToMaxBlock> max_block_numbers_to_read) const
{
    size_t total_parts = parts.size();
    if (total_parts == 0)
        return 0;

    Names real_column_names;
    Names virt_column_names;
    /// If query contains restrictions on the virtual column `_part` or `_part_index`, select only parts suitable for it.
    /// The virtual column `_sample_factor` (which is equal to 1 / used sample rate) can be requested in the query.
    bool sample_factor_column_queried = false;

    selectColumnNames(column_names_to_return, data, real_column_names, virt_column_names, sample_factor_column_queried);

    auto part_values = filterPartsByVirtualColumns(data, parts, query_info.query, context);
    if (part_values && part_values->empty())
        return 0;

    /// If there are only virtual columns in the query, you must request at least one non-virtual one.
    if (real_column_names.empty())
    {
        NamesAndTypesList available_real_columns = metadata_snapshot->getColumns().getAllPhysical();
        real_column_names.push_back(ExpressionActions::getSmallestColumn(available_real_columns));
    }

    metadata_snapshot->check(real_column_names, data.getVirtuals(), data.getStorageID());

    const auto & primary_key = metadata_snapshot->getPrimaryKey();
    Names primary_key_columns = primary_key.column_names;
    KeyCondition key_condition(query_info, context, primary_key_columns, primary_key.expression);

    if (key_condition.alwaysUnknownOrTrue())
    {
        size_t total_marks = 0;
        for (const auto & part : parts)
            total_marks += part->index_granularity.getMarksCountWithoutFinal();

        return total_marks;
    }

    const auto & select = query_info.query->as<ASTSelectQuery &>();
    auto query_context = context->hasQueryContext() ? context->getQueryContext() : context;
    ReadFromMergeTree::IndexStats index_stats;

    filterPartsByPartition(
        metadata_snapshot_base, data, query_info, context, query_context, parts, part_values, max_block_numbers_to_read.get(), log, index_stats);

    auto sampling = MergeTreeDataSelectExecutor::getSampling(
        select, parts, metadata_snapshot, key_condition,
        data, log, sample_factor_column_queried, metadata_snapshot->getColumns().getAllPhysical(), context);

    if (sampling.read_nothing)
        return 0;

    /// Do not init. Ther are not used (cause skip index is ignored)
    MergeTreeReaderSettings reader_settings;

    auto parts_with_ranges = filterPartsByPrimaryKeyAndSkipIndexes(
        std::move(parts),
        metadata_snapshot,
        query_info,
        context,
        key_condition,
        reader_settings,
        log,
        num_streams,
        index_stats,
        false);

    return index_stats.back().num_granules_after;
}

QueryPlanPtr MergeTreeDataSelectExecutor::readFromParts(
    MergeTreeData::DataPartsVector parts,
    const Names & column_names_to_return,
    const StorageMetadataPtr & metadata_snapshot_base,
    const StorageMetadataPtr & metadata_snapshot,
    const SelectQueryInfo & query_info,
    ContextPtr context,
    const UInt64 max_block_size,
    const unsigned num_streams,
    std::shared_ptr<PartitionIdToMaxBlock> max_block_numbers_to_read) const
{
    size_t total_parts = parts.size();
    if (total_parts == 0)
        return std::make_unique<QueryPlan>();

    Names real_column_names;
    Names virt_column_names;
    /// If query contains restrictions on the virtual column `_part` or `_part_index`, select only parts suitable for it.
    /// The virtual column `_sample_factor` (which is equal to 1 / used sample rate) can be requested in the query.
    bool sample_factor_column_queried = false;

    selectColumnNames(column_names_to_return, data, real_column_names, virt_column_names, sample_factor_column_queried);

    const auto & settings = context->getSettingsRef();

    MergeTreeReaderSettings reader_settings =
    {
        .min_bytes_to_use_direct_io = settings.min_bytes_to_use_direct_io,
        .min_bytes_to_use_mmap_io = settings.min_bytes_to_use_mmap_io,
        .mmap_cache = context->getMMappedFileCache(),
        .max_read_buffer_size = settings.max_read_buffer_size,
        .save_marks_in_cache = true,
        .checksum_on_read = settings.checksum_on_read,
    };

    ReadFromMergeTree::Settings step_settings
    {
        .max_block_size = max_block_size,
        .num_streams = num_streams,
        .preferred_block_size_bytes = settings.preferred_block_size_bytes,
        .preferred_max_column_in_block_size_bytes = settings.preferred_max_column_in_block_size_bytes,
        //.min_marks_for_concurrent_read = settings.min_marks_for_concurrent_read,
        .use_uncompressed_cache = settings.use_uncompressed_cache,
        .force_primary_key = settings.force_primary_key,
        .reader_settings = reader_settings,
        .backoff_settings = MergeTreeReadPool::BackoffSettings(settings),
    };

        // const SelectQueryInfo & query_info_,
        // const MergeTreeDataSelectExecutor::PartitionIdToMaxBlock * max_block_numbers_to_read_,
        // ContextPtr context_,
        // const MergeTreeData & data_,
        // StorageMetadataPtr metadata_snapshot_,
        // StorageMetadataPtr metadata_snapshot_base_,
        // Names real_column_names_,
        // MergeTreeData::DataPartsVector parts_,
        // PrewhereInfoPtr prewhere_info_,
        // Names virt_column_names_,
        // Settings settings_,
        // Poco::Logger * log_

    auto read_from_merge_tree = std::make_unique<ReadFromMergeTree>(
        query_info,
        max_block_numbers_to_read,
        context,
        data,
        metadata_snapshot,
        metadata_snapshot_base,
        real_column_names,
        parts,
        query_info.projection ? query_info.projection->prewhere_info : query_info.prewhere_info,
        virt_column_names,
        step_settings,
        log
    );

    QueryPlanPtr plan = std::make_unique<QueryPlan>();
    plan->addStep(std::move(read_from_merge_tree));
    return plan;
}

namespace
{

/// Marks are placed whenever threshold on rows or bytes is met.
/// So we have to return the number of marks on whatever estimate is higher - by rows or by bytes.
size_t roundRowsOrBytesToMarks(
    size_t rows_setting,
    size_t bytes_setting,
    size_t rows_granularity,
    size_t bytes_granularity)
{
    size_t res = (rows_setting + rows_granularity - 1) / rows_granularity;

    if (bytes_granularity == 0)
        return res;
    else
        return std::max(res, (bytes_setting + bytes_granularity - 1) / bytes_granularity);
}

}

// QueryPlanPtr MergeTreeDataSelectExecutor::spreadMarkRangesAmongStreams(
//     RangesInDataParts && parts,
//     // ReadFromMergeTree::IndexStatPtr index_stats,
//     size_t num_streams,
//     const Names & column_names,
//     const StorageMetadataPtr & metadata_snapshot,
//     UInt64 max_block_size,
//     bool use_uncompressed_cache,
//     const SelectQueryInfo & query_info,
//     const Names & virt_columns,
//     const Settings & settings,
//     const MergeTreeReaderSettings & reader_settings,
//     const String & query_id) const
// {
//     /// Count marks for each part.
//     std::vector<size_t> sum_marks_in_parts(parts.size());
//     size_t sum_marks = 0;
//     size_t total_rows = 0;

//     const auto data_settings = data.getSettings();
//     size_t adaptive_parts = 0;
//     for (size_t i = 0; i < parts.size(); ++i)
//     {
//         total_rows += parts[i].getRowsCount();
//         sum_marks_in_parts[i] = parts[i].getMarksCount();
//         sum_marks += sum_marks_in_parts[i];

//         if (parts[i].data_part->index_granularity_info.is_adaptive)
//             ++adaptive_parts;
//     }

//     size_t index_granularity_bytes = 0;
//     if (adaptive_parts > parts.size() / 2)
//         index_granularity_bytes = data_settings->index_granularity_bytes;

//     const size_t max_marks_to_use_cache = roundRowsOrBytesToMarks(
//         settings.merge_tree_max_rows_to_use_cache,
//         settings.merge_tree_max_bytes_to_use_cache,
//         data_settings->index_granularity,
//         index_granularity_bytes);

//     const size_t min_marks_for_concurrent_read = minMarksForConcurrentRead(
//         settings.merge_tree_min_rows_for_concurrent_read,
//         settings.merge_tree_min_bytes_for_concurrent_read,
//         data_settings->index_granularity,
//         index_granularity_bytes,
//         sum_marks);

//     if (sum_marks > max_marks_to_use_cache)
//         use_uncompressed_cache = false;

//     if (0 == sum_marks)
//         return {};

//     ReadFromMergeTree::Settings step_settings
//     {
//         .max_block_size = max_block_size,
//         .preferred_block_size_bytes = settings.preferred_block_size_bytes,
//         .preferred_max_column_in_block_size_bytes = settings.preferred_max_column_in_block_size_bytes,
//         .min_marks_for_concurrent_read = min_marks_for_concurrent_read,
//         .use_uncompressed_cache = use_uncompressed_cache,
//         .reader_settings = reader_settings,
//         .backoff_settings = MergeTreeReadPool::BackoffSettings(settings),
//     };

//     if (num_streams > 1)
//     {
//         /// Reduce the number of num_streams if the data is small.
//         if (sum_marks < num_streams * min_marks_for_concurrent_read && parts.size() < num_streams)
//             num_streams = std::max((sum_marks + min_marks_for_concurrent_read - 1) / min_marks_for_concurrent_read, parts.size());
//     }

//     auto plan = std::make_unique<QueryPlan>();
//     auto step = std::make_unique<ReadFromMergeTree>(
//         data,
//         metadata_snapshot,
//         query_id,
//         column_names,
//         std::move(parts),
//         // std::move(index_stats),
//         query_info.projection ? query_info.projection->prewhere_info : query_info.prewhere_info,
//         virt_columns,
//         step_settings,
//         num_streams,
//         ReadFromMergeTree::ReadType::Default);

//     plan->addStep(std::move(step));
//     return plan;
// }

// static ActionsDAGPtr createProjection(const Block & header)
// {
//     auto projection = std::make_shared<ActionsDAG>(header.getNamesAndTypesList());
//     projection->removeUnusedActions(header.getNames());
//     projection->projectInput();
//     return projection;
// }

// QueryPlanPtr MergeTreeDataSelectExecutor::spreadMarkRangesAmongStreamsWithOrder(
//     RangesInDataParts && parts,
//     // ReadFromMergeTree::IndexStatPtr index_stats,
//     size_t num_streams,
//     const Names & column_names,
//     const StorageMetadataPtr & metadata_snapshot,
//     UInt64 max_block_size,
//     bool use_uncompressed_cache,
//     const SelectQueryInfo & query_info,
//     const ActionsDAGPtr & sorting_key_prefix_expr,
//     const Names & virt_columns,
//     const Settings & settings,
//     const MergeTreeReaderSettings & reader_settings,
//     ActionsDAGPtr & out_projection,
//     const String & query_id,
//     const InputOrderInfoPtr & input_order_info) const
// {
//     size_t sum_marks = 0;
//     size_t adaptive_parts = 0;
//     std::vector<size_t> sum_marks_in_parts(parts.size());
//     const auto data_settings = data.getSettings();

//     for (size_t i = 0; i < parts.size(); ++i)
//     {
//         sum_marks_in_parts[i] = parts[i].getMarksCount();
//         sum_marks += sum_marks_in_parts[i];

//         if (parts[i].data_part->index_granularity_info.is_adaptive)
//             ++adaptive_parts;
//     }

//     size_t index_granularity_bytes = 0;
//     if (adaptive_parts > parts.size() / 2)
//         index_granularity_bytes = data_settings->index_granularity_bytes;

//     const size_t max_marks_to_use_cache = roundRowsOrBytesToMarks(
//         settings.merge_tree_max_rows_to_use_cache,
//         settings.merge_tree_max_bytes_to_use_cache,
//         data_settings->index_granularity,
//         index_granularity_bytes);

//     const size_t min_marks_for_concurrent_read = minMarksForConcurrentRead(
//         settings.merge_tree_min_rows_for_concurrent_read,
//         settings.merge_tree_min_bytes_for_concurrent_read,
//         data_settings->index_granularity,
//         index_granularity_bytes,
//         sum_marks);

//     if (sum_marks > max_marks_to_use_cache)
//         use_uncompressed_cache = false;

//     Pipes res;

//     if (sum_marks == 0)
//         return {};

//     /// Let's split ranges to avoid reading much data.
//     auto split_ranges = [rows_granularity = data_settings->index_granularity, max_block_size](const auto & ranges, int direction)
//     {
//         MarkRanges new_ranges;
//         const size_t max_marks_in_range = (max_block_size + rows_granularity - 1) / rows_granularity;
//         size_t marks_in_range = 1;

//         if (direction == 1)
//         {
//             /// Split first few ranges to avoid reading much data.
//             bool split = false;
//             for (auto range : ranges)
//             {
//                 while (!split && range.begin + marks_in_range < range.end)
//                 {
//                     new_ranges.emplace_back(range.begin, range.begin + marks_in_range);
//                     range.begin += marks_in_range;
//                     marks_in_range *= 2;

//                     if (marks_in_range > max_marks_in_range)
//                         split = true;
//                 }
//                 new_ranges.emplace_back(range.begin, range.end);
//             }
//         }
//         else
//         {
//             /// Split all ranges to avoid reading much data, because we have to
//             ///  store whole range in memory to reverse it.
//             for (auto it = ranges.rbegin(); it != ranges.rend(); ++it)
//             {
//                 auto range = *it;
//                 while (range.begin + marks_in_range < range.end)
//                 {
//                     new_ranges.emplace_front(range.end - marks_in_range, range.end);
//                     range.end -= marks_in_range;
//                     marks_in_range = std::min(marks_in_range * 2, max_marks_in_range);
//                 }
//                 new_ranges.emplace_front(range.begin, range.end);
//             }
//         }

//         return new_ranges;
//     };

//     const size_t min_marks_per_stream = (sum_marks - 1) / num_streams + 1;
//     bool need_preliminary_merge = (parts.size() > settings.read_in_order_two_level_merge_threshold);

//     std::vector<QueryPlanPtr> plans;

//     for (size_t i = 0; i < num_streams && !parts.empty(); ++i)
//     {
//         size_t need_marks = min_marks_per_stream;
//         RangesInDataParts new_parts;

//         /// Loop over parts.
//         /// We will iteratively take part or some subrange of a part from the back
//         ///  and assign a stream to read from it.
//         while (need_marks > 0 && !parts.empty())
//         {
//             RangesInDataPart part = parts.back();
//             parts.pop_back();

//             size_t & marks_in_part = sum_marks_in_parts.back();

//             /// We will not take too few rows from a part.
//             if (marks_in_part >= min_marks_for_concurrent_read &&
//                 need_marks < min_marks_for_concurrent_read)
//                 need_marks = min_marks_for_concurrent_read;

//             /// Do not leave too few rows in the part.
//             if (marks_in_part > need_marks &&
//                 marks_in_part - need_marks < min_marks_for_concurrent_read)
//                 need_marks = marks_in_part;

//             MarkRanges ranges_to_get_from_part;

//             /// We take the whole part if it is small enough.
//             if (marks_in_part <= need_marks)
//             {
//                 ranges_to_get_from_part = part.ranges;

//                 need_marks -= marks_in_part;
//                 sum_marks_in_parts.pop_back();
//             }
//             else
//             {
//                 /// Loop through ranges in part. Take enough ranges to cover "need_marks".
//                 while (need_marks > 0)
//                 {
//                     if (part.ranges.empty())
//                         throw Exception("Unexpected end of ranges while spreading marks among streams", ErrorCodes::LOGICAL_ERROR);

//                     MarkRange & range = part.ranges.front();

//                     const size_t marks_in_range = range.end - range.begin;
//                     const size_t marks_to_get_from_range = std::min(marks_in_range, need_marks);

//                     ranges_to_get_from_part.emplace_back(range.begin, range.begin + marks_to_get_from_range);
//                     range.begin += marks_to_get_from_range;
//                     marks_in_part -= marks_to_get_from_range;
//                     need_marks -= marks_to_get_from_range;
//                     if (range.begin == range.end)
//                         part.ranges.pop_front();
//                 }
//                 parts.emplace_back(part);
//             }
//             ranges_to_get_from_part = split_ranges(ranges_to_get_from_part, input_order_info->direction);
//             new_parts.emplace_back(part.data_part, part.part_index_in_query, std::move(ranges_to_get_from_part));
//         }

//         ReadFromMergeTree::Settings step_settings
//         {
//             .max_block_size = max_block_size,
//             .preferred_block_size_bytes = settings.preferred_block_size_bytes,
//             .preferred_max_column_in_block_size_bytes = settings.preferred_max_column_in_block_size_bytes,
//             .min_marks_for_concurrent_read = min_marks_for_concurrent_read,
//             .use_uncompressed_cache = use_uncompressed_cache,
//             .reader_settings = reader_settings,
//             .backoff_settings = MergeTreeReadPool::BackoffSettings(settings),
//         };

//         auto read_type = input_order_info->direction == 1
//                        ? ReadFromMergeTree::ReadType::InOrder
//                        : ReadFromMergeTree::ReadType::InReverseOrder;

//         auto plan = std::make_unique<QueryPlan>();
//         auto step = std::make_unique<ReadFromMergeTree>(
//             data,
//             metadata_snapshot,
//             query_id,
//             column_names,
//             std::move(new_parts),
//             // std::move(index_stats),
//             query_info.projection ? query_info.projection->prewhere_info : query_info.prewhere_info,
//             virt_columns,
//             step_settings,
//             num_streams,
//             read_type);

//         plan->addStep(std::move(step));
//         plans.emplace_back(std::move(plan));
//     }

//     if (need_preliminary_merge)
//     {
//         SortDescription sort_description;
//         for (size_t j = 0; j < input_order_info->order_key_prefix_descr.size(); ++j)
//             sort_description.emplace_back(metadata_snapshot->getSortingKey().column_names[j],
//                                           input_order_info->direction, 1);

//         for (auto & plan : plans)
//         {
//             /// Drop temporary columns, added by 'sorting_key_prefix_expr'
//             out_projection = createProjection(plan->getCurrentDataStream().header);

//             auto expression_step = std::make_unique<ExpressionStep>(
//                     plan->getCurrentDataStream(),
//                     sorting_key_prefix_expr);

//             expression_step->setStepDescription("Calculate sorting key prefix");
//             plan->addStep(std::move(expression_step));

//             auto merging_sorted = std::make_unique<MergingSortedStep>(
//                     plan->getCurrentDataStream(),
//                     sort_description,
//                     max_block_size);

//             merging_sorted->setStepDescription("Merge sorting mark ranges");
//             plan->addStep(std::move(merging_sorted));
//         }
//     }

//     if (plans.size() == 1)
//         return std::move(plans.front());

//     DataStreams input_streams;
//     for (const auto & plan : plans)
//         input_streams.emplace_back(plan->getCurrentDataStream());

//     auto union_step = std::make_unique<UnionStep>(std::move(input_streams));

//     auto plan = std::make_unique<QueryPlan>();
//     plan->unitePlans(std::move(union_step), std::move(plans));

//     return plan;
// }


// QueryPlanPtr MergeTreeDataSelectExecutor::spreadMarkRangesAmongStreamsFinal(
//     RangesInDataParts && parts,
//     size_t num_streams,
//     const Names & column_names,
//     const StorageMetadataPtr & metadata_snapshot,
//     UInt64 max_block_size,
//     bool use_uncompressed_cache,
//     const SelectQueryInfo & query_info,
//     const Names & virt_columns,
//     const Settings & settings,
//     const MergeTreeReaderSettings & reader_settings,
//     ActionsDAGPtr & out_projection,
//     const String & query_id) const
// {
//     const auto data_settings = data.getSettings();
//     size_t sum_marks = 0;
//     size_t adaptive_parts = 0;
//     for (const auto & part : parts)
//     {
//         for (const auto & range : part.ranges)
//             sum_marks += range.end - range.begin;

//         if (part.data_part->index_granularity_info.is_adaptive)
//             ++adaptive_parts;
//     }

//     size_t index_granularity_bytes = 0;
//     if (adaptive_parts >= parts.size() / 2)
//         index_granularity_bytes = data_settings->index_granularity_bytes;

//     const size_t max_marks_to_use_cache = roundRowsOrBytesToMarks(
//         settings.merge_tree_max_rows_to_use_cache,
//         settings.merge_tree_max_bytes_to_use_cache,
//         data_settings->index_granularity,
//         index_granularity_bytes);

//     if (sum_marks > max_marks_to_use_cache)
//         use_uncompressed_cache = false;

//     if (num_streams > settings.max_final_threads)
//         num_streams = settings.max_final_threads;

//     /// If setting do_not_merge_across_partitions_select_final is true than we won't merge parts from different partitions.
//     /// We have all parts in parts vector, where parts with same partition are nearby.
//     /// So we will store iterators pointed to the beginning of each partition range (and parts.end()),
//     /// then we will create a pipe for each partition that will run selecting processor and merging processor
//     /// for the parts with this partition. In the end we will unite all the pipes.
//     std::vector<RangesInDataParts::iterator> parts_to_merge_ranges;
//     auto it = parts.begin();
//     parts_to_merge_ranges.push_back(it);

//     if (settings.do_not_merge_across_partitions_select_final)
//     {
//         while (it != parts.end())
//         {
//             it = std::find_if(
//                 it, parts.end(), [&it](auto & part) { return it->data_part->info.partition_id != part.data_part->info.partition_id; });
//             parts_to_merge_ranges.push_back(it);
//         }
//         /// We divide threads for each partition equally. But we will create at least the number of partitions threads.
//         /// (So, the total number of threads could be more than initial num_streams.
//         num_streams /= (parts_to_merge_ranges.size() - 1);
//     }
//     else
//     {
//         /// If do_not_merge_across_partitions_select_final is false we just merge all the parts.
//         parts_to_merge_ranges.push_back(parts.end());
//     }

//     std::vector<QueryPlanPtr> partition_plans;

//     /// If do_not_merge_across_partitions_select_final is true and num_streams > 1
//     /// we will store lonely parts with level > 0 to use parallel select on them.
//     std::vector<RangesInDataPart> lonely_parts;
//     size_t total_rows_in_lonely_parts = 0;
//     size_t sum_marks_in_lonely_parts = 0;

//     for (size_t range_index = 0; range_index < parts_to_merge_ranges.size() - 1; ++range_index)
//     {
//         QueryPlanPtr plan;

//         {
//             RangesInDataParts new_parts;

//             /// If do_not_merge_across_partitions_select_final is true and there is only one part in partition
//             /// with level > 0 then we won't postprocess this part and if num_streams > 1 we
//             /// can use parallel select on such parts. We save such parts in one vector and then use
//             /// MergeTreeReadPool and MergeTreeThreadSelectBlockInputProcessor for parallel select.
//             if (num_streams > 1 && settings.do_not_merge_across_partitions_select_final &&
//                 std::distance(parts_to_merge_ranges[range_index], parts_to_merge_ranges[range_index + 1]) == 1 &&
//                 parts_to_merge_ranges[range_index]->data_part->info.level > 0)
//             {
//                 total_rows_in_lonely_parts += parts_to_merge_ranges[range_index]->getRowsCount();
//                 sum_marks_in_lonely_parts += parts_to_merge_ranges[range_index]->getMarksCount();
//                 lonely_parts.push_back(std::move(*parts_to_merge_ranges[range_index]));
//                 continue;
//             }
//             else
//             {
//                 for (auto part_it = parts_to_merge_ranges[range_index]; part_it != parts_to_merge_ranges[range_index + 1]; ++part_it)
//                 {
//                     new_parts.emplace_back(part_it->data_part, part_it->part_index_in_query, part_it->ranges);
//                 }
//             }

//             if (new_parts.empty())
//                 continue;

//             ReadFromMergeTree::Settings step_settings
//             {
//                 .max_block_size = max_block_size,
//                 .preferred_block_size_bytes = settings.preferred_block_size_bytes,
//                 .preferred_max_column_in_block_size_bytes = settings.preferred_max_column_in_block_size_bytes,
//                 .min_marks_for_concurrent_read = 0, /// this setting is not used for reading in order
//                 .use_uncompressed_cache = use_uncompressed_cache,
//                 .reader_settings = reader_settings,
//                 .backoff_settings = MergeTreeReadPool::BackoffSettings(settings),
//             };

//             plan = std::make_unique<QueryPlan>();
//             auto step = std::make_unique<ReadFromMergeTree>(
//                 data,
//                 metadata_snapshot,
//                 query_id,
//                 column_names,
//                 std::move(new_parts),
//                 // std::move(index_stats),
//                 query_info.projection ? query_info.projection->prewhere_info : query_info.prewhere_info,
//                 virt_columns,
//                 step_settings,
//                 num_streams,
//                 ReadFromMergeTree::ReadType::InOrder);

//             plan->addStep(std::move(step));

//             /// Drop temporary columns, added by 'sorting_key_expr'
//             if (!out_projection)
//                 out_projection = createProjection(plan->getCurrentDataStream().header);
//         }

//         auto expression_step = std::make_unique<ExpressionStep>(
//             plan->getCurrentDataStream(),
//             metadata_snapshot->getSortingKey().expression->getActionsDAG().clone());

//         expression_step->setStepDescription("Calculate sorting key expression");
//         plan->addStep(std::move(expression_step));

//         /// If do_not_merge_across_partitions_select_final is true and there is only one part in partition
//         /// with level > 0 then we won't postprocess this part
//         if (settings.do_not_merge_across_partitions_select_final &&
//             std::distance(parts_to_merge_ranges[range_index], parts_to_merge_ranges[range_index + 1]) == 1 &&
//             parts_to_merge_ranges[range_index]->data_part->info.level > 0)
//         {
//             partition_plans.emplace_back(std::move(plan));
//             continue;
//         }

//         Names sort_columns = metadata_snapshot->getSortingKeyColumns();
//         SortDescription sort_description;
//         size_t sort_columns_size = sort_columns.size();
//         sort_description.reserve(sort_columns_size);

//         Names partition_key_columns = metadata_snapshot->getPartitionKey().column_names;

//         const auto & header = plan->getCurrentDataStream().header;
//         for (size_t i = 0; i < sort_columns_size; ++i)
//             sort_description.emplace_back(header.getPositionByName(sort_columns[i]), 1, 1);

//         auto final_step = std::make_unique<MergingFinal>(
//             plan->getCurrentDataStream(),
//             std::min<size_t>(num_streams, settings.max_final_threads),
//             sort_description,
//             data.merging_params,
//             partition_key_columns,
//             max_block_size);

//         final_step->setStepDescription("Merge rows for FINAL");
//         plan->addStep(std::move(final_step));

//         partition_plans.emplace_back(std::move(plan));
//     }

//     if (!lonely_parts.empty())
//     {
//         RangesInDataParts new_parts;

//         size_t num_streams_for_lonely_parts = num_streams * lonely_parts.size();

//         const size_t min_marks_for_concurrent_read = minMarksForConcurrentRead(
//             settings.merge_tree_min_rows_for_concurrent_read,
//             settings.merge_tree_min_bytes_for_concurrent_read,
//             data_settings->index_granularity,
//             index_granularity_bytes,
//             sum_marks_in_lonely_parts);

//         /// Reduce the number of num_streams_for_lonely_parts if the data is small.
//         if (sum_marks_in_lonely_parts < num_streams_for_lonely_parts * min_marks_for_concurrent_read && lonely_parts.size() < num_streams_for_lonely_parts)
//             num_streams_for_lonely_parts = std::max((sum_marks_in_lonely_parts + min_marks_for_concurrent_read - 1) / min_marks_for_concurrent_read, lonely_parts.size());

//         ReadFromMergeTree::Settings step_settings
//         {
//             .max_block_size = max_block_size,
//             .preferred_block_size_bytes = settings.preferred_block_size_bytes,
//             .preferred_max_column_in_block_size_bytes = settings.preferred_max_column_in_block_size_bytes,
//             .min_marks_for_concurrent_read = min_marks_for_concurrent_read,
//             .use_uncompressed_cache = use_uncompressed_cache,
//             .reader_settings = reader_settings,
//             .backoff_settings = MergeTreeReadPool::BackoffSettings(settings),
//         };

//         auto plan = std::make_unique<QueryPlan>();
//         auto step = std::make_unique<ReadFromMergeTree>(
//             data,
//             metadata_snapshot,
//             query_id,
//             column_names,
//             std::move(lonely_parts),
//             // std::move(index_stats),
//             query_info.projection ? query_info.projection->prewhere_info : query_info.prewhere_info,
//             virt_columns,
//             step_settings,
//             num_streams_for_lonely_parts,
//             ReadFromMergeTree::ReadType::Default);

//         plan->addStep(std::move(step));

//         /// Drop temporary columns, added by 'sorting_key_expr'
//         if (!out_projection)
//             out_projection = createProjection(plan->getCurrentDataStream().header);

//         auto expression_step = std::make_unique<ExpressionStep>(
//             plan->getCurrentDataStream(),
//             metadata_snapshot->getSortingKey().expression->getActionsDAG().clone());

//         expression_step->setStepDescription("Calculate sorting key expression");
//         plan->addStep(std::move(expression_step));

//         partition_plans.emplace_back(std::move(plan));
//     }

//     if (partition_plans.empty())
//         return {};

//     if (partition_plans.size() == 1)
//         return std::move(partition_plans.front());

//     auto result_header = partition_plans.front()->getCurrentDataStream().header;
//     DataStreams input_streams;
//     for (const auto & partition_plan : partition_plans)
//         input_streams.push_back(partition_plan->getCurrentDataStream());

//     auto union_step = std::make_unique<UnionStep>(std::move(input_streams), result_header);
//     union_step->setStepDescription("Unite sources after FINAL");
//     QueryPlanPtr plan = std::make_unique<QueryPlan>();
//     plan->unitePlans(std::move(union_step), std::move(partition_plans));
//     return plan;
// }

/// Calculates a set of mark ranges, that could possibly contain keys, required by condition.
/// In other words, it removes subranges from whole range, that definitely could not contain required keys.
MarkRanges MergeTreeDataSelectExecutor::markRangesFromPKRange(
    const MergeTreeData::DataPartPtr & part,
    const StorageMetadataPtr & metadata_snapshot,
    const KeyCondition & key_condition,
    const Settings & settings,
    Poco::Logger * log)
{
    MarkRanges res;

    size_t marks_count = part->index_granularity.getMarksCount();
    const auto & index = part->index;
    if (marks_count == 0)
        return res;

    bool has_final_mark = part->index_granularity.hasFinalMark();

    /// If index is not used.
    if (key_condition.alwaysUnknownOrTrue())
    {
        if (has_final_mark)
            res.push_back(MarkRange(0, marks_count - 1));
        else
            res.push_back(MarkRange(0, marks_count));

        return res;
    }

    size_t used_key_size = key_condition.getMaxKeyColumn() + 1;

    std::function<void(size_t, size_t, FieldRef &)> create_field_ref;
    /// If there are no monotonic functions, there is no need to save block reference.
    /// Passing explicit field to FieldRef allows to optimize ranges and shows better performance.
    const auto & primary_key = metadata_snapshot->getPrimaryKey();
    if (key_condition.hasMonotonicFunctionsChain())
    {
        auto index_columns = std::make_shared<ColumnsWithTypeAndName>();
        for (size_t i = 0; i < used_key_size; ++i)
            index_columns->emplace_back(ColumnWithTypeAndName{index[i], primary_key.data_types[i], primary_key.column_names[i]});

        create_field_ref = [index_columns](size_t row, size_t column, FieldRef & field)
        {
            field = {index_columns.get(), row, column};
        };
    }
    else
    {
        create_field_ref = [&index](size_t row, size_t column, FieldRef & field)
        {
            index[column]->get(row, field);
        };
    }

    /// NOTE Creating temporary Field objects to pass to KeyCondition.
    std::vector<FieldRef> index_left(used_key_size);
    std::vector<FieldRef> index_right(used_key_size);

    auto may_be_true_in_range = [&](MarkRange & range)
    {
        if (range.end == marks_count && !has_final_mark)
        {
            for (size_t i = 0; i < used_key_size; ++i)
                create_field_ref(range.begin, i, index_left[i]);

            return key_condition.mayBeTrueAfter(
                used_key_size, index_left.data(), primary_key.data_types);
        }

        if (has_final_mark && range.end == marks_count)
            range.end -= 1; /// Remove final empty mark. It's useful only for primary key condition.

        for (size_t i = 0; i < used_key_size; ++i)
        {
            create_field_ref(range.begin, i, index_left[i]);
            create_field_ref(range.end, i, index_right[i]);
        }

        return key_condition.mayBeTrueInRange(
            used_key_size, index_left.data(), index_right.data(), primary_key.data_types);
    };

    if (!key_condition.matchesExactContinuousRange())
    {
        // Do exclusion search, where we drop ranges that do not match

        size_t min_marks_for_seek = roundRowsOrBytesToMarks(
            settings.merge_tree_min_rows_for_seek,
            settings.merge_tree_min_bytes_for_seek,
            part->index_granularity_info.fixed_index_granularity,
            part->index_granularity_info.index_granularity_bytes);

        /** There will always be disjoint suspicious segments on the stack, the leftmost one at the top (back).
        * At each step, take the left segment and check if it fits.
        * If fits, split it into smaller ones and put them on the stack. If not, discard it.
        * If the segment is already of one mark length, add it to response and discard it.
        */
        std::vector<MarkRange> ranges_stack = { {0, marks_count} };

        size_t steps = 0;

        while (!ranges_stack.empty())
        {
            MarkRange range = ranges_stack.back();
            ranges_stack.pop_back();

            steps++;

            if (!may_be_true_in_range(range))
                continue;

            if (range.end == range.begin + 1)
            {
                /// We saw a useful gap between neighboring marks. Either add it to the last range, or start a new range.
                if (res.empty() || range.begin - res.back().end > min_marks_for_seek)
                    res.push_back(range);
                else
                    res.back().end = range.end;
            }
            else
            {
                /// Break the segment and put the result on the stack from right to left.
                size_t step = (range.end - range.begin - 1) / settings.merge_tree_coarse_index_granularity + 1;
                size_t end;

                for (end = range.end; end > range.begin + step; end -= step)
                    ranges_stack.emplace_back(end - step, end);

                ranges_stack.emplace_back(range.begin, end);
            }
        }

        LOG_TRACE(log, "Used generic exclusion search over index for part {} with {} steps", part->name, steps);
    }
    else
    {
        /// In case when SELECT's predicate defines a single continuous interval of keys,
        /// we can use binary search algorithm to find the left and right endpoint key marks of such interval.
        /// The returned value is the minimum range of marks, containing all keys for which KeyCondition holds

        LOG_TRACE(log, "Running binary search on index range for part {} ({} marks)", part->name, marks_count);

        size_t steps = 0;

        MarkRange result_range;

        size_t searched_left = 0;
        size_t searched_right = marks_count;

        while (searched_left + 1 < searched_right)
        {
            const size_t middle = (searched_left + searched_right) / 2;
            MarkRange range(0, middle);
            if (may_be_true_in_range(range))
                searched_right = middle;
            else
                searched_left = middle;
            ++steps;
        }
        result_range.begin = searched_left;
        LOG_TRACE(log, "Found (LEFT) boundary mark: {}", searched_left);

        searched_right = marks_count;
        while (searched_left + 1 < searched_right)
        {
            const size_t middle = (searched_left + searched_right) / 2;
            MarkRange range(middle, marks_count);
            if (may_be_true_in_range(range))
                searched_left = middle;
            else
                searched_right = middle;
            ++steps;
        }
        result_range.end = searched_right;
        LOG_TRACE(log, "Found (RIGHT) boundary mark: {}", searched_right);

        if (result_range.begin < result_range.end && may_be_true_in_range(result_range))
            res.emplace_back(std::move(result_range));

        LOG_TRACE(log, "Found {} range in {} steps", res.empty() ? "empty" : "continuous", steps);
    }

    return res;
}


MarkRanges MergeTreeDataSelectExecutor::filterMarksUsingIndex(
    MergeTreeIndexPtr index_helper,
    MergeTreeIndexConditionPtr condition,
    MergeTreeData::DataPartPtr part,
    const MarkRanges & ranges,
    const Settings & settings,
    const MergeTreeReaderSettings & reader_settings,
    size_t & total_granules,
    size_t & granules_dropped,
    Poco::Logger * log)
{
    if (!part->volume->getDisk()->exists(part->getFullRelativePath() + index_helper->getFileName() + ".idx"))
    {
        LOG_DEBUG(log, "File for index {} does not exist. Skipping it.", backQuote(index_helper->index.name));
        return ranges;
    }

    auto index_granularity = index_helper->index.granularity;

    const size_t min_marks_for_seek = roundRowsOrBytesToMarks(
        settings.merge_tree_min_rows_for_seek,
        settings.merge_tree_min_bytes_for_seek,
        part->index_granularity_info.fixed_index_granularity,
        part->index_granularity_info.index_granularity_bytes);

    size_t marks_count = part->getMarksCount();
    size_t final_mark = part->index_granularity.hasFinalMark();
    size_t index_marks_count = (marks_count - final_mark + index_granularity - 1) / index_granularity;

    MergeTreeIndexReader reader(
        index_helper, part,
        index_marks_count,
        ranges,
        reader_settings);

    MarkRanges res;

    /// Some granules can cover two or more ranges,
    /// this variable is stored to avoid reading the same granule twice.
    MergeTreeIndexGranulePtr granule = nullptr;
    size_t last_index_mark = 0;
    for (const auto & range : ranges)
    {
        MarkRange index_range(
                range.begin / index_granularity,
                (range.end + index_granularity - 1) / index_granularity);

        if (last_index_mark != index_range.begin || !granule)
            reader.seek(index_range.begin);

        total_granules += index_range.end - index_range.begin;

        for (size_t index_mark = index_range.begin; index_mark < index_range.end; ++index_mark)
        {
            if (index_mark != index_range.begin || !granule || last_index_mark != index_range.begin)
                granule = reader.read();

            MarkRange data_range(
                    std::max(range.begin, index_mark * index_granularity),
                    std::min(range.end, (index_mark + 1) * index_granularity));

            if (!condition->mayBeTrueOnGranule(granule))
            {
                ++granules_dropped;
                continue;
            }

            if (res.empty() || res.back().end - data_range.begin > min_marks_for_seek)
                res.push_back(data_range);
            else
                res.back().end = data_range.end;
        }

        last_index_mark = index_range.end - 1;
    }

    return res;
}

void MergeTreeDataSelectExecutor::selectPartsToRead(
    MergeTreeData::DataPartsVector & parts,
    const std::optional<std::unordered_set<String>> & part_values,
    const std::optional<KeyCondition> & minmax_idx_condition,
    const DataTypes & minmax_columns_types,
    std::optional<PartitionPruner> & partition_pruner,
    const PartitionIdToMaxBlock * max_block_numbers_to_read,
    PartFilterCounters & counters)
{
    MergeTreeData::DataPartsVector prev_parts;
    std::swap(prev_parts, parts);
    for (const auto & part_or_projection : prev_parts)
    {
        const auto * part = part_or_projection->isProjectionPart() ? part_or_projection->getParentPart() : part_or_projection.get();
        if (part_values && part_values->find(part->name) == part_values->end())
            continue;

        if (part->isEmpty())
            continue;

        if (max_block_numbers_to_read)
        {
            auto blocks_iterator = max_block_numbers_to_read->find(part->info.partition_id);
            if (blocks_iterator == max_block_numbers_to_read->end() || part->info.max_block > blocks_iterator->second)
                continue;
        }

        size_t num_granules = part->getMarksCount();
        if (num_granules && part->index_granularity.hasFinalMark())
            --num_granules;

        counters.num_initial_selected_parts += 1;
        counters.num_initial_selected_granules += num_granules;

        if (minmax_idx_condition && !minmax_idx_condition->checkInHyperrectangle(
                part->minmax_idx.hyperrectangle, minmax_columns_types).can_be_true)
            continue;

        counters.num_parts_after_minmax += 1;
        counters.num_granules_after_minmax += num_granules;

        if (partition_pruner)
        {
            if (partition_pruner->canBePruned(*part))
                continue;
        }

        counters.num_parts_after_partition_pruner += 1;
        counters.num_granules_after_partition_pruner += num_granules;

        parts.push_back(part_or_projection);
    }
}

void MergeTreeDataSelectExecutor::selectPartsToReadWithUUIDFilter(
    MergeTreeData::DataPartsVector & parts,
    const std::optional<std::unordered_set<String>> & part_values,
    MergeTreeData::PinnedPartUUIDsPtr pinned_part_uuids,
    const std::optional<KeyCondition> & minmax_idx_condition,
    const DataTypes & minmax_columns_types,
    std::optional<PartitionPruner> & partition_pruner,
    const PartitionIdToMaxBlock * max_block_numbers_to_read,
    ContextPtr query_context,
    PartFilterCounters & counters,
    Poco::Logger * log)
{
    const Settings & settings = query_context->getSettings();

    /// process_parts prepare parts that have to be read for the query,
    /// returns false if duplicated parts' UUID have been met
    auto select_parts = [&] (MergeTreeData::DataPartsVector & selected_parts) -> bool
    {
        auto ignored_part_uuids = query_context->getIgnoredPartUUIDs();
        std::unordered_set<UUID> temp_part_uuids;

        MergeTreeData::DataPartsVector prev_parts;
        std::swap(prev_parts, selected_parts);
        for (const auto & part_or_projection : prev_parts)
        {
            const auto * part = part_or_projection->isProjectionPart() ? part_or_projection->getParentPart() : part_or_projection.get();
            if (part_values && part_values->find(part->name) == part_values->end())
                continue;

            if (part->isEmpty())
                continue;

            if (max_block_numbers_to_read)
            {
                auto blocks_iterator = max_block_numbers_to_read->find(part->info.partition_id);
                if (blocks_iterator == max_block_numbers_to_read->end() || part->info.max_block > blocks_iterator->second)
                    continue;
            }

            /// Skip the part if its uuid is meant to be excluded
            if (part->uuid != UUIDHelpers::Nil && ignored_part_uuids->has(part->uuid))
                continue;

            size_t num_granules = part->getMarksCount();
            if (num_granules && part->index_granularity.hasFinalMark())
                --num_granules;

            counters.num_initial_selected_parts += 1;
            counters.num_initial_selected_granules += num_granules;

            if (minmax_idx_condition
                && !minmax_idx_condition->checkInHyperrectangle(part->minmax_idx.hyperrectangle, minmax_columns_types)
                        .can_be_true)
                continue;

            counters.num_parts_after_minmax += 1;
            counters.num_granules_after_minmax += num_granules;

            if (partition_pruner)
            {
                if (partition_pruner->canBePruned(*part))
                    continue;
            }

            counters.num_parts_after_partition_pruner += 1;
            counters.num_granules_after_partition_pruner += num_granules;

            /// populate UUIDs and exclude ignored parts if enabled
            if (part->uuid != UUIDHelpers::Nil)
            {
                if (settings.experimental_query_deduplication_send_all_part_uuids || pinned_part_uuids->contains(part->uuid))
                {
                    auto result = temp_part_uuids.insert(part->uuid);
                    if (!result.second)
                        throw Exception("Found a part with the same UUID on the same replica.", ErrorCodes::LOGICAL_ERROR);
                }
            }

            selected_parts.push_back(part_or_projection);
        }

        if (!temp_part_uuids.empty())
        {
            auto duplicates = query_context->getPartUUIDs()->add(std::vector<UUID>{temp_part_uuids.begin(), temp_part_uuids.end()});
            if (!duplicates.empty())
            {
                /// on a local replica with prefer_localhost_replica=1 if any duplicates appeared during the first pass,
                /// adding them to the exclusion, so they will be skipped on second pass
                query_context->getIgnoredPartUUIDs()->add(duplicates);
                return false;
            }
        }

        return true;
    };

    /// Process parts that have to be read for a query.
    auto needs_retry = !select_parts(parts);

    /// If any duplicated part UUIDs met during the first step, try to ignore them in second pass.
    /// This may happen when `prefer_localhost_replica` is set and "distributed" stage runs in the same process with "remote" stage.
    if (needs_retry)
    {
        LOG_DEBUG(log, "Found duplicate uuids locally, will retry part selection without them");

        counters = PartFilterCounters();

        /// Second attempt didn't help, throw an exception
        if (!select_parts(parts))
            throw Exception("Found duplicate UUIDs while processing query.", ErrorCodes::DUPLICATED_PART_UUIDS);
    }
}

}<|MERGE_RESOLUTION|>--- conflicted
+++ resolved
@@ -482,26 +482,11 @@
     /// Select all data from first replica and no data from other replicas.
     if (settings.parallel_replicas_count > 1 && !data.supportsSampling() && settings.parallel_replica_offset > 0)
     {
-<<<<<<< HEAD
         LOG_DEBUG(log, "Will use no data on this replica because parallel replicas processing has been requested"
             " (the setting 'max_parallel_replicas') but the table does not support sampling and this replica is not the first.");
         sampling.read_nothing = true;
         return sampling;
     }
-=======
-        std::optional<PartitionPruner> partition_pruner;
-        std::optional<KeyCondition> minmax_idx_condition;
-        DataTypes minmax_columns_types;
-        if (metadata_snapshot_base->hasPartitionKey())
-        {
-            const auto & partition_key = metadata_snapshot_base->getPartitionKey();
-            auto minmax_columns_names = data.getMinMaxColumnsNames(partition_key);
-            minmax_columns_types = data.getMinMaxColumnsTypes(partition_key);
-
-            minmax_idx_condition.emplace(
-                query_info, context, minmax_columns_names, data.getMinMaxExpr(partition_key, ExpressionActionsSettings::fromContext(context)));
-            partition_pruner.emplace(metadata_snapshot_base, query_info, context, false /* strict */);
->>>>>>> bce3a49f
 
     sampling.use_sampling = relative_sample_size > 0 || (settings.parallel_replicas_count > 1 && data.supportsSampling());
     bool no_data = false;   /// There is nothing left after sampling.
@@ -705,7 +690,7 @@
 
         minmax_idx_condition.emplace(
             query_info, context, minmax_columns_names, data.getMinMaxExpr(partition_key, ExpressionActionsSettings::fromContext(context)));
-        partition_pruner.emplace(metadata_snapshot->getPartitionKey(), query_info, context, false /* strict */);
+        partition_pruner.emplace(metadata_snapshot, query_info, context, false /* strict */);
 
         if (settings.force_index_by_date && (minmax_idx_condition->alwaysUnknownOrTrue() && partition_pruner->isUseless()))
         {
