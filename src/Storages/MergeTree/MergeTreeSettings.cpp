--- conflicted
+++ resolved
@@ -99,12 +99,8 @@
     DECLARE(String, merge_workload, "", "Name of workload to be used to access resources for merges", 0) \
     DECLARE(String, mutation_workload, "", "Name of workload to be used to access resources for mutations", 0) \
     DECLARE(Milliseconds, background_task_preferred_step_execution_time_ms, 50, "Target time to execution of one step of merge or mutation. Can be exceeded if one step takes longer time", 0) \
-<<<<<<< HEAD
     DECLARE(Bool, enforce_index_structure_match_on_partition_manipulation, false, "If this setting is enabled for destination table of a partition manipulation query (`ATTACH/MOVE/REPLACE PARTITION`), the indices and projections must be identical between the source and destination tables. Otherwise, the destination table can have a superset of the source table's indices and projections.", 0) \
-    DECLARE(MergeSelectorAlgorithm, merge_selector_algorithm, MergeSelectorAlgorithm::SIMPLE, "The algorithm to select parts for merges assignment", 0) \
-=======
     DECLARE(MergeSelectorAlgorithm, merge_selector_algorithm, MergeSelectorAlgorithm::SIMPLE, "The algorithm to select parts for merges assignment", EXPERIMENTAL) \
->>>>>>> ea806b05
     \
     /** Inserts settings. */ \
     DECLARE(UInt64, parts_to_delay_insert, 1000, "If table contains at least that many active parts in single partition, artificially slow down insert into table. Disabled if set to 0", 0) \
