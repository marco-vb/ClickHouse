--- conflicted
+++ resolved
@@ -164,10 +164,7 @@
     M(UInt64, replicated_max_parallel_fetches, 0, "Obsolete setting, does nothing.", 0) \
     M(UInt64, replicated_max_parallel_fetches_for_table, 0, "Obsolete setting, does nothing.", 0) \
     M(Bool, write_final_mark, true, "Obsolete setting, does nothing.", 0) \
-<<<<<<< HEAD
     M(UInt64, auto_optimize_partition_after_seconds, 0, "The number seconds of which to do automatically optimization for partitions. Zero means disable.", 0)
-=======
->>>>>>> 87d24b8f
     /// Settings that should not change after the creation of a table.
     /// NOLINTNEXTLINE
 #define APPLY_FOR_IMMUTABLE_MERGE_TREE_SETTINGS(M) \
