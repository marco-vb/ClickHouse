--- conflicted
+++ resolved
@@ -484,7 +484,6 @@
                      path, processed_rows_from_file);
         }
 
-<<<<<<< HEAD
         if (isCancelled())
         {
             reader->cancel();
@@ -506,12 +505,6 @@
             break;
         }
 
-        auto * prev_scope = CurrentThread::get().attachProfileCountersScope(&file_status->profile_counters);
-        SCOPE_EXIT({ CurrentThread::get().attachProfileCountersScope(prev_scope); });
-        /// FIXME:  if files are compressed, profile counters update does not work fully (object storage related counters are not saved). Why?
-
-=======
->>>>>>> 43b088db
         try
         {
             auto timer = DB::CurrentThread::getProfileEvents().timer(ProfileEvents::ObjectStorageQueuePullMicroseconds);
