--- conflicted
+++ resolved
@@ -44,41 +44,6 @@
     }
 }
 
-/// Consume underscore-grouped numeric chars.
-/// Leading, consecutive and trailing underscores are not allowed.
-void consumeNumericPart(const char *& pos, const char * end, bool hex)
-{
-    if (pos >= end || *pos == '_')
-        return;
-
-    for (;;)
-    {
-        while (pos < end && (hex ? isHexDigit(*pos) : isNumericASCII(*pos)))
-            ++pos;
-
-        if (pos + 1 < end && *pos == '_' && (hex ? isHexDigit(pos[1]) : isNumericASCII(pos[1])))
-            ++pos;
-        else
-            break;
-    }
-}
-
-void consumeNumericPart(const char *& pos, const char * end)
-{
-    if (pos >= end || *pos == '_')
-        return;
-
-    for (;;)
-    {
-        while (pos < end && isNumericASCII(*pos))
-            ++pos;
-
-        if (pos + 1 < end && *pos == '_' && isNumericASCII(pos[1]))
-            ++pos;
-        else
-            break;
-    }
-}
 }
 
 
@@ -136,7 +101,7 @@
 
             /// Disambiguation: if previous token was dot, then we could parse only simple integer,
             ///  for chained tuple access operators (x.1.1) to work.
-            ///  Otherwise it will be tokenized as x . 1.1, not as x . 1 . 1
+            //  Otherwise it will be tokenized as x . 1.1, not as x . 1 . 1
             if (prev_significant_token_type == TokenType::Dot)
             {
                 ++pos;
@@ -169,31 +134,25 @@
                     else
                         ++pos; // consume the leading zero - could be an identifier
                 }
-
-<<<<<<< HEAD
-                consumeNumericPart(pos, end, hex);
-=======
+                else
+                    ++pos;
+
                 while (pos < end && ((hex ? isHexDigit(*pos) : isNumericASCII(*pos)) || isNumberSeparator(start_of_block, hex, pos, end)))
                 {
                     ++pos;
                     start_of_block = false;
                 }
->>>>>>> ef455904
 
                 /// decimal point
                 if (pos < end && *pos == '.')
                 {
                     start_of_block = true;
                     ++pos;
-<<<<<<< HEAD
-                    consumeNumericPart(pos, end, hex);
-=======
                     while (pos < end && ((hex ? isHexDigit(*pos) : isNumericASCII(*pos)) || isNumberSeparator(start_of_block, hex, pos, end)))
                     {
                         ++pos;
                         start_of_block = false;
                     }
->>>>>>> ef455904
                 }
 
                 /// exponentiation (base 10 or base 2)
@@ -206,26 +165,28 @@
                     if (pos + 1 < end && (*pos == '-' || *pos == '+'))
                         ++pos;
 
-<<<<<<< HEAD
-                    consumeNumericPart(pos, end);
-=======
                     while (pos < end && (isNumericASCII(*pos) || isNumberSeparator(start_of_block, false, pos, end)))
                     {
                         ++pos;
                         start_of_block = false;
                     }
->>>>>>> ef455904
-                }
-            }
-
-            /// XXX: No longer try to treat numeric literals as prefixes of identifiers since #39129.
+                }
+            }
+
+            /// Try to parse it to a identifier(1identifier_name), otherwise it return ErrorWrongNumber
             if (pos < end && isWordCharASCII(*pos))
             {
                 ++pos;
                 while (pos < end && isWordCharASCII(*pos))
                     ++pos;
 
-                return Token(TokenType::ErrorWrongNumber, token_begin, pos);
+                for (const char * iterator = token_begin; iterator < pos; ++iterator)
+                {
+                    if (!isWordCharASCII(*iterator) && *iterator != '$')
+                        return Token(TokenType::ErrorWrongNumber, token_begin, pos);
+                }
+
+                return Token(TokenType::BareWord, token_begin, pos);
             }
 
             return Token(TokenType::Number, token_begin, pos);
@@ -267,11 +228,6 @@
                     || prev_significant_token_type == TokenType::Number))
                 return Token(TokenType::Dot, token_begin, ++pos);
 
-<<<<<<< HEAD
-            /// decimal
-            ++pos;
-            consumeNumericPart(pos, end);
-=======
             bool start_of_block = true;
             ++pos;
             while (pos < end && (isNumericASCII(*pos) || isNumberSeparator(start_of_block, false, pos, end)))
@@ -279,7 +235,6 @@
                 ++pos;
                 start_of_block = false;
             }
->>>>>>> ef455904
 
             /// exponentiation
             if (pos + 1 < end && (*pos == 'e' || *pos == 'E'))
@@ -291,24 +246,11 @@
                 if (pos + 1 < end && (*pos == '-' || *pos == '+'))
                     ++pos;
 
-<<<<<<< HEAD
-                consumeNumericPart(pos, end);
-            }
-
-            if (pos < end && isWordCharASCII(*pos))
-            {
-                ++pos;
-                while (pos < end && isWordCharASCII(*pos))
-                    ++pos;
-
-                return Token(TokenType::ErrorWrongNumber, token_begin, pos);
-=======
                 while (pos < end && (isNumericASCII(*pos) || isNumberSeparator(start_of_block, false, pos, end)))
                 {
                     ++pos;
                     start_of_block = false;
                 }
->>>>>>> ef455904
             }
 
             return Token(TokenType::Number, token_begin, pos);
