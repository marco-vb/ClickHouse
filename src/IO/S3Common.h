#pragma once

#include <Storages/HeaderCollection.h>
#include <IO/S3/PocoHTTPClient.h>

#include <string>
#include <optional>

#include "config.h"

#if USE_AWS_S3

#include <base/types.h>
#include <aws/core/Aws.h>
#include <aws/core/client/ClientConfiguration.h>
#include <aws/s3/S3Client.h>
#include <aws/s3/S3Errors.h>
#include <Poco/URI.h>

#include <Common/Exception.h>
#include <Common/Throttler_fwd.h>


namespace DB
{

namespace ErrorCodes
{
    extern const int S3_ERROR;
}

class RemoteHostFilter;

class S3Exception : public Exception
{
public:

    // Format message with fmt::format, like the logging functions.
    template <typename... Args>
    S3Exception(Aws::S3::S3Errors code_, fmt::format_string<Args...> fmt, Args &&... args)
        : Exception(fmt::format(fmt, std::forward<Args>(args)...), ErrorCodes::S3_ERROR)
        , code(code_)
    {
    }

    S3Exception(const std::string & msg, Aws::S3::S3Errors code_)
        : Exception(msg, ErrorCodes::S3_ERROR)
        , code(code_)
    {}

    Aws::S3::S3Errors getS3ErrorCode() const
    {
        return code;
    }

    bool isRetryableError() const;

private:
    Aws::S3::S3Errors code;
};
}


namespace DB::S3
{

class ClientFactory
{
public:
    ~ClientFactory();

    static ClientFactory & instance();

    std::unique_ptr<Aws::S3::S3Client> create(
        const PocoHTTPClientConfiguration & cfg,
        bool is_virtual_hosted_style,
        const String & access_key_id,
        const String & secret_access_key,
        const String & server_side_encryption_customer_key_base64,
        HeaderCollection headers,
        bool use_environment_credentials,
        bool use_insecure_imds_request);

    PocoHTTPClientConfiguration createClientConfiguration(
        const String & force_region,
        const RemoteHostFilter & remote_host_filter,
        unsigned int s3_max_redirects,
        bool enable_s3_requests_logging,
        bool for_disk_s3,
        const ThrottlerPtr & get_request_throttler,
        const ThrottlerPtr & put_request_throttler);

private:
    ClientFactory();

    Aws::SDKOptions aws_options;
    std::atomic<bool> s3_requests_logging_enabled;
};

/**
 * Represents S3 URI.
 *
 * The following patterns are allowed:
 * s3://bucket/key
 * http(s)://endpoint/bucket/key
 */
struct URI
{
    Poco::URI uri;
    // Custom endpoint if URI scheme is not S3.
    String endpoint;
    String bucket;
    String key;
    String version_id;
    String storage_name;

    bool is_virtual_hosted_style;

    explicit URI(const std::string & uri_);

    static void validateBucket(const String & bucket, const Poco::URI & uri);
};

struct ObjectInfo
{
    size_t size = 0;
    time_t last_modification_time = 0;
};

<<<<<<< HEAD
bool isNotFoundError(Aws::S3::S3Errors error);

using ClientPtr = std::shared_ptr<const Aws::S3::S3Client>;

Aws::S3::Model::HeadObjectOutcome headObject(ClientPtr client_ptr, const String & bucket, const String & key, const String & version_id = "", bool for_disk_s3 = false);

S3::ObjectInfo getObjectInfo(ClientPtr client_ptr, const String & bucket, const String & key, const String & version_id, bool throw_on_error, bool for_disk_s3);

size_t getObjectSize(ClientPtr client_ptr, const String & bucket, const String & key, const String & version_id, bool throw_on_error, bool for_disk_s3);

bool objectExists(ClientPtr client_ptr, const String & bucket, const String & key, const String & version_id = "", bool for_disk_s3 = false);
=======
S3::ObjectInfo getObjectInfo(const Aws::S3::S3Client & client, const String & bucket, const String & key, const String & version_id, bool throw_on_error, bool for_disk_s3);

size_t getObjectSize(const Aws::S3::S3Client & client, const String & bucket, const String & key, const String & version_id, bool throw_on_error, bool for_disk_s3);
>>>>>>> a4525bb9

}
#endif

namespace Poco::Util
{
    class AbstractConfiguration;
};

namespace DB::S3
{

struct AuthSettings
{
    static AuthSettings loadFromConfig(const std::string & config_elem, const Poco::Util::AbstractConfiguration & config);

    std::string access_key_id;
    std::string secret_access_key;
    std::string region;
    std::string server_side_encryption_customer_key_base64;

    HeaderCollection headers;

    std::optional<bool> use_environment_credentials;
    std::optional<bool> use_insecure_imds_request;

    bool operator==(const AuthSettings & other) const = default;

    void updateFrom(const AuthSettings & from);
};

}<|MERGE_RESOLUTION|>--- conflicted
+++ resolved
@@ -127,23 +127,15 @@
     time_t last_modification_time = 0;
 };
 
-<<<<<<< HEAD
 bool isNotFoundError(Aws::S3::S3Errors error);
 
-using ClientPtr = std::shared_ptr<const Aws::S3::S3Client>;
+Aws::S3::Model::HeadObjectOutcome headObject(const Aws::S3::S3Client & client, const String & bucket, const String & key, const String & version_id = "", bool for_disk_s3 = false);
 
-Aws::S3::Model::HeadObjectOutcome headObject(ClientPtr client_ptr, const String & bucket, const String & key, const String & version_id = "", bool for_disk_s3 = false);
-
-S3::ObjectInfo getObjectInfo(ClientPtr client_ptr, const String & bucket, const String & key, const String & version_id, bool throw_on_error, bool for_disk_s3);
-
-size_t getObjectSize(ClientPtr client_ptr, const String & bucket, const String & key, const String & version_id, bool throw_on_error, bool for_disk_s3);
-
-bool objectExists(ClientPtr client_ptr, const String & bucket, const String & key, const String & version_id = "", bool for_disk_s3 = false);
-=======
 S3::ObjectInfo getObjectInfo(const Aws::S3::S3Client & client, const String & bucket, const String & key, const String & version_id, bool throw_on_error, bool for_disk_s3);
 
 size_t getObjectSize(const Aws::S3::S3Client & client, const String & bucket, const String & key, const String & version_id, bool throw_on_error, bool for_disk_s3);
->>>>>>> a4525bb9
+
+bool objectExists(const Aws::S3::S3Client & client, const String & bucket, const String & key, const String & version_id = "", bool for_disk_s3 = false);
 
 }
 #endif
