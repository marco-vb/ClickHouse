--- conflicted
+++ resolved
@@ -105,19 +105,15 @@
 
 WriteBufferFromFileDescriptor::~WriteBufferFromFileDescriptor()
 {
-<<<<<<< HEAD
-    if (!canceled)
-        finalize();
-=======
     try
     {
-        finalize();
+        if (!canceled)
+            finalize();
     }
     catch (...)
     {
         tryLogCurrentException(__PRETTY_FUNCTION__);
     }
->>>>>>> eec118b7
 }
 
 void WriteBufferFromFileDescriptor::finalizeImpl()
