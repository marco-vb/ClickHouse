#pragma once

#include <cstddef>
#include <string>
#include <Core/Defines.h>
#include <Interpreters/Cache/FileCache_fwd.h>
#include <Common/Throttler_fwd.h>
#include <IO/ResourceLink.h>

namespace DB
{
enum class LocalFSReadMethod
{
    /**
     * Simple synchronous reads with 'read'.
     * Can use direct IO after specified size.
     * Can use prefetch by asking OS to perform readahead.
     */
    read,

    /**
     * Simple synchronous reads with 'pread'.
     * In contrast to 'read', shares single file descriptor from multiple threads.
     * Can use direct IO after specified size.
     * Can use prefetch by asking OS to perform readahead.
     */
    pread,

    /**
     * Use mmap after specified size or simple synchronous reads with 'pread'.
     * Can use prefetch by asking OS to perform readahead.
     */
    mmap,

    /**
     * Use the io_uring Linux subsystem for asynchronous reads.
     * Can use direct IO after specified size.
     * Can do prefetch with double buffering.
     */
    io_uring,

    /**
     * Checks if data is in page cache with 'preadv2' on modern Linux kernels.
     * If data is in page cache, read from the same thread.
     * If not, offload IO to separate threadpool.
     * Can do prefetch with double buffering.
     * Can use specified priorities and limit the number of concurrent reads.
     */
    pread_threadpool,

    /// Use asynchronous reader with fake backend that in fact synchronous.
    /// @attention Use only for testing purposes.
    pread_fake_async
};

enum class RemoteFSReadMethod
{
    read,
    threadpool,
};

class MMappedFileCache;

struct ReadSettings
{
    /// Method to use reading from local filesystem.
    LocalFSReadMethod local_fs_method = LocalFSReadMethod::pread;
    /// Method to use reading from remote filesystem.
    RemoteFSReadMethod remote_fs_method = RemoteFSReadMethod::threadpool;

    size_t local_fs_buffer_size = DBMS_DEFAULT_BUFFER_SIZE;
    size_t remote_fs_buffer_size = DBMS_DEFAULT_BUFFER_SIZE;
    size_t prefetch_buffer_size = DBMS_DEFAULT_BUFFER_SIZE;

    bool local_fs_prefetch = false;
    bool remote_fs_prefetch = false;

    /// For 'read', 'pread' and 'pread_threadpool' methods.
    size_t direct_io_threshold = 0;

    /// For 'mmap' method.
    size_t mmap_threshold = 0;
    MMappedFileCache * mmap_cache = nullptr;

    /// For 'pread_threadpool'/'io_uring' method. Lower is more priority.
    size_t priority = 0;

    bool load_marks_asynchronously = true;

    size_t remote_fs_read_max_backoff_ms = 10000;
    size_t remote_fs_read_backoff_max_tries = 4;

    bool enable_filesystem_read_prefetches_log = false;

    bool enable_filesystem_cache = true;
    bool read_from_filesystem_cache_if_exists_otherwise_bypass_cache = false;
    bool enable_filesystem_cache_log = false;
    bool is_file_cache_persistent = false; /// Some files can be made non-evictable.
    /// Some buffers which read via thread pool can also do caching in threadpool
    /// (instead of caching the result outside of threadpool). By default, if they support it,
    /// they will do it. But this behaviour can be changed with this setting.
    bool enable_filesystem_cache_on_lower_level = true;

    size_t filesystem_cache_max_download_size = (128UL * 1024 * 1024 * 1024);
    bool skip_download_if_exceeds_query_cache = true;

    size_t remote_read_min_bytes_for_seek = DBMS_DEFAULT_BUFFER_SIZE;

    FileCachePtr remote_fs_cache;

    /// Bandwidth throttler to use during reading
    ThrottlerPtr remote_throttler;
    ThrottlerPtr local_throttler;

    // Resource to be used during reading
    ResourceLink resource_link;

    size_t http_max_tries = 1;
    size_t http_retry_initial_backoff_ms = 100;
    size_t http_retry_max_backoff_ms = 1600;
    bool http_skip_not_found_url_for_globs = true;

    /// Monitoring
    bool for_object_storage = false; // to choose which profile events should be incremented

    ReadSettings adjustBufferSize(size_t file_size) const
    {
        ReadSettings res = *this;
<<<<<<< HEAD
        res.local_fs_buffer_size = std::min(file_size, local_fs_buffer_size);
        res.remote_fs_buffer_size = std::min(file_size, remote_fs_buffer_size);
        res.prefetch_buffer_size = std::min(file_size, prefetch_buffer_size);
=======
        res.local_fs_buffer_size = std::min(std::max(1ul, file_size), local_fs_buffer_size);
        res.remote_fs_buffer_size = std::min(std::max(1ul, file_size), remote_fs_buffer_size);
>>>>>>> aec97033
        return res;
    }
};

}<|MERGE_RESOLUTION|>--- conflicted
+++ resolved
@@ -126,14 +126,9 @@
     ReadSettings adjustBufferSize(size_t file_size) const
     {
         ReadSettings res = *this;
-<<<<<<< HEAD
-        res.local_fs_buffer_size = std::min(file_size, local_fs_buffer_size);
-        res.remote_fs_buffer_size = std::min(file_size, remote_fs_buffer_size);
-        res.prefetch_buffer_size = std::min(file_size, prefetch_buffer_size);
-=======
         res.local_fs_buffer_size = std::min(std::max(1ul, file_size), local_fs_buffer_size);
         res.remote_fs_buffer_size = std::min(std::max(1ul, file_size), remote_fs_buffer_size);
->>>>>>> aec97033
+        res.prefetch_buffer_size = std::min(std::max(1ul, file_size), prefetch_buffer_size);
         return res;
     }
 };
