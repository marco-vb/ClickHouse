#pragma once

// Include this first, because `#define _asan_poison_address` from
// llvm/Support/Compiler.h conflicts with its forward declaration in
// sanitizer/asan_interface.h
#include <memory>
#include <limits>
#include <type_traits>

#include <Columns/ColumnArray.h>
#include <Columns/ColumnConst.h>
#include <Columns/ColumnDecimal.h>
#include <Columns/ColumnFixedString.h>
#include <Columns/ColumnString.h>
#include <Columns/ColumnTuple.h>
#include <Columns/ColumnsNumber.h>
#include <Core/AccurateComparison.h>
#include <Core/DecimalComparison.h>
#include <DataTypes/DataTypeDate.h>
#include <DataTypes/DataTypeDateTime.h>
#include <DataTypes/DataTypeDateTime64.h>
#include <DataTypes/DataTypeEnum.h>
#include <DataTypes/DataTypeFixedString.h>
#include <DataTypes/DataTypeNothing.h>
#include <DataTypes/DataTypeNullable.h>
#include <DataTypes/DataTypeString.h>
#include <DataTypes/DataTypeTuple.h>
#include <DataTypes/DataTypeUUID.h>
#include <DataTypes/DataTypesNumber.h>
#include <DataTypes/getLeastSupertype.h>
#include <Functions/FunctionHelpers.h>
#include <Functions/IFunctionAdaptors.h>
#include <Functions/IsOperation.h>
#include <IO/ReadBufferFromMemory.h>
#include <IO/ReadHelpers.h>
#include <Interpreters/castColumn.h>
#include <Interpreters/convertFieldToType.h>
#include <Common/TargetSpecific.h>
#include <Common/assert_cast.h>
#include <Common/memcmpSmall.h>
#include "DataTypes/NumberTraits.h"

<<<<<<< HEAD
#if USE_EMBEDDED_COMPILER
#    include <DataTypes/Native.h>
#    include <Functions/castTypeToEither.h>
#    include <llvm/IR/IRBuilder.h>
#endif


=======
>>>>>>> 44b4bd38
namespace DB
{

namespace ErrorCodes
{
    extern const int ILLEGAL_COLUMN;
    extern const int ILLEGAL_TYPE_OF_ARGUMENT;
    extern const int LOGICAL_ERROR;
    extern const int NOT_IMPLEMENTED;
    extern const int BAD_ARGUMENTS;
}

template <bool _int, bool _float, bool _decimal, bool _datetime, typename F>
static inline bool callOnAtLeastOneDecimalType(TypeIndex type_num1, TypeIndex type_num2, F && f)
{
    switch (type_num1)
    {
        case TypeIndex::DateTime64:
            return callOnBasicType<DateTime64, _int, _float, _decimal, _datetime>(type_num2, std::forward<F>(f));
        case TypeIndex::Decimal32:
            return callOnBasicType<Decimal32, _int, _float, _decimal, _datetime>(type_num2, std::forward<F>(f));
        case TypeIndex::Decimal64:
            return callOnBasicType<Decimal64, _int, _float, _decimal, _datetime>(type_num2, std::forward<F>(f));
        case TypeIndex::Decimal128:
            return callOnBasicType<Decimal128, _int, _float, _decimal, _datetime>(type_num2, std::forward<F>(f));
        case TypeIndex::Decimal256:
            return callOnBasicType<Decimal256, _int, _float, _decimal, _datetime>(type_num2, std::forward<F>(f));
        default:
            break;
    }

    switch (type_num2)
    {
        case TypeIndex::DateTime64:
            return callOnBasicTypeSecondArg<DateTime64, _int, _float, _decimal, _datetime>(type_num1, std::forward<F>(f));
        case TypeIndex::Decimal32:
            return callOnBasicTypeSecondArg<Decimal32, _int, _float, _decimal, _datetime>(type_num1, std::forward<F>(f));
        case TypeIndex::Decimal64:
            return callOnBasicTypeSecondArg<Decimal64, _int, _float, _decimal, _datetime>(type_num1, std::forward<F>(f));
        case TypeIndex::Decimal128:
            return callOnBasicTypeSecondArg<Decimal128, _int, _float, _decimal, _datetime>(type_num1, std::forward<F>(f));
        case TypeIndex::Decimal256:
            return callOnBasicTypeSecondArg<Decimal256, _int, _float, _decimal, _datetime>(type_num1, std::forward<F>(f));
        default:
            break;
    }

    return false;
}

template <template <typename, typename> class Operation, typename Name>
ColumnPtr executeDecimal(const ColumnWithTypeAndName & col_left, const ColumnWithTypeAndName & col_right, bool check_decimal_overflow)
{
    TypeIndex left_number = col_left.type->getTypeId();
    TypeIndex right_number = col_right.type->getTypeId();
    ColumnPtr res;

    auto call = [&](const auto & types) -> bool
    {
        using Types = std::decay_t<decltype(types)>;
        using LeftDataType = typename Types::LeftType;
        using RightDataType = typename Types::RightType;

        return (res = DecimalComparison<LeftDataType, RightDataType, Operation>::apply(col_left, col_right, check_decimal_overflow))
            != nullptr;
    };

    if (!callOnAtLeastOneDecimalType<true, false, true, true>(left_number, right_number, call))
        throw Exception(
            ErrorCodes::LOGICAL_ERROR, "Wrong call for {} with {} and {}", Name::name, col_left.type->getName(), col_right.type->getName());

    return res;
}


/** Comparison functions: ==, !=, <, >, <=, >=.
  * The comparison functions always return 0 or 1 (UInt8).
  *
  * You can compare the following types:
  * - numbers and decimals;
  * - strings and fixed strings;
  * - dates;
  * - datetimes;
  *   within each group, but not from different groups;
  * - tuples (lexicographic comparison).
  *
  * Exception: You can compare the date and datetime with a constant string. Example: EventDate = '2015-01-01'.
  */


template <typename A, typename B, typename Op>
struct NumComparisonImpl
{
    using ContainerA = PaddedPODArray<A>;
    using ContainerB = PaddedPODArray<B>;

    MULTITARGET_FUNCTION_AVX512BW_AVX512F_AVX2_SSE42(
    MULTITARGET_FUNCTION_HEADER(static void), vectorVectorImpl, MULTITARGET_FUNCTION_BODY(( /// NOLINT
        const ContainerA & a, const ContainerB & b, PaddedPODArray<UInt8> & c)
    {
        /** GCC 4.8.2 vectorizes a loop only if it is written in this form.
          * In this case, if you loop through the array index (the code will look simpler),
          *  the loop will not be vectorized.
          */

        size_t size = a.size();
        const A * __restrict a_pos = a.data();
        const B * __restrict b_pos = b.data();
        UInt8 * __restrict c_pos = c.data();
        const A * a_end = a_pos + size;

        while (a_pos < a_end)
        {
            *c_pos = Op::apply(*a_pos, *b_pos);
            ++a_pos;
            ++b_pos;
            ++c_pos;
        }
    }))

    static void NO_INLINE vectorVector(const ContainerA & a, const ContainerB & b, PaddedPODArray<UInt8> & c)
    {
#if USE_MULTITARGET_CODE
        if (isArchSupported(TargetArch::AVX512BW))
        {
            vectorVectorImplAVX512BW(a, b, c);
            return;
        }

        if (isArchSupported(TargetArch::AVX512F))
        {
            vectorVectorImplAVX512F(a, b, c);
            return;
        }

        if (isArchSupported(TargetArch::AVX2))
        {
            vectorVectorImplAVX2(a, b, c);
            return;
        }

        if (isArchSupported(TargetArch::SSE42))
        {
            vectorVectorImplSSE42(a, b, c);
            return;
        }
#endif

        vectorVectorImpl(a, b, c);
    }


    MULTITARGET_FUNCTION_AVX512BW_AVX512F_AVX2_SSE42(
    MULTITARGET_FUNCTION_HEADER(static void), vectorConstantImpl, MULTITARGET_FUNCTION_BODY(( /// NOLINT
        const ContainerA & a, B b, PaddedPODArray<UInt8> & c)
    {
        size_t size = a.size();
        const A * __restrict a_pos = a.data();
        UInt8 * __restrict c_pos = c.data();
        const A * a_end = a_pos + size;

        while (a_pos < a_end)
        {
            *c_pos = Op::apply(*a_pos, b);
            ++a_pos;
            ++c_pos;
        }
    }))

    static void NO_INLINE vectorConstant(const ContainerA & a, B b, PaddedPODArray<UInt8> & c)
    {
#if USE_MULTITARGET_CODE
        if (isArchSupported(TargetArch::AVX512BW))
        {
            vectorConstantImplAVX512BW(a, b, c);
            return;
        }

        if (isArchSupported(TargetArch::AVX512F))
        {
            vectorConstantImplAVX512F(a, b, c);
            return;
        }

        if (isArchSupported(TargetArch::AVX2))
        {
            vectorConstantImplAVX2(a, b, c);
            return;
        }

        if (isArchSupported(TargetArch::SSE42))
        {
            vectorConstantImplSSE42(a, b, c);
            return;
        }
#endif

        vectorConstantImpl(a, b, c);
    }

    static void constantVector(A a, const ContainerB & b, PaddedPODArray<UInt8> & c)
    {
        NumComparisonImpl<B, A, typename Op::SymmetricOp>::vectorConstant(b, a, c);
    }

    static void constantConstant(A a, B b, UInt8 & c)
    {
        c = Op::apply(a, b);
    }
};


template <typename Op>
struct StringComparisonImpl
{
    static void NO_INLINE string_vector_string_vector( /// NOLINT
        const ColumnString::Chars & a_data, const ColumnString::Offsets & a_offsets,
        const ColumnString::Chars & b_data, const ColumnString::Offsets & b_offsets,
        PaddedPODArray<UInt8> & c)
    {
        size_t size = a_offsets.size();
        ColumnString::Offset prev_a_offset = 0;
        ColumnString::Offset prev_b_offset = 0;

        for (size_t i = 0; i < size; ++i)
        {
            c[i] = Op::apply(memcmpSmallAllowOverflow15(
                a_data.data() + prev_a_offset, a_offsets[i] - prev_a_offset - 1,
                b_data.data() + prev_b_offset, b_offsets[i] - prev_b_offset - 1), 0);

            prev_a_offset = a_offsets[i];
            prev_b_offset = b_offsets[i];
        }
    }

    static void NO_INLINE string_vector_fixed_string_vector( /// NOLINT
        const ColumnString::Chars & a_data, const ColumnString::Offsets & a_offsets,
        const ColumnString::Chars & b_data, ColumnString::Offset b_n,
        PaddedPODArray<UInt8> & c)
    {
        size_t size = a_offsets.size();
        ColumnString::Offset prev_a_offset = 0;

        for (size_t i = 0; i < size; ++i)
        {
            c[i] = Op::apply(memcmpSmallLikeZeroPaddedAllowOverflow15(
                a_data.data() + prev_a_offset, a_offsets[i] - prev_a_offset - 1,
                b_data.data() + i * b_n, b_n), 0);

            prev_a_offset = a_offsets[i];
        }
    }

    static void NO_INLINE string_vector_constant( /// NOLINT
        const ColumnString::Chars & a_data, const ColumnString::Offsets & a_offsets,
        const ColumnString::Chars & b_data, ColumnString::Offset b_size,
        PaddedPODArray<UInt8> & c)
    {
        size_t size = a_offsets.size();
        ColumnString::Offset prev_a_offset = 0;

        for (size_t i = 0; i < size; ++i)
        {
            c[i] = Op::apply(memcmpSmallAllowOverflow15(
                a_data.data() + prev_a_offset, a_offsets[i] - prev_a_offset - 1,
                b_data.data(), b_size), 0);

            prev_a_offset = a_offsets[i];
        }
    }

    static void fixed_string_vector_string_vector( /// NOLINT
        const ColumnString::Chars & a_data, ColumnString::Offset a_n,
        const ColumnString::Chars & b_data, const ColumnString::Offsets & b_offsets,
        PaddedPODArray<UInt8> & c)
    {
        StringComparisonImpl<typename Op::SymmetricOp>::string_vector_fixed_string_vector(b_data, b_offsets, a_data, a_n, c);
    }

    static void NO_INLINE fixed_string_vector_fixed_string_vector_16( /// NOLINT
        const ColumnString::Chars & a_data,
        const ColumnString::Chars & b_data,
        PaddedPODArray<UInt8> & c)
    {
        size_t size = a_data.size();

        for (size_t i = 0, j = 0; i < size; i += 16, ++j)
            c[j] = Op::apply(memcmp16(&a_data[i], &b_data[i]), 0);
    }

    static void NO_INLINE fixed_string_vector_constant_16( /// NOLINT
        const ColumnString::Chars & a_data,
        const ColumnString::Chars & b_data,
        PaddedPODArray<UInt8> & c)
    {
        size_t size = a_data.size();

        for (size_t i = 0, j = 0; i < size; i += 16, ++j)
            c[j] = Op::apply(memcmp16(&a_data[i], &b_data[0]), 0); /// NOLINT(readability-container-data-pointer)
    }

    static void NO_INLINE fixed_string_vector_fixed_string_vector( /// NOLINT
        const ColumnString::Chars & a_data, ColumnString::Offset a_n,
        const ColumnString::Chars & b_data, ColumnString::Offset b_n,
        PaddedPODArray<UInt8> & c)
    {
        if (a_n == 16 && b_n == 16)
        {
            /** Specialization if both sizes are 16.
              * To more efficient comparison of IPv6 addresses stored in FixedString(16).
              */
            fixed_string_vector_fixed_string_vector_16(a_data, b_data, c);
        }
        else if (a_n == b_n)
        {
            size_t size = a_data.size();
            for (size_t i = 0, j = 0; i < size; i += a_n, ++j)
                c[j] = Op::apply(memcmpSmallAllowOverflow15(a_data.data() + i, b_data.data() + i, a_n), 0);
        }
        else
        {
            size_t size = a_data.size() / a_n;

            for (size_t i = 0; i < size; ++i)
                c[i] = Op::apply(memcmpSmallLikeZeroPaddedAllowOverflow15(a_data.data() + i * a_n, a_n, b_data.data() + i * b_n, b_n), 0);
        }
    }

    static void NO_INLINE fixed_string_vector_constant( /// NOLINT
        const ColumnString::Chars & a_data, ColumnString::Offset a_n,
        const ColumnString::Chars & b_data, ColumnString::Offset b_size,
        PaddedPODArray<UInt8> & c)
    {
        if (a_n == 16 && b_size == 16)
        {
            fixed_string_vector_constant_16(a_data, b_data, c);
        }
        else if (a_n == b_size)
        {
            size_t size = a_data.size();
            for (size_t i = 0, j = 0; i < size; i += a_n, ++j)
                c[j] = Op::apply(memcmpSmallAllowOverflow15(a_data.data() + i, b_data.data(), a_n), 0);
        }
        else
        {
            size_t size = a_data.size();
            for (size_t i = 0, j = 0; i < size; i += a_n, ++j)
                c[j] = Op::apply(memcmpSmallLikeZeroPaddedAllowOverflow15(a_data.data() + i, a_n, b_data.data(), b_size), 0);
        }
    }

    static void constant_string_vector( /// NOLINT
        const ColumnString::Chars & a_data, ColumnString::Offset a_size,
        const ColumnString::Chars & b_data, const ColumnString::Offsets & b_offsets,
        PaddedPODArray<UInt8> & c)
    {
        StringComparisonImpl<typename Op::SymmetricOp>::string_vector_constant(b_data, b_offsets, a_data, a_size, c);
    }

    static void constant_fixed_string_vector( /// NOLINT
        const ColumnString::Chars & a_data, ColumnString::Offset a_size,
        const ColumnString::Chars & b_data, ColumnString::Offset b_n,
        PaddedPODArray<UInt8> & c)
    {
        StringComparisonImpl<typename Op::SymmetricOp>::fixed_string_vector_constant(b_data, b_n, a_data, a_size, c);
    }
};


/// Comparisons for equality/inequality are implemented slightly more efficient.
template <bool positive>
struct StringEqualsImpl
{
    static void NO_INLINE string_vector_string_vector( /// NOLINT
        const ColumnString::Chars & a_data, const ColumnString::Offsets & a_offsets,
        const ColumnString::Chars & b_data, const ColumnString::Offsets & b_offsets,
        PaddedPODArray<UInt8> & c)
    {
        size_t size = a_offsets.size();
        ColumnString::Offset prev_a_offset = 0;
        ColumnString::Offset prev_b_offset = 0;

        for (size_t i = 0; i < size; ++i)
        {
            auto a_size = a_offsets[i] - prev_a_offset - 1;
            auto b_size = b_offsets[i] - prev_b_offset - 1;

            c[i] = positive == memequalSmallAllowOverflow15(
                a_data.data() + prev_a_offset, a_size,
                b_data.data() + prev_b_offset, b_size);

            prev_a_offset = a_offsets[i];
            prev_b_offset = b_offsets[i];
        }
    }

    static void NO_INLINE string_vector_fixed_string_vector( /// NOLINT
        const ColumnString::Chars & a_data, const ColumnString::Offsets & a_offsets,
        const ColumnString::Chars & b_data, ColumnString::Offset b_n,
        PaddedPODArray<UInt8> & c)
    {
        size_t size = a_offsets.size();
        ColumnString::Offset prev_a_offset = 0;

        for (size_t i = 0; i < size; ++i)
        {
            auto a_size = a_offsets[i] - prev_a_offset - 1;

            c[i] = positive == memequalSmallLikeZeroPaddedAllowOverflow15(
                a_data.data() + prev_a_offset, a_size,
                b_data.data() + b_n * i, b_n);

            prev_a_offset = a_offsets[i];
        }
    }

    static void NO_INLINE string_vector_constant( /// NOLINT
        const ColumnString::Chars & a_data, const ColumnString::Offsets & a_offsets,
        const ColumnString::Chars & b_data, ColumnString::Offset b_size,
        PaddedPODArray<UInt8> & c)
    {
        size_t size = a_offsets.size();
        ColumnString::Offset prev_a_offset = 0;

        if (b_size == 0)
        {
            /*
             * Add the fast path of string comparison if the string constant is empty
             * and b_size is 0. If a_size is also 0, both of string a and b are empty
             * string. There is no need to call memequalSmallAllowOverflow15() for
             * string comparison.
             */
            for (size_t i = 0; i < size; ++i)
            {
                auto a_size = a_offsets[i] - prev_a_offset - 1;

                if (a_size == 0)
                    c[i] = positive;
                else
                    c[i] = !positive;

                prev_a_offset = a_offsets[i];
            }
        }
        else
        {
            for (size_t i = 0; i < size; ++i)
            {
                auto a_size = a_offsets[i] - prev_a_offset - 1;

                c[i] = positive == memequalSmallAllowOverflow15(
                    a_data.data() + prev_a_offset, a_size,
                    b_data.data(), b_size);

                prev_a_offset = a_offsets[i];
            }
        }
    }

    static void NO_INLINE fixed_string_vector_fixed_string_vector_16( /// NOLINT
        const ColumnString::Chars & a_data,
        const ColumnString::Chars & b_data,
        PaddedPODArray<UInt8> & c)
    {
        size_t size = a_data.size() / 16;

        for (size_t i = 0; i < size; ++i)
            c[i] = positive == memequal16(
                a_data.data() + i * 16,
                b_data.data() + i * 16);
    }

    static void NO_INLINE fixed_string_vector_constant_16( /// NOLINT
        const ColumnString::Chars & a_data,
        const ColumnString::Chars & b_data,
        PaddedPODArray<UInt8> & c)
    {
        size_t size = a_data.size() / 16;

        for (size_t i = 0; i < size; ++i)
            c[i] = positive == memequal16(
                a_data.data() + i * 16,
                b_data.data());
    }

    static void NO_INLINE fixed_string_vector_fixed_string_vector( /// NOLINT
        const ColumnString::Chars & a_data, ColumnString::Offset a_n,
        const ColumnString::Chars & b_data, ColumnString::Offset b_n,
        PaddedPODArray<UInt8> & c)
    {
        /** Specialization if both sizes are 16.
          * To more efficient comparison of IPv6 addresses stored in FixedString(16).
          */
        if (a_n == 16 && b_n == 16)
        {
            fixed_string_vector_fixed_string_vector_16(a_data, b_data, c);
        }
        else if (a_n == b_n)
        {
            size_t size = a_data.size() / a_n;
            for (size_t i = 0; i < size; ++i)
                c[i] = positive == memequalSmallAllowOverflow15(a_data.data() + i * a_n, a_n, b_data.data() + i * a_n, a_n);
        }
        else
        {
            size_t size = a_data.size() / a_n;
            for (size_t i = 0; i < size; ++i)
                c[i] = positive == memequalSmallLikeZeroPaddedAllowOverflow15(a_data.data() + i * a_n, a_n, b_data.data() + i * b_n, b_n);
        }
    }

    static void NO_INLINE fixed_string_vector_constant( /// NOLINT
        const ColumnString::Chars & a_data, ColumnString::Offset a_n,
        const ColumnString::Chars & b_data, ColumnString::Offset b_size,
        PaddedPODArray<UInt8> & c)
    {
        if (a_n == 16 && b_size == 16)
        {
            fixed_string_vector_constant_16(a_data, b_data, c);
        }
        else
        {
            size_t size = a_data.size() / a_n;
            for (size_t i = 0; i < size; ++i)
                c[i] = positive == memequalSmallLikeZeroPaddedAllowOverflow15(a_data.data() + i * a_n, a_n, b_data.data(), b_size);
        }
    }

    static void fixed_string_vector_string_vector( /// NOLINT
        const ColumnString::Chars & a_data, ColumnString::Offset a_n,
        const ColumnString::Chars & b_data, const ColumnString::Offsets & b_offsets,
        PaddedPODArray<UInt8> & c)
    {
        string_vector_fixed_string_vector(b_data, b_offsets, a_data, a_n, c);
    }

    static void constant_string_vector( /// NOLINT
        const ColumnString::Chars & a_data, ColumnString::Offset a_size,
        const ColumnString::Chars & b_data, const ColumnString::Offsets & b_offsets,
        PaddedPODArray<UInt8> & c)
    {
        string_vector_constant(b_data, b_offsets, a_data, a_size, c);
    }

    static void constant_fixed_string_vector( /// NOLINT
        const ColumnString::Chars & a_data, ColumnString::Offset a_size,
        const ColumnString::Chars & b_data, ColumnString::Offset b_n,
        PaddedPODArray<UInt8> & c)
    {
        fixed_string_vector_constant(b_data, b_n, a_data, a_size, c);
    }
};


template <typename A, typename B>
struct StringComparisonImpl<EqualsOp<A, B>> : StringEqualsImpl<true> {};

template <typename A, typename B>
struct StringComparisonImpl<NotEqualsOp<A, B>> : StringEqualsImpl<false> {};


/// Generic version, implemented for columns of same type.
template <typename Op>
struct GenericComparisonImpl
{
    static void NO_INLINE vectorVector(const IColumn & a, const IColumn & b, PaddedPODArray<UInt8> & c)
    {
        for (size_t i = 0, size = a.size(); i < size; ++i)
            c[i] = Op::apply(a.compareAt(i, i, b, 1), 0);
    }

    static void NO_INLINE vectorConstant(const IColumn & a, const IColumn & b, PaddedPODArray<UInt8> & c)
    {
        auto b_materialized = b.cloneResized(1)->convertToFullColumnIfConst();
        for (size_t i = 0, size = a.size(); i < size; ++i)
            c[i] = Op::apply(a.compareAt(i, 0, *b_materialized, 1), 0);
    }

    static void constantVector(const IColumn & a, const IColumn & b, PaddedPODArray<UInt8> & c)
    {
        GenericComparisonImpl<typename Op::SymmetricOp>::vectorConstant(b, a, c);
    }

    static void constantConstant(const IColumn & a, const IColumn & b, UInt8 & c)
    {
        c = Op::apply(a.compareAt(0, 0, b, 1), 0);
    }
};

struct NameEquals          { static constexpr auto name = "equals"; };
struct NameNotEquals       { static constexpr auto name = "notEquals"; };
struct NameLess            { static constexpr auto name = "less"; };
struct NameGreater         { static constexpr auto name = "greater"; };
struct NameLessOrEquals    { static constexpr auto name = "lessOrEquals"; };
struct NameGreaterOrEquals { static constexpr auto name = "greaterOrEquals"; };


template <template <typename, typename> class Op, typename Name>
class FunctionComparison : public IFunction
{
public:
    static constexpr auto name = Name::name;
    static FunctionPtr create(ContextPtr context) { return std::make_shared<FunctionComparison>(decimalCheckComparisonOverflow(context)); }

    explicit FunctionComparison(bool check_decimal_overflow_)
        : check_decimal_overflow(check_decimal_overflow_) {}

private:
    bool check_decimal_overflow = true;

    template <typename T0, typename T1>
    ColumnPtr executeNumRightType(const ColumnVector<T0> * col_left, const IColumn * col_right_untyped) const
    {
        if (const ColumnVector<T1> * col_right = checkAndGetColumn<ColumnVector<T1>>(col_right_untyped))
        {
            auto col_res = ColumnUInt8::create();

            ColumnUInt8::Container & vec_res = col_res->getData();
            vec_res.resize(col_left->getData().size());
            NumComparisonImpl<T0, T1, Op<T0, T1>>::vectorVector(col_left->getData(), col_right->getData(), vec_res);

            return col_res;
        }
        if (auto col_right_const = checkAndGetColumnConst<ColumnVector<T1>>(col_right_untyped))
        {
            auto col_res = ColumnUInt8::create();

            ColumnUInt8::Container & vec_res = col_res->getData();
            vec_res.resize(col_left->size());
            NumComparisonImpl<T0, T1, Op<T0, T1>>::vectorConstant(col_left->getData(), col_right_const->template getValue<T1>(), vec_res);

            return col_res;
        }

        return nullptr;
    }

    template <typename T0, typename T1>
    ColumnPtr executeNumConstRightType(const ColumnConst * col_left, const IColumn * col_right_untyped) const
    {
        if (const ColumnVector<T1> * col_right = checkAndGetColumn<ColumnVector<T1>>(col_right_untyped))
        {
            auto col_res = ColumnUInt8::create();

            ColumnUInt8::Container & vec_res = col_res->getData();
            vec_res.resize(col_left->size());
            NumComparisonImpl<T0, T1, Op<T0, T1>>::constantVector(col_left->template getValue<T0>(), col_right->getData(), vec_res);

            return col_res;
        }
        if (auto col_right_const = checkAndGetColumnConst<ColumnVector<T1>>(col_right_untyped))
        {
            UInt8 res = 0;
            NumComparisonImpl<T0, T1, Op<T0, T1>>::constantConstant(
                col_left->template getValue<T0>(), col_right_const->template getValue<T1>(), res);

            return DataTypeUInt8().createColumnConst(col_left->size(), toField(res));
        }

        return nullptr;
    }

    template <typename T0>
    ColumnPtr executeNumLeftType(const IColumn * col_left_untyped, const IColumn * col_right_untyped) const
    {
        ColumnPtr res = nullptr;
        if (const ColumnVector<T0> * col_left = checkAndGetColumn<ColumnVector<T0>>(col_left_untyped))
        {
            if (   (res = executeNumRightType<T0, UInt8>(col_left, col_right_untyped))
                || (res = executeNumRightType<T0, UInt16>(col_left, col_right_untyped))
                || (res = executeNumRightType<T0, UInt32>(col_left, col_right_untyped))
                || (res = executeNumRightType<T0, UInt64>(col_left, col_right_untyped))
                || (res = executeNumRightType<T0, UInt128>(col_left, col_right_untyped))
                || (res = executeNumRightType<T0, UInt256>(col_left, col_right_untyped))
                || (res = executeNumRightType<T0, Int8>(col_left, col_right_untyped))
                || (res = executeNumRightType<T0, Int16>(col_left, col_right_untyped))
                || (res = executeNumRightType<T0, Int32>(col_left, col_right_untyped))
                || (res = executeNumRightType<T0, Int64>(col_left, col_right_untyped))
                || (res = executeNumRightType<T0, Int128>(col_left, col_right_untyped))
                || (res = executeNumRightType<T0, Int256>(col_left, col_right_untyped))
                || (res = executeNumRightType<T0, BFloat16>(col_left, col_right_untyped))
                || (res = executeNumRightType<T0, Float32>(col_left, col_right_untyped))
                || (res = executeNumRightType<T0, Float64>(col_left, col_right_untyped)))
                return res;
            throw Exception(
                ErrorCodes::ILLEGAL_COLUMN, "Illegal column {} of second argument of function {}", col_right_untyped->getName(), getName());
        }
        if (auto col_left_const = checkAndGetColumnConst<ColumnVector<T0>>(col_left_untyped))
        {
            if ((res = executeNumConstRightType<T0, UInt8>(col_left_const, col_right_untyped))
                || (res = executeNumConstRightType<T0, UInt16>(col_left_const, col_right_untyped))
                || (res = executeNumConstRightType<T0, UInt32>(col_left_const, col_right_untyped))
                || (res = executeNumConstRightType<T0, UInt64>(col_left_const, col_right_untyped))
                || (res = executeNumConstRightType<T0, UInt128>(col_left_const, col_right_untyped))
                || (res = executeNumConstRightType<T0, UInt256>(col_left_const, col_right_untyped))
                || (res = executeNumConstRightType<T0, Int8>(col_left_const, col_right_untyped))
                || (res = executeNumConstRightType<T0, Int16>(col_left_const, col_right_untyped))
                || (res = executeNumConstRightType<T0, Int32>(col_left_const, col_right_untyped))
                || (res = executeNumConstRightType<T0, Int64>(col_left_const, col_right_untyped))
                || (res = executeNumConstRightType<T0, Int128>(col_left_const, col_right_untyped))
                || (res = executeNumConstRightType<T0, Int256>(col_left_const, col_right_untyped))
                || (res = executeNumConstRightType<T0, BFloat16>(col_left_const, col_right_untyped))
                || (res = executeNumConstRightType<T0, Float32>(col_left_const, col_right_untyped))
                || (res = executeNumConstRightType<T0, Float64>(col_left_const, col_right_untyped)))
                return res;
            throw Exception(
                ErrorCodes::ILLEGAL_COLUMN, "Illegal column {} of second argument of function {}", col_right_untyped->getName(), getName());
        }

        return nullptr;
    }

    ColumnPtr executeString(const IColumn * c0, const IColumn * c1) const
    {
        const ColumnString * c0_string = checkAndGetColumn<ColumnString>(c0);
        const ColumnString * c1_string = checkAndGetColumn<ColumnString>(c1);
        const ColumnFixedString * c0_fixed_string = checkAndGetColumn<ColumnFixedString>(c0);
        const ColumnFixedString * c1_fixed_string = checkAndGetColumn<ColumnFixedString>(c1);

        const ColumnConst * c0_const = checkAndGetColumnConstStringOrFixedString(c0);
        const ColumnConst * c1_const = checkAndGetColumnConstStringOrFixedString(c1);

        if (!((c0_string || c0_fixed_string || c0_const) && (c1_string || c1_fixed_string || c1_const)))
            return nullptr;

        const ColumnString::Chars * c0_const_chars = nullptr;
        const ColumnString::Chars * c1_const_chars = nullptr;
        ColumnString::Offset c0_const_size = 0;
        ColumnString::Offset c1_const_size = 0;

        if (c0_const)
        {
            const ColumnString * c0_const_string = checkAndGetColumn<ColumnString>(&c0_const->getDataColumn());
            const ColumnFixedString * c0_const_fixed_string = checkAndGetColumn<ColumnFixedString>(&c0_const->getDataColumn());

            if (c0_const_string)
            {
                c0_const_chars = &c0_const_string->getChars();
                c0_const_size = c0_const_string->getDataAt(0).size;
            }
            else if (c0_const_fixed_string)
            {
                c0_const_chars = &c0_const_fixed_string->getChars();
                c0_const_size = c0_const_fixed_string->getN();
            }
            else
                throw Exception(ErrorCodes::ILLEGAL_COLUMN, "ColumnConst contains not String nor FixedString column");
        }

        if (c1_const)
        {
            const ColumnString * c1_const_string = checkAndGetColumn<ColumnString>(&c1_const->getDataColumn());
            const ColumnFixedString * c1_const_fixed_string = checkAndGetColumn<ColumnFixedString>(&c1_const->getDataColumn());

            if (c1_const_string)
            {
                c1_const_chars = &c1_const_string->getChars();
                c1_const_size = c1_const_string->getDataAt(0).size;
            }
            else if (c1_const_fixed_string)
            {
                c1_const_chars = &c1_const_fixed_string->getChars();
                c1_const_size = c1_const_fixed_string->getN();
            }
            else
                throw Exception(ErrorCodes::ILLEGAL_COLUMN, "ColumnConst contains not String nor FixedString column");
        }

        using StringImpl = StringComparisonImpl<Op<int, int>>;

        if (c0_const && c1_const)
        {
            auto res = executeString(&c0_const->getDataColumn(), &c1_const->getDataColumn());
            if (!res)
                return nullptr;

            return ColumnConst::create(res, c0_const->size());
        }

        auto c_res = ColumnUInt8::create();
        ColumnUInt8::Container & vec_res = c_res->getData();
        vec_res.resize(c0->size());

        if (c0_string && c1_string)
            StringImpl::string_vector_string_vector(
                c0_string->getChars(), c0_string->getOffsets(), c1_string->getChars(), c1_string->getOffsets(), c_res->getData());
        else if (c0_string && c1_fixed_string)
            StringImpl::string_vector_fixed_string_vector(
                c0_string->getChars(), c0_string->getOffsets(), c1_fixed_string->getChars(), c1_fixed_string->getN(), c_res->getData());
        else if (c0_string && c1_const)
            StringImpl::string_vector_constant(
                c0_string->getChars(), c0_string->getOffsets(), *c1_const_chars, c1_const_size, c_res->getData());
        else if (c0_fixed_string && c1_string)
            StringImpl::fixed_string_vector_string_vector(
                c0_fixed_string->getChars(), c0_fixed_string->getN(), c1_string->getChars(), c1_string->getOffsets(), c_res->getData());
        else if (c0_fixed_string && c1_fixed_string)
            StringImpl::fixed_string_vector_fixed_string_vector(
                c0_fixed_string->getChars(),
                c0_fixed_string->getN(),
                c1_fixed_string->getChars(),
                c1_fixed_string->getN(),
                c_res->getData());
        else if (c0_fixed_string && c1_const)
            StringImpl::fixed_string_vector_constant(
                c0_fixed_string->getChars(), c0_fixed_string->getN(), *c1_const_chars, c1_const_size, c_res->getData());
        else if (c0_const && c1_string)
            StringImpl::constant_string_vector(
                *c0_const_chars, c0_const_size, c1_string->getChars(), c1_string->getOffsets(), c_res->getData());
        else if (c0_const && c1_fixed_string)
            StringImpl::constant_fixed_string_vector(
                *c0_const_chars, c0_const_size, c1_fixed_string->getChars(), c1_fixed_string->getN(), c_res->getData());
        else
            throw Exception(
                ErrorCodes::ILLEGAL_COLUMN,
                "Illegal columns {} and {} of arguments of function {}",
                c0->getName(),
                c1->getName(),
                getName());

        return c_res;
    }

    ColumnPtr executeWithConstString(
            const DataTypePtr & result_type, const IColumn * col_left_untyped, const IColumn * col_right_untyped,
            const DataTypePtr & left_type, const DataTypePtr & right_type, size_t input_rows_count) const
    {
        /// To compare something with const string, we cast constant to appropriate type and compare as usual.
        /// It is ok to throw exception if value is not convertible.
        /// We should deal with possible overflows, e.g. toUInt8(1) = '257' should return false.

        const ColumnConst * left_const = checkAndGetColumnConstStringOrFixedString(col_left_untyped);
        const ColumnConst * right_const = checkAndGetColumnConstStringOrFixedString(col_right_untyped);

        if (!left_const && !right_const)
            return nullptr;

        const IDataType * type_string = left_const ? left_type.get() : right_type.get();
        const DataTypePtr & type_to_compare = !left_const ? left_type : right_type;

        Field string_value = left_const ? left_const->getField() : right_const->getField();
        Field converted = convertFieldToType(string_value, *type_to_compare, type_string);

        /// If not possible to convert, comparison with =, <, >, <=, >= yields to false and comparison with != yields to true.
        if (converted.isNull())
        {
            return DataTypeUInt8().createColumnConst(input_rows_count, IsOperation<Op>::not_equals);
        }

        auto column_converted = type_to_compare->createColumnConst(input_rows_count, converted);

        ColumnsWithTypeAndName tmp_columns{
            {left_const ? column_converted : col_left_untyped->getPtr(), type_to_compare, ""},
            {!left_const ? column_converted : col_right_untyped->getPtr(), type_to_compare, ""},
        };

        return executeImpl(tmp_columns, result_type, input_rows_count);
    }

    ColumnPtr executeTuple(
        const DataTypePtr & result_type, const ColumnWithTypeAndName & c0, const ColumnWithTypeAndName & c1,
        size_t input_rows_count) const
    {
        /** We will lexicographically compare the tuples. This is done as follows:
          * x == y : x1 == y1 && x2 == y2 ...
          * x != y : x1 != y1 || x2 != y2 ...
          *
          * x < y:   x1 < y1 || (x1 == y1 && (x2 < y2 || (x2 == y2 ... && xn < yn))
          * x > y:   x1 > y1 || (x1 == y1 && (x2 > y2 || (x2 == y2 ... && xn > yn))
          * x <= y:  x1 < y1 || (x1 == y1 && (x2 < y2 || (x2 == y2 ... && xn <= yn))
          *
          * Recursive form:
          * x <= y:  x1 < y1 || (x1 == y1 && x_tail <= y_tail)
          *
          * x >= y:  x1 > y1 || (x1 == y1 && (x2 > y2 || (x2 == y2 ... && xn >= yn))
          */

        const size_t tuple_size = typeid_cast<const DataTypeTuple &>(*c0.type).getElements().size();

        if (0 == tuple_size)
            throw Exception(ErrorCodes::NOT_IMPLEMENTED, "Comparison of zero-sized tuples is not implemented.");

        if (tuple_size != typeid_cast<const DataTypeTuple &>(*c1.type).getElements().size())
            throw Exception(ErrorCodes::BAD_ARGUMENTS, "Cannot compare tuples of different sizes.");

        if (result_type->onlyNull())
            return result_type->createColumnConstWithDefaultValue(input_rows_count);

        ColumnsWithTypeAndName x(tuple_size);
        ColumnsWithTypeAndName y(tuple_size);

        const auto * x_const = checkAndGetColumnConst<ColumnTuple>(c0.column.get());
        const auto * y_const = checkAndGetColumnConst<ColumnTuple>(c1.column.get());

        Columns x_columns;
        Columns y_columns;

        if (x_const)
            x_columns = convertConstTupleToConstantElements(*x_const);
        else
            x_columns = assert_cast<const ColumnTuple &>(*c0.column).getColumnsCopy();

        if (y_const)
            y_columns = convertConstTupleToConstantElements(*y_const);
        else
            y_columns = assert_cast<const ColumnTuple &>(*c1.column).getColumnsCopy();

        for (size_t i = 0; i < tuple_size; ++i)
        {
            x[i].type = static_cast<const DataTypeTuple &>(*c0.type).getElements()[i];
            y[i].type = static_cast<const DataTypeTuple &>(*c1.type).getElements()[i];

            x[i].column = x_columns[i];
            y[i].column = y_columns[i];
        }

        return executeTupleImpl(x, y, tuple_size, input_rows_count);
    }

    ColumnPtr executeTupleImpl(const ColumnsWithTypeAndName & x,
                          const ColumnsWithTypeAndName & y, size_t tuple_size,
                          size_t input_rows_count) const;

    ColumnPtr executeTupleEqualityImpl(
            std::shared_ptr<IFunctionOverloadResolver> func_compare,
            std::shared_ptr<IFunctionOverloadResolver> func_convolution,
            const ColumnsWithTypeAndName & x,
            const ColumnsWithTypeAndName & y,
            size_t tuple_size,
            size_t input_rows_count) const
    {
        if (0 == tuple_size)
            throw Exception(ErrorCodes::NOT_IMPLEMENTED, "Comparison of zero-sized tuples is not implemented.");

        ColumnsWithTypeAndName convolution_columns(tuple_size);
        ColumnsWithTypeAndName tmp_columns(2);

        for (size_t i = 0; i < tuple_size; ++i)
        {
            tmp_columns[0] = x[i];
            tmp_columns[1] = y[i];

            auto impl = func_compare->build(tmp_columns);
            convolution_columns[i].type = impl->getResultType();

            /// Comparison of the elements.
            convolution_columns[i].column = impl->execute(tmp_columns, impl->getResultType(), input_rows_count, /* dry_run = */ false);
        }

        if (tuple_size == 1)
        {
            /// Do not call AND for single-element tuple.
            return convolution_columns[0].column;
        }

        /// Logical convolution.
        auto impl = func_convolution->build(convolution_columns);
        return impl->execute(convolution_columns, impl->getResultType(), input_rows_count, /* dry_run = */ false);
    }

    ColumnPtr executeTupleLessGreaterImpl(
            std::shared_ptr<IFunctionOverloadResolver> func_compare_head,
            std::shared_ptr<IFunctionOverloadResolver> func_compare_tail,
            std::shared_ptr<IFunctionOverloadResolver> func_and,
            std::shared_ptr<IFunctionOverloadResolver> func_or,
            std::shared_ptr<IFunctionOverloadResolver> func_equals,
            const ColumnsWithTypeAndName & x,
            const ColumnsWithTypeAndName & y,
            size_t tuple_size,
            size_t input_rows_count) const
    {
        if (0 == tuple_size)
            throw Exception(ErrorCodes::NOT_IMPLEMENTED, "Comparison of zero-sized tuples is not implemented");

        ColumnsWithTypeAndName less_columns(tuple_size);
        ColumnsWithTypeAndName equal_columns(tuple_size - 1);
        ColumnsWithTypeAndName tmp_columns(2);

        /// Pairwise comparison of the inequality of all elements; on the equality of all elements except the last.
        /// (x[i], y[i], x[i] < y[i], x[i] == y[i])
        for (size_t i = 0; i < tuple_size; ++i)
        {
            tmp_columns[0] = x[i];
            tmp_columns[1] = y[i];

            if (i + 1 != tuple_size)
            {
                auto impl_head = func_compare_head->build(tmp_columns);
                less_columns[i].type = impl_head->getResultType();
                less_columns[i].column = impl_head->execute(tmp_columns, less_columns[i].type, input_rows_count, /* dry_run = */ false);

                auto impl_equals = func_equals->build(tmp_columns);
                equal_columns[i].type = impl_equals->getResultType();
                equal_columns[i].column = impl_equals->execute(tmp_columns, equal_columns[i].type, input_rows_count, /* dry_run = */ false);

            }
            else
            {
                auto impl_tail = func_compare_tail->build(tmp_columns);
                less_columns[i].type = impl_tail->getResultType();
                less_columns[i].column = impl_tail->execute(tmp_columns, less_columns[i].type, input_rows_count, /* dry_run = */ false);
            }
        }

        /// Combination. Complex code - make a drawing. It can be replaced by a recursive comparison of tuples.
        /// Last column contains intermediate result.
        /// Code is generally equivalent to:
        ///   res = `x < y`[tuple_size - 1];
        ///   for (int i = tuple_size - 2; i >= 0; --i)
        ///       res = (res && `x == y`[i]) || `x < y`[i];
        size_t i = tuple_size - 1;
        tmp_columns[0] = less_columns[i];
        while (i > 0)
        {
            --i;

            tmp_columns[1] = equal_columns[i];
            auto func_and_adaptor = func_and->build(tmp_columns);

            tmp_columns[0].column = func_and_adaptor->execute(tmp_columns, func_and_adaptor->getResultType(), input_rows_count, /* dry_run = */ false);
            tmp_columns[0].type = func_and_adaptor->getResultType();

            tmp_columns[1] = less_columns[i];
            auto func_or_adaptor = func_or->build(tmp_columns);

            tmp_columns[0].column = func_or_adaptor->execute(tmp_columns, func_or_adaptor->getResultType(), input_rows_count, /* dry_run = */ false);
            tmp_columns[tmp_columns.size() - 1].type = func_or_adaptor->getResultType();
        }

        return tmp_columns[0].column;
    }

    ColumnPtr executeGenericIdenticalTypes(const IColumn * c0, const IColumn * c1) const
    {
        bool c0_const = isColumnConst(*c0);
        bool c1_const = isColumnConst(*c1);

        /// This is a paranoid check to protect from a broken query analysis.
        if (c0->isNullable() != c1->isNullable())
            throw Exception(ErrorCodes::LOGICAL_ERROR,
                "Columns are assumed to be of identical types, but they are different in Nullable");

        if (c0_const && c1_const)
        {
            UInt8 res = 0;
            GenericComparisonImpl<Op<int, int>>::constantConstant(*c0, *c1, res);
            return DataTypeUInt8().createColumnConst(c0->size(), toField(res));
        }

        auto c_res = ColumnUInt8::create();
        ColumnUInt8::Container & vec_res = c_res->getData();
        vec_res.resize(c0->size());

        if (c0_const)
            GenericComparisonImpl<Op<int, int>>::constantVector(*c0, *c1, vec_res);
        else if (c1_const)
            GenericComparisonImpl<Op<int, int>>::vectorConstant(*c0, *c1, vec_res);
        else
            GenericComparisonImpl<Op<int, int>>::vectorVector(*c0, *c1, vec_res);

        return c_res;
    }

    ColumnPtr executeGeneric(const ColumnWithTypeAndName & c0, const ColumnWithTypeAndName & c1) const
    {
        DataTypePtr common_type = getLeastSupertype(DataTypes{c0.type, c1.type});

        ColumnPtr c0_converted = castColumn(c0, common_type);
        ColumnPtr c1_converted = castColumn(c1, common_type);

        return executeGenericIdenticalTypes(c0_converted.get(), c1_converted.get());
    }

public:
    String getName() const override
    {
        return name;
    }

    size_t getNumberOfArguments() const override { return 2; }

    bool isSuitableForShortCircuitArgumentsExecution(const DataTypesWithConstInfo & /*arguments*/) const override { return false; }

    /// Get result types by argument types. If the function does not apply to these arguments, throw an exception.
    DataTypePtr getReturnTypeImpl(const DataTypes & arguments) const override
    {
        WhichDataType left(arguments[0].get());
        WhichDataType right(arguments[1].get());

        const DataTypeTuple * left_tuple = checkAndGetDataType<DataTypeTuple>(arguments[0].get());
        const DataTypeTuple * right_tuple = checkAndGetDataType<DataTypeTuple>(arguments[1].get());

        bool both_represented_by_number = arguments[0]->isValueRepresentedByNumber() && arguments[1]->isValueRepresentedByNumber();
        bool has_date = left.isDateOrDate32() || right.isDateOrDate32();

        if (!((both_represented_by_number && !has_date)   /// Do not allow to compare date and number.
            || (left.isStringOrFixedString() || right.isStringOrFixedString())  /// Everything can be compared with string by conversion.
            /// You can compare the date, datetime, or datatime64 and an enumeration with a constant string.
            || ((left.isDate() || left.isDate32() || left.isDateTime() || left.isDateTime64()) && (right.isDate() || right.isDate32() || right.isDateTime() || right.isDateTime64()) && left.idx == right.idx) /// only date vs date, or datetime vs datetime
            || (left.isUUID() && right.isUUID())
            || ((left.isIPv4() || left.isIPv6()) && (right.isIPv4() || right.isIPv6()))
            || (left.isEnum() && right.isEnum() && arguments[0]->getName() == arguments[1]->getName()) /// only equivalent enum type values can be compared against
            || (left_tuple && right_tuple && left_tuple->getElements().size() == right_tuple->getElements().size())
            || (arguments[0]->equals(*arguments[1]))))
        {
            if (!tryGetLeastSupertype(arguments))
                throw Exception(ErrorCodes::ILLEGAL_TYPE_OF_ARGUMENT, "Illegal types of arguments ({}, {})"
                    " of function {}", arguments[0]->getName(), arguments[1]->getName(), getName());
        }

        if (left_tuple && right_tuple)
        {
            auto func = std::make_shared<FunctionToOverloadResolverAdaptor>(std::make_shared<FunctionComparison<Op, Name>>(check_decimal_overflow));

            bool has_nullable = false;
            bool has_null = false;

            size_t size = left_tuple->getElements().size();
            for (size_t i = 0; i < size; ++i)
            {
                ColumnsWithTypeAndName args = {{nullptr, left_tuple->getElements()[i], ""},
                                               {nullptr, right_tuple->getElements()[i], ""}};
                auto element_type = func->build(args)->getResultType();
                has_nullable = has_nullable || element_type->isNullable();
                has_null = has_null || element_type->onlyNull();
            }

            /// If any element comparison is nullable, return type will also be nullable.
            /// We useDefaultImplementationForNulls, but it doesn't work for tuples.
            if (has_null)
                return std::make_shared<DataTypeNullable>(std::make_shared<DataTypeNothing>());
            if (has_nullable)
                return std::make_shared<DataTypeNullable>(std::make_shared<DataTypeUInt8>());
        }

        return std::make_shared<DataTypeUInt8>();
    }

    DataTypePtr getReturnTypeForDefaultImplementationForDynamic() const override
    {
        return std::make_shared<DataTypeUInt8>();
    }

    ColumnPtr executeImpl(const ColumnsWithTypeAndName & arguments, const DataTypePtr & result_type, size_t input_rows_count) const override
    {
        const auto & col_with_type_and_name_left = arguments[0];
        const auto & col_with_type_and_name_right = arguments[1];
        const IColumn * col_left_untyped = col_with_type_and_name_left.column.get();
        const IColumn * col_right_untyped = col_with_type_and_name_right.column.get();

        const DataTypePtr & left_type = col_with_type_and_name_left.type;
        const DataTypePtr & right_type = col_with_type_and_name_right.type;

        /// The case when arguments are the same (tautological comparison). Return constant.
        /// NOTE: Nullable types are special case.
        /// (BTW, this function use default implementation for Nullable, so Nullable types cannot be here. Check just in case.)
        if (left_type->equals(*right_type) &&
            !left_type->isNullable() &&
            !isTuple(left_type) &&
            !WhichDataType(left_type).isFloat() &&
            col_left_untyped == col_right_untyped)
        {
            ColumnPtr result_column;

            /// Always true: =, <=, >=
            if constexpr (IsOperation<Op>::equals
                || IsOperation<Op>::less_or_equals
                || IsOperation<Op>::greater_or_equals)
            {
                result_column = DataTypeUInt8().createColumnConst(input_rows_count, 1u);
            }
            else
            {
                result_column = DataTypeUInt8().createColumnConst(input_rows_count, 0u);
            }

            if (!isColumnConst(*col_left_untyped))
                result_column = result_column->convertToFullColumnIfConst();

            return result_column;
        }

        WhichDataType which_left{left_type};
        WhichDataType which_right{right_type};

        const bool left_is_num = col_left_untyped->isNumeric();
        const bool right_is_num = col_right_untyped->isNumeric();

        const bool left_is_string = which_left.isStringOrFixedString();
        const bool right_is_string = which_right.isStringOrFixedString();

        const bool left_is_float = which_left.isFloat();
        const bool right_is_float = which_right.isFloat();

        const bool left_is_ipv4 = which_left.isIPv4();
        const bool right_is_ipv4 = which_right.isIPv4();
        const bool left_is_ipv6 = which_left.isIPv6();
        const bool right_is_ipv6 = which_right.isIPv6();
        const bool left_is_fixed_string = which_left.isFixedString();
        const bool right_is_fixed_string = which_right.isFixedString();
        size_t fixed_string_size =
            left_is_fixed_string ?
                assert_cast<const DataTypeFixedString &>(*left_type).getN() :
                (right_is_fixed_string ? assert_cast<const DataTypeFixedString &>(*right_type).getN() : 0);

        bool date_and_datetime = (which_left.idx != which_right.idx) && (which_left.isDate() || which_left.isDate32() || which_left.isDateTime() || which_left.isDateTime64())
            && (which_right.isDate() || which_right.isDate32() || which_right.isDateTime() || which_right.isDateTime64());

        /// Interval data types can be compared only when having equal units.
        bool left_is_interval = which_left.isInterval();
        bool right_is_interval = which_right.isInterval();

        bool types_equal = left_type->equals(*right_type);

        ColumnPtr res;
        if (left_is_num && right_is_num && !date_and_datetime
            && (!left_is_interval || !right_is_interval || types_equal))
        {
            if (!((res = executeNumLeftType<UInt8>(col_left_untyped, col_right_untyped))
                || (res = executeNumLeftType<UInt16>(col_left_untyped, col_right_untyped))
                || (res = executeNumLeftType<UInt32>(col_left_untyped, col_right_untyped))
                || (res = executeNumLeftType<UInt64>(col_left_untyped, col_right_untyped))
                || (res = executeNumLeftType<UInt128>(col_left_untyped, col_right_untyped))
                || (res = executeNumLeftType<UInt256>(col_left_untyped, col_right_untyped))
                || (res = executeNumLeftType<Int8>(col_left_untyped, col_right_untyped))
                || (res = executeNumLeftType<Int16>(col_left_untyped, col_right_untyped))
                || (res = executeNumLeftType<Int32>(col_left_untyped, col_right_untyped))
                || (res = executeNumLeftType<Int64>(col_left_untyped, col_right_untyped))
                || (res = executeNumLeftType<Int128>(col_left_untyped, col_right_untyped))
                || (res = executeNumLeftType<Int256>(col_left_untyped, col_right_untyped))
                || (res = executeNumLeftType<BFloat16>(col_left_untyped, col_right_untyped))
                || (res = executeNumLeftType<Float32>(col_left_untyped, col_right_untyped))
                || (res = executeNumLeftType<Float64>(col_left_untyped, col_right_untyped))))
                throw Exception(ErrorCodes::ILLEGAL_COLUMN, "Illegal column {} of the first argument of function {}",
                    col_left_untyped->getName(), getName());

            return res;
        }
        if (checkAndGetDataType<DataTypeTuple>(left_type.get()) && checkAndGetDataType<DataTypeTuple>(right_type.get()))
        {
            return executeTuple(result_type, col_with_type_and_name_left, col_with_type_and_name_right, input_rows_count);
        }
        if (left_is_string && right_is_string && (res = executeString(col_left_untyped, col_right_untyped)))
        {
            return res;
        }
        if ((res = executeWithConstString(result_type, col_left_untyped, col_right_untyped, left_type, right_type, input_rows_count)))
        {
            return res;
        }
        if ((((left_is_ipv6 && right_is_fixed_string) || (right_is_ipv6 && left_is_fixed_string))
             && fixed_string_size == IPV6_BINARY_LENGTH)
            || ((left_is_ipv4 || left_is_ipv6) && (right_is_ipv4 || right_is_ipv6)))
        {
            /// Special treatment for FixedString(16) as a binary representation of IPv6 & for comparing IPv4 & IPv6 values -
            /// CAST is customized for this cases
            ColumnPtr left_column = left_is_ipv6 ? col_with_type_and_name_left.column : castColumn(col_with_type_and_name_left, right_type);
            ColumnPtr right_column
                = right_is_ipv6 ? col_with_type_and_name_right.column : castColumn(col_with_type_and_name_right, left_type);

            return executeGenericIdenticalTypes(left_column.get(), right_column.get());
        }
        if ((isColumnedAsDecimal(left_type) || isColumnedAsDecimal(right_type)))
        {
            // Comparing Date/Date32 and DateTime64 requires implicit conversion,
            if (date_and_datetime && (isDateOrDate32(left_type) || isDateOrDate32(right_type)))
            {
                DataTypePtr common_type = getLeastSupertype(DataTypes{left_type, right_type});
                ColumnPtr c0_converted = castColumn(col_with_type_and_name_left, common_type);
                ColumnPtr c1_converted = castColumn(col_with_type_and_name_right, common_type);
                return executeDecimal<Op, Name>(
                    {c0_converted, common_type, "left"}, {c1_converted, common_type, "right"}, check_decimal_overflow);
            }

            /// Check does another data type is comparable to Decimal, includes Int and Float.
            if (!allowDecimalComparison(left_type, right_type) && !date_and_datetime)
                throw Exception(
                    ErrorCodes::ILLEGAL_TYPE_OF_ARGUMENT,
                    "No operation {} between {} and {}",
                    getName(),
                    left_type->getName(),
                    right_type->getName());
            /// When Decimal comparing to Float32/64/16, we convert both of them into Float64.
            /// Other systems like MySQL and Spark also do as this.
            if (left_is_float || right_is_float)
            {
                const auto converted_type = std::make_shared<DataTypeFloat64>();
                ColumnPtr c0_converted = castColumn(col_with_type_and_name_left, converted_type);
                ColumnPtr c1_converted = castColumn(col_with_type_and_name_right, converted_type);

                auto new_arguments
                    = ColumnsWithTypeAndName{{c0_converted, converted_type, "left"}, {c1_converted, converted_type, "right"}};
                return executeImpl(new_arguments, result_type, input_rows_count);
            }
            return executeDecimal<Op, Name>(col_with_type_and_name_left, col_with_type_and_name_right, check_decimal_overflow);
        }
        if (date_and_datetime)
        {
            DataTypePtr common_type = getLeastSupertype(DataTypes{left_type, right_type});
            ColumnPtr c0_converted = castColumn(col_with_type_and_name_left, common_type);
            ColumnPtr c1_converted = castColumn(col_with_type_and_name_right, common_type);
            if (!((res = executeNumLeftType<UInt32>(c0_converted.get(), c1_converted.get()))
                  || (res = executeNumLeftType<UInt64>(c0_converted.get(), c1_converted.get()))
                  || (res = executeNumLeftType<Int32>(c0_converted.get(), c1_converted.get()))
                  || (res = executeDecimal<Op, Name>(
                          {c0_converted, common_type, "left"}, {c1_converted, common_type, "right"}, check_decimal_overflow))))
                throw Exception(ErrorCodes::LOGICAL_ERROR, "Date related common types can only be UInt32/UInt64/Int32/Decimal");
            return res;
        }
        if (types_equal)
        {
            return executeGenericIdenticalTypes(col_left_untyped, col_right_untyped);
        }

        return executeGeneric(col_with_type_and_name_left, col_with_type_and_name_right);
    }

#if USE_EMBEDDED_COMPILER
    template <typename F>
    static bool castType(const IDataType * type, F && f)
    {
        return castTypeToEither<
            DataTypeUInt8,
            DataTypeUInt16,
            DataTypeUInt32,
            DataTypeUInt64,
            DataTypeInt8,
            DataTypeInt16,
            DataTypeInt32,
            DataTypeInt64,
            DataTypeFloat32,
            DataTypeFloat64>(type, std::forward<F>(f));
    }

    template <typename F>
    static bool castBothTypes(const IDataType * left, const IDataType * right, F && f)
    {
        return castType(left, [&](const auto & left_)
        {
            return castType(right, [&](const auto & right_)
            {
                return f(left_, right_);
            });
        });
    }

    // bool isCompilableImpl(const DataTypes &, const DataTypePtr &) const override { return false; }
    bool isCompilableImpl(const DataTypes & arguments, const DataTypePtr & result_type) const override
    {
        if (2 != arguments.size())
            return false;

        if (!canBeNativeType(*arguments[0]) || !canBeNativeType(*arguments[1]) || !canBeNativeType(*result_type))
            return false;

        WhichDataType data_type_lhs(arguments[0]);
        WhichDataType data_type_rhs(arguments[1]);
        /// TODO support date/date32
        if ((data_type_lhs.isDateOrDate32() || data_type_lhs.isDateTime()) ||
            (data_type_rhs.isDateOrDate32() || data_type_rhs.isDateTime()))
            return false;

        return castBothTypes(arguments[0].get(), arguments[1].get(), [&](const auto & left, const auto & right)
        {
            using LeftDataType = std::decay_t<decltype(left)>;
            using RightDataType = std::decay_t<decltype(right)>;
            using LeftType = typename LeftDataType::FieldType;
            using RightType = typename RightDataType::FieldType;
            using PromotedType = typename NumberTraits::ResultOfIf<LeftType, RightType>::Type;
            if constexpr (
                !std::is_same_v<DataTypeFixedString, LeftDataType> && !std::is_same_v<DataTypeFixedString, RightDataType>
                && !std::is_same_v<DataTypeString, LeftDataType> && !std::is_same_v<DataTypeString, RightDataType>
                && (std::is_integral_v<PromotedType> || std::is_floating_point_v<PromotedType>))
            {
                using OpSpec = Op<typename LeftDataType::FieldType, typename RightDataType::FieldType>;
                return OpSpec::compilable;
            }
            return false;
        });
        return false;
    }

    llvm::Value * compileImpl(llvm::IRBuilderBase & builder, const ValuesWithType & arguments, const DataTypePtr &) const override
    {
        assert(2 == arguments.size());

        llvm::Value * result = nullptr;
        castBothTypes(arguments[0].type.get(), arguments[1].type.get(), [&](const auto & left, const auto & right)
        {
            using LeftDataType = std::decay_t<decltype(left)>;
            using RightDataType = std::decay_t<decltype(right)>;
            using LeftType = typename LeftDataType::FieldType;
            using RightType = typename RightDataType::FieldType;
            using PromotedType = typename NumberTraits::ResultOfIf<LeftType, RightType>::Type;

            if constexpr (
                !std::is_same_v<DataTypeFixedString, LeftDataType> && !std::is_same_v<DataTypeFixedString, RightDataType>
                && !std::is_same_v<DataTypeString, LeftDataType> && !std::is_same_v<DataTypeString, RightDataType>
                && (std::is_integral_v<PromotedType> || std::is_floating_point_v<PromotedType>))
            {
                using OpSpec = Op<typename LeftDataType::FieldType, typename RightDataType::FieldType>;
                if constexpr (OpSpec::compilable)
                {
                    auto promoted_type = std::make_shared<DataTypeNumber<PromotedType>>();
                    auto & b = static_cast<llvm::IRBuilder<> &>(builder);
                    auto * left_value = nativeCast(b, arguments[0], promoted_type);
                    auto * right_value = nativeCast(b, arguments[1], promoted_type);
                    result = b.CreateSelect(
                        CompileOp<Op>::compile(b, left_value, right_value, std::is_signed_v<PromotedType>), b.getInt8(1), b.getInt8(0));
                    return true;
                }
            }
            return false;
        });

        return result;
    }
#endif

};

}<|MERGE_RESOLUTION|>--- conflicted
+++ resolved
@@ -40,16 +40,12 @@
 #include <Common/memcmpSmall.h>
 #include "DataTypes/NumberTraits.h"
 
-<<<<<<< HEAD
 #if USE_EMBEDDED_COMPILER
 #    include <DataTypes/Native.h>
 #    include <Functions/castTypeToEither.h>
 #    include <llvm/IR/IRBuilder.h>
 #endif
 
-
-=======
->>>>>>> 44b4bd38
 namespace DB
 {
 
