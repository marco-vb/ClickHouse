--- conflicted
+++ resolved
@@ -815,16 +815,10 @@
         }
     );
 
-<<<<<<< HEAD
-    ConnectionCollector::init(global_context, config().getUInt("max_threads_for_connection_collector", 10));
-
     if (config().has("zookeeper") && config().has("keeper"))
-        throw Exception("Both ZooKeeper and Keeper are specified", ErrorCodes::EXCESSIVE_ELEMENT_IN_CONFIG);
+        throw Exception(ErrorCodes::EXCESSIVE_ELEMENT_IN_CONFIG, "Both ZooKeeper and Keeper are specified");
 
     bool has_zookeeper = config().has("zookeeper") || config().has("keeper") || config().has("keeper_server");
-=======
-    bool has_zookeeper = config().has("zookeeper");
->>>>>>> 6409ca9f
 
     zkutil::ZooKeeperNodeCache main_config_zk_node_cache([&] { return global_context->getZooKeeper(); });
     zkutil::EventPtr main_config_zk_changed_event = std::make_shared<Poco::Event>();
