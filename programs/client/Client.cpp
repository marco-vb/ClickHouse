--- conflicted
+++ resolved
@@ -332,14 +332,8 @@
 
     configReadClient(config(), home_path);
 
-<<<<<<< HEAD
     // global_context->setApplicationType(Context::ApplicationType::CLIENT);
     global_context->setQueryParameters(query_parameters);
-=======
-    /// The user can specify to redirect query output to a file.
-    std::unique_ptr<WriteBuffer> out_file_buf;
-    BlockOutputStreamPtr block_out_stream;
->>>>>>> ee53d944
 
     /// settings and limits could be specified in config file, but passed settings has higher priority
     for (const auto & setting : global_context->getSettingsRef().allUnchanged())
@@ -702,39 +696,7 @@
                 fuzzer.fuzzMain(ast_to_process);
             }
 
-<<<<<<< HEAD
             auto base_after_fuzz = fuzz_base->formatForErrorMessage();
-=======
-            if (have_error)
-            {
-                fmt::print(stderr, "Error on processing query '{}': {}\n", ast_to_process->formatForErrorMessage(), exception->message());
-
-                // Try to reconnect after errors, for two reasons:
-                // 1. We might not have realized that the server died, e.g. if
-                //    it sent us a <Fatal> trace and closed connection properly.
-                // 2. The connection might have gotten into a wrong state and
-                //    the next query will get false positive about
-                //    "Unknown packet from server".
-                try
-                {
-                    connection->forceConnected(connection_parameters.timeouts);
-                }
-                catch (...)
-                {
-                    // Just report it, we'll terminate below.
-                    fmt::print(stderr,
-                        "Error while reconnecting to the server: {}\n",
-                        getCurrentExceptionMessage(true));
-
-                    // The reconnection might fail, but we'll still be connected
-                    // in the sense of `connection->isConnected() = true`,
-                    // in case when the requested database doesn't exist.
-                    // Disconnect manually now, so that the following code doesn't
-                    // have any doubts, and the connection state is predictable.
-                    connection->disconnect();
-                }
-            }
->>>>>>> ee53d944
 
             // Check that the source AST didn't change after fuzzing. This
             // helps debug AST cloning errors, where the cloned AST doesn't
@@ -819,7 +781,12 @@
                     "Error while reconnecting to the server: {}\n",
                     getCurrentExceptionMessage(true));
 
-                assert(!connection->isConnected());
+                // The reconnection might fail, but we'll still be connected
+                // in the sense of `connection->isConnected() = true`,
+                // in case when the requested database doesn't exist.
+                // Disconnect manually now, so that the following code doesn't
+                // have any doubts, and the connection state is predictable.
+                connection->disconnect();
             }
         }
 
@@ -1468,16 +1435,11 @@
                 const auto & out_file_node = query_with_output->out_file->as<ASTLiteral &>();
                 const auto & out_file = out_file_node.value.safeGet<std::string>();
 
-<<<<<<< HEAD
-                out_file_buf.emplace(out_file, DBMS_DEFAULT_BUFFER_SIZE, O_WRONLY | O_EXCL | O_CREAT);
-                out_buf = &*out_file_buf;
-=======
-                    out_file_buf = wrapWriteBufferWithCompressionMethod(
-                        std::make_unique<WriteBufferFromFile>(out_file, DBMS_DEFAULT_BUFFER_SIZE, O_WRONLY | O_EXCL | O_CREAT),
-                        chooseCompressionMethod(out_file, ""),
-                        /* compression level = */ 3
-                    );
->>>>>>> ee53d944
+                out_file_buf = wrapWriteBufferWithCompressionMethod(
+                    std::make_unique<WriteBufferFromFile>(out_file, DBMS_DEFAULT_BUFFER_SIZE, O_WRONLY | O_EXCL | O_CREAT),
+                    chooseCompressionMethod(out_file, ""),
+                    /* compression level = */ 3
+                );
 
                 // We are writing to file, so default format is the same as in non-interactive mode.
                 if (is_interactive && is_default_format)
@@ -1495,19 +1457,11 @@
         if (has_vertical_output_suffix)
             current_format = "Vertical";
 
-<<<<<<< HEAD
         /// It is not clear how to write progress with parallel formatting. It may increase code complexity significantly.
         if (!need_render_progress)
-            block_out_stream = global_context->getOutputStreamParallelIfPossible(current_format, *out_buf, block);
+            block_out_stream = global_context->getOutputStreamParallelIfPossible(current_format, out_file_buf ? *out_file_buf : *out_buf, block);
         else
-            block_out_stream = global_context->getOutputStream(current_format, *out_buf, block);
-=======
-            /// It is not clear how to write progress with parallel formatting. It may increase code complexity significantly.
-            if (!need_render_progress)
-                block_out_stream = context->getOutputStreamParallelIfPossible(current_format, out_file_buf ? *out_file_buf : *out_buf, block);
-            else
-                block_out_stream = context->getOutputStream(current_format, out_file_buf ? *out_file_buf : *out_buf, block);
->>>>>>> ee53d944
+            block_out_stream = global_context->getOutputStream(current_format, out_file_buf ? *out_file_buf : *out_buf, block);
 
         block_out_stream->writePrefix();
     }
