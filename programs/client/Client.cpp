--- conflicted
+++ resolved
@@ -1291,11 +1291,8 @@
         else
         {
             in_external_group = false;
-<<<<<<< HEAD
-=======
             if (arg == "--file"sv || arg == "--name"sv || arg == "--structure"sv || arg == "--types"sv)
                 throw Exception(ErrorCodes::BAD_ARGUMENTS, "Parameter must be in external group, try add --external before {}", arg);
->>>>>>> ce99d7f2
 
             /// Parameter arg after underline.
             if (startsWith(arg, "--param_"))
