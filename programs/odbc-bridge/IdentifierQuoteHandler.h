#pragma once

#include <Interpreters/Context.h>
#include <Server/HTTP/HTTPRequestHandler.h>

#include <Poco/Logger.h>

#if USE_ODBC

/// This handler establishes connection to database, and retrieve quote style identifier
namespace DB
{

class IdentifierQuoteHandler : public HTTPRequestHandler
{
public:
<<<<<<< HEAD
    IdentifierQuoteHandler(size_t keep_alive_timeout_, const Context & context_)
        : log(&Poco::Logger::get("IdentifierQuoteHandler")), keep_alive_timeout(keep_alive_timeout_), context(context_)
=======
    IdentifierQuoteHandler(size_t keep_alive_timeout_, ContextPtr)
        : log(&Poco::Logger::get("IdentifierQuoteHandler")), keep_alive_timeout(keep_alive_timeout_)
>>>>>>> 495c6e03
    {
    }

    void handleRequest(HTTPServerRequest & request, HTTPServerResponse & response) override;

private:
    Poco::Logger * log;
    size_t keep_alive_timeout;
    const Context & context;
};

}

#endif<|MERGE_RESOLUTION|>--- conflicted
+++ resolved
@@ -11,16 +11,13 @@
 namespace DB
 {
 
-class IdentifierQuoteHandler : public HTTPRequestHandler
+class IdentifierQuoteHandler : public HTTPRequestHandler, WithContext
 {
 public:
-<<<<<<< HEAD
-    IdentifierQuoteHandler(size_t keep_alive_timeout_, const Context & context_)
-        : log(&Poco::Logger::get("IdentifierQuoteHandler")), keep_alive_timeout(keep_alive_timeout_), context(context_)
-=======
-    IdentifierQuoteHandler(size_t keep_alive_timeout_, ContextPtr)
-        : log(&Poco::Logger::get("IdentifierQuoteHandler")), keep_alive_timeout(keep_alive_timeout_)
->>>>>>> 495c6e03
+    IdentifierQuoteHandler(size_t keep_alive_timeout_, ContextPtr context_)
+        : WithContext(context_)
+        , log(&Poco::Logger::get("IdentifierQuoteHandler"))
+        , keep_alive_timeout(keep_alive_timeout_)
     {
     }
 
@@ -29,7 +26,6 @@
 private:
     Poco::Logger * log;
     size_t keep_alive_timeout;
-    const Context & context;
 };
 
 }
