# Прочие функции {#other-functions}

## hostName() {#hostname}

Возвращает строку - имя хоста, на котором эта функция была выполнена. При распределённой обработке запроса, это будет имя хоста удалённого сервера, если функция выполняется на удалённом сервере.

## getMacro {#getmacro}

Возвращает именованное значение из секции [macros](../../operations/server-configuration-parameters/settings.md#macros) конфигурации сервера.

**Синтаксис** 

```sql
getMacro(name);
```

**Параметры**

- `name` — Имя, которое необходимо получить из секции `macros`. [String](../../sql-reference/data-types/string.md#string).

**Возвращаемое значение**

- Значение по указанному имени.

Тип: [String](../../sql-reference/data-types/string.md).

**Пример**

Пример секции `macros` в конфигурационном файле сервера:

```xml
<macros>
    <test>Value</test>
</macros>
```

Запрос:

```sql
SELECT getMacro('test');
```

Результат:

```text
┌─getMacro('test')─┐
│ Value            │
└──────────────────┘
```

Альтернативный способ получения значения:

```sql
SELECT * FROM system.macros
WHERE macro = 'test'
```

```text
┌─macro─┬─substitution─┐
│ test  │ Value        │
└───────┴──────────────┘
```


## FQDN {#fqdn}

Возвращает полное имя домена.

**Синтаксис**

``` sql
fqdn();
```

Эта функция регистронезависимая.

**Возвращаемое значение**

-   Полное имя домена.

Тип: `String`.

**Пример**

Запрос:

``` sql
SELECT FQDN();
```

Ответ:

``` text
┌─FQDN()──────────────────────────┐
│ clickhouse.ru-central1.internal │
└─────────────────────────────────┘
```

## basename {#basename}

Извлекает конечную часть строки после последнего слэша или бэкслэша. Функция часто используется для извлечения имени файла из пути.

``` sql
basename( expr )
```

**Параметры**

-   `expr` — Выражение, возвращающее значение типа [String](../../sql-reference/functions/other-functions.md). В результирующем значении все бэкслэши должны быть экранированы.

**Возвращаемое значение**

Строка, содержащая:

-   Конечную часть строки после последнего слэша или бэкслэша.

        Если входная строка содержит путь, заканчивающийся слэшем или бэкслэшем, например, `/` или `с:\`, функция возвращает пустую строку.

-   Исходная строка, если нет слэша или бэкслэша.

**Пример**

``` sql
SELECT 'some/long/path/to/file' AS a, basename(a)
```

``` text
┌─a──────────────────────┬─basename('some\\long\\path\\to\\file')─┐
│ some\long\path\to\file │ file                                   │
└────────────────────────┴────────────────────────────────────────┘
```

``` sql
SELECT 'some\\long\\path\\to\\file' AS a, basename(a)
```

``` text
┌─a──────────────────────┬─basename('some\\long\\path\\to\\file')─┐
│ some\long\path\to\file │ file                                   │
└────────────────────────┴────────────────────────────────────────┘
```

``` sql
SELECT 'some-file-name' AS a, basename(a)
```

``` text
┌─a──────────────┬─basename('some-file-name')─┐
│ some-file-name │ some-file-name             │
└────────────────┴────────────────────────────┘
```

## visibleWidth(x) {#visiblewidthx}

Вычисляет приблизительную ширину при выводе значения в текстовом (tab-separated) виде на консоль.
Функция используется системой для реализации Pretty форматов.

`NULL` представляется как строка, соответствующая отображению `NULL` в форматах `Pretty`.

``` sql
SELECT visibleWidth(NULL)
```

``` text
┌─visibleWidth(NULL)─┐
│                  4 │
└────────────────────┘
```

## toTypeName(x) {#totypenamex}

Возвращает строку, содержащую имя типа переданного аргумента.

Если на вход функции передать `NULL`, то она вернёт тип `Nullable(Nothing)`, что соответствует внутреннему представлению `NULL` в ClickHouse.

## blockSize() {#function-blocksize}

Получить размер блока.
В ClickHouse выполнение запроса всегда идёт по блокам (наборам кусочков столбцов). Функция позволяет получить размер блока, для которого её вызвали.

## materialize(x) {#materializex}

Превращает константу в полноценный столбец, содержащий только одно значение.
В ClickHouse полноценные столбцы и константы представлены в памяти по-разному. Функции по-разному работают для аргументов-констант и обычных аргументов (выполняется разный код), хотя результат почти всегда должен быть одинаковым. Эта функция предназначена для отладки такого поведения.

## ignore(…) {#ignore}

Принимает любые аргументы, в т.ч. `NULL`, всегда возвращает 0.
При этом, аргумент всё равно вычисляется. Это может использоваться для бенчмарков.

## sleep(seconds) {#sleepseconds}

Спит seconds секунд на каждый блок данных. Можно указать как целое число, так и число с плавающей запятой.

## currentDatabase() {#currentdatabase}

Возвращает имя текущей базы данных.
Эта функция может использоваться в параметрах движка таблицы в запросе CREATE TABLE там, где нужно указать базу данных.

## currentUser() {#other-function-currentuser}

Возвращает логин текущего пользователя. При распределенном запросе, возвращается имя пользователя, инициировавшего запрос.

``` sql
SELECT currentUser();
```

Алиас: `user()`, `USER()`.

**Возвращаемые значения**

-   Логин текущего пользователя.
-   При распределенном запросе — логин пользователя, инициировавшего запрос.

Тип: `String`.

**Пример**

Запрос:

``` sql
SELECT currentUser();
```

Ответ:

``` text
┌─currentUser()─┐
│ default       │
└───────────────┘
```

## isConstant {#is-constant}

Проверяет, является ли аргумент константным выражением.

Константное выражение — это выражение, результат которого известен на момент анализа запроса (до его выполнения). Например, выражения над [литералами](../syntax.md#literals) являются константными.

Используется в целях разработки, отладки или демонстрирования.

**Синтаксис**

``` sql
isConstant(x)
```

**Параметры**

- `x` — Выражение для проверки.

**Возвращаемые значения**

- `1` — Выражение `x` является константным.
- `0` — Выражение `x` не является константным.

Тип: [UInt8](../data-types/int-uint.md).

**Примеры**

Запрос:

```sql
SELECT isConstant(x + 1) FROM (SELECT 43 AS x)
```

Результат:

```text
┌─isConstant(plus(x, 1))─┐
│                      1 │
└────────────────────────┘
```

Запрос:

```sql
WITH 3.14 AS pi SELECT isConstant(cos(pi))
```

Результат:

```text
┌─isConstant(cos(pi))─┐
│                   1 │
└─────────────────────┘
```

Запрос:

```sql
SELECT isConstant(number) FROM numbers(1)
```

Результат:

```text
┌─isConstant(number)─┐
│                  0 │
└────────────────────┘
```

## isFinite(x) {#isfinitex}

Принимает Float32 или Float64 и возвращает UInt8, равный 1, если аргумент не бесконечный и не NaN, иначе 0.

## ifNotFinite {#ifnotfinite}

Проверяет, является ли значение дробного числа с плавающей точкой конечным.

**Синтаксис**

    ifNotFinite(x,y)

**Параметры**

-   `x` — Значение, которое нужно проверить на бесконечность. Тип: [Float\*](../../sql-reference/functions/other-functions.md).
-   `y` — Запасное значение. Тип: [Float\*](../../sql-reference/functions/other-functions.md).

**Возвращаемые значения**

-   `x`, если `x` принимает конечное значение.
-   `y`, если`x` принимает не конечное значение.

**Пример**

Запрос:

    SELECT 1/0 as infimum, ifNotFinite(infimum,42)

Результат:

    ┌─infimum─┬─ifNotFinite(divide(1, 0), 42)─┐
    │     inf │                            42 │
    └─────────┴───────────────────────────────┘

Аналогичный результат можно получить с помощью [тернарного оператора](conditional-functions.md#ternary-operator) `isFinite(x) ? x : y`.

## isInfinite(x) {#isinfinitex}

Принимает Float32 или Float64 и возвращает UInt8, равный 1, если аргумент бесконечный, иначе 0. Отметим, что в случае NaN возвращается 0.

## isNaN(x) {#isnanx}

Принимает Float32 или Float64 и возвращает UInt8, равный 1, если аргумент является NaN, иначе 0.

## hasColumnInTable(\[‘hostname’\[, ‘username’\[, ‘password’\]\],\] ‘database’, ‘table’, ‘column’) {#hascolumnintablehostname-username-password-database-table-column}

Принимает константные строки - имя базы данных, имя таблицы и название столбца. Возвращает константное выражение типа UInt8, равное 1,
если есть столбец, иначе 0. Если задан параметр hostname, проверка будет выполнена на удалённом сервере.
Функция кидает исключение, если таблица не существует.
Для элементов вложенной структуры данных функция проверяет существование столбца. Для самой же вложенной структуры данных функция возвращает 0.

## bar {#function-bar}

Позволяет построить unicode-art диаграмму.

`bar(x, min, max, width)` рисует полосу ширины пропорциональной `(x - min)` и равной `width` символов при `x = max`.

Параметры:

-   `x` — Величина для отображения.
-   `min, max` — Целочисленные константы, значение должно помещаться в `Int64`.
-   `width` — Константа, положительное число, может быть дробным.

Полоса рисуется с точностью до одной восьмой символа.

Пример:

``` sql
SELECT
    toHour(EventTime) AS h,
    count() AS c,
    bar(c, 0, 600000, 20) AS bar
FROM test.hits
GROUP BY h
ORDER BY h ASC
```

``` text
┌──h─┬──────c─┬─bar────────────────┐
│  0 │ 292907 │ █████████▋         │
│  1 │ 180563 │ ██████             │
│  2 │ 114861 │ ███▋               │
│  3 │  85069 │ ██▋                │
│  4 │  68543 │ ██▎                │
│  5 │  78116 │ ██▌                │
│  6 │ 113474 │ ███▋               │
│  7 │ 170678 │ █████▋             │
│  8 │ 278380 │ █████████▎         │
│  9 │ 391053 │ █████████████      │
│ 10 │ 457681 │ ███████████████▎   │
│ 11 │ 493667 │ ████████████████▍  │
│ 12 │ 509641 │ ████████████████▊  │
│ 13 │ 522947 │ █████████████████▍ │
│ 14 │ 539954 │ █████████████████▊ │
│ 15 │ 528460 │ █████████████████▌ │
│ 16 │ 539201 │ █████████████████▊ │
│ 17 │ 523539 │ █████████████████▍ │
│ 18 │ 506467 │ ████████████████▊  │
│ 19 │ 520915 │ █████████████████▎ │
│ 20 │ 521665 │ █████████████████▍ │
│ 21 │ 542078 │ ██████████████████ │
│ 22 │ 493642 │ ████████████████▍  │
│ 23 │ 400397 │ █████████████▎     │
└────┴────────┴────────────────────┘
```

## transform {#transform}

Преобразовать значение согласно явно указанному отображению одних элементов на другие.
Имеется два варианта функции:

### transform(x, array\_from, array\_to, default) {#transformx-array-from-array-to-default}

`x` - что преобразовывать.

`array_from` - константный массив значений для преобразования.

`array_to` - константный массив значений, в которые должны быть преобразованы значения из from.

`default` - какое значение использовать, если x не равен ни одному из значений во from.

`array_from` и `array_to` - массивы одинаковых размеров.

Типы:

`transform(T, Array(T), Array(U), U) -> U`

`T` и `U` - могут быть числовыми, строковыми, или Date или DateTime типами.
При этом, где обозначена одна и та же буква (T или U), могут быть, в случае числовых типов, не совпадающие типы, а типы, для которых есть общий тип.
Например, первый аргумент может иметь тип Int64, а второй - Array(UInt16).

Если значение x равно одному из элементов массива array\_from, то возвращает соответствующий (такой же по номеру) элемент массива array\_to; иначе возвращает default. Если имеется несколько совпадающих элементов в array\_from, то возвращает какой-нибудь из соответствующих.

Пример:

``` sql
SELECT
    transform(SearchEngineID, [2, 3], ['Yandex', 'Google'], 'Other') AS title,
    count() AS c
FROM test.hits
WHERE SearchEngineID != 0
GROUP BY title
ORDER BY c DESC
```

``` text
┌─title─────┬──────c─┐
│ Yandex    │ 498635 │
│ Google    │ 229872 │
│ Other     │ 104472 │
└───────────┴────────┘
```

### transform(x, array\_from, array\_to) {#transformx-array-from-array-to}

Отличается от первого варианта отсутствующим аргументом default.
Если значение x равно одному из элементов массива array\_from, то возвращает соответствующий (такой же по номеру) элемент массива array\_to; иначе возвращает x.

Типы:

`transform(T, Array(T), Array(T)) -> T`

Пример:

``` sql
SELECT
    transform(domain(Referer), ['yandex.ru', 'google.ru', 'vk.com'], ['www.yandex', 'example.com']) AS s,
    count() AS c
FROM test.hits
GROUP BY domain(Referer)
ORDER BY count() DESC
LIMIT 10
```

``` text
┌─s──────────────┬───────c─┐
│                │ 2906259 │
│ www.yandex     │  867767 │
│ ███████.ru     │  313599 │
│ mail.yandex.ru │  107147 │
│ ██████.ru      │  100355 │
│ █████████.ru   │   65040 │
│ news.yandex.ru │   64515 │
│ ██████.net     │   59141 │
│ example.com    │   57316 │
└────────────────┴─────────┘
```

## formatReadableSize(x) {#formatreadablesizex}

Принимает размер (число байт). Возвращает округленный размер с суффиксом (KiB, MiB и т.д.) в виде строки.

Пример:

``` sql
SELECT
    arrayJoin([1, 1024, 1024*1024, 192851925]) AS filesize_bytes,
    formatReadableSize(filesize_bytes) AS filesize
```

``` text
┌─filesize_bytes─┬─filesize───┐
│              1 │ 1.00 B     │
│           1024 │ 1.00 KiB   │
│        1048576 │ 1.00 MiB   │
│      192851925 │ 183.92 MiB │
└────────────────┴────────────┘
```

## least(a, b) {#leasta-b}

Возвращает наименьшее значение из a и b.

## greatest(a, b) {#greatesta-b}

Возвращает наибольшее значение из a и b.

## uptime() {#uptime}

Возвращает аптайм сервера в секундах.

## version() {#version}

Возвращает версию сервера в виде строки.

## rowNumberInBlock {#function-rownumberinblock}

Возвращает порядковый номер строки в блоке данных. Для каждого блока данных нумерация начинается с 0.

## rowNumberInAllBlocks() {#rownumberinallblocks}

Возвращает порядковый номер строки в блоке данных. Функция учитывает только задействованные блоки данных.

## neighbor {#neighbor}

Функция позволяет получить доступ к значению в колонке `column`, находящемуся на смещении `offset` относительно текущей строки. Является частичной реализацией [оконных функций](https://en.wikipedia.org/wiki/SQL_window_function) `LEAD()` и `LAG()`.

**Синтаксис**

``` sql
neighbor(column, offset[, default_value])
```

Результат функции зависит от затронутых блоков данных и порядка данных в блоке. Если сделать подзапрос с ORDER BY и вызывать функцию извне подзапроса, можно будет получить ожидаемый результат.

**Параметры**

-   `column` — Имя столбца или скалярное выражение.
-   `offset` - Смещение от текущей строки `column`. [Int64](../../sql-reference/functions/other-functions.md).
-   `default_value` - Опциональный параметр. Значение, которое будет возвращено, если смещение выходит за пределы блока данных.

**Возвращаемое значение**

-   Значение `column` в смещении от текущей строки, если значение `offset` не выходит за пределы блока.
-   Значение по умолчанию для `column`, если значение `offset` выходит за пределы блока данных. Если передан параметр `default_value`, то значение берется из него.

Тип: зависит от данных в `column` или переданного значения по умолчанию в `default_value`.

**Пример**

Запрос:

``` sql
SELECT number, neighbor(number, 2) FROM system.numbers LIMIT 10;
```

Ответ:

``` text
┌─number─┬─neighbor(number, 2)─┐
│      0 │                   2 │
│      1 │                   3 │
│      2 │                   4 │
│      3 │                   5 │
│      4 │                   6 │
│      5 │                   7 │
│      6 │                   8 │
│      7 │                   9 │
│      8 │                   0 │
│      9 │                   0 │
└────────┴─────────────────────┘
```

Запрос:

``` sql
SELECT number, neighbor(number, 2, 999) FROM system.numbers LIMIT 10;
```

Ответ:

``` text
┌─number─┬─neighbor(number, 2, 999)─┐
│      0 │                        2 │
│      1 │                        3 │
│      2 │                        4 │
│      3 │                        5 │
│      4 │                        6 │
│      5 │                        7 │
│      6 │                        8 │
│      7 │                        9 │
│      8 │                      999 │
│      9 │                      999 │
└────────┴──────────────────────────┘
```

Эта функция может использоваться для оценки year-over-year значение показателя:

Запрос:

``` sql
WITH toDate('2018-01-01') AS start_date
SELECT
    toStartOfMonth(start_date + (number * 32)) AS month,
    toInt32(month) % 100 AS money,
    neighbor(money, -12) AS prev_year,
    round(prev_year / money, 2) AS year_over_year
FROM numbers(16)
```

Ответ:

``` text
┌──────month─┬─money─┬─prev_year─┬─year_over_year─┐
│ 2018-01-01 │    32 │         0 │              0 │
│ 2018-02-01 │    63 │         0 │              0 │
│ 2018-03-01 │    91 │         0 │              0 │
│ 2018-04-01 │    22 │         0 │              0 │
│ 2018-05-01 │    52 │         0 │              0 │
│ 2018-06-01 │    83 │         0 │              0 │
│ 2018-07-01 │    13 │         0 │              0 │
│ 2018-08-01 │    44 │         0 │              0 │
│ 2018-09-01 │    75 │         0 │              0 │
│ 2018-10-01 │     5 │         0 │              0 │
│ 2018-11-01 │    36 │         0 │              0 │
│ 2018-12-01 │    66 │         0 │              0 │
│ 2019-01-01 │    97 │        32 │           0.33 │
│ 2019-02-01 │    28 │        63 │           2.25 │
│ 2019-03-01 │    56 │        91 │           1.62 │
│ 2019-04-01 │    87 │        22 │           0.25 │
└────────────┴───────┴───────────┴────────────────┘
```

## runningDifference(x) {#runningdifferencex}

Считает разницу между последовательными значениями строк в блоке данных.
Возвращает 0 для первой строки и разницу с предыдущей строкой для каждой последующей строки.

Результат функции зависит от затронутых блоков данных и порядка данных в блоке.
Если сделать подзапрос с ORDER BY и вызывать функцию извне подзапроса, можно будет получить ожидаемый результат.

Пример:

``` sql
SELECT
    EventID,
    EventTime,
    runningDifference(EventTime) AS delta
FROM
(
    SELECT
        EventID,
        EventTime
    FROM events
    WHERE EventDate = '2016-11-24'
    ORDER BY EventTime ASC
    LIMIT 5
)
```

``` text
┌─EventID─┬───────────EventTime─┬─delta─┐
│    1106 │ 2016-11-24 00:00:04 │     0 │
│    1107 │ 2016-11-24 00:00:05 │     1 │
│    1108 │ 2016-11-24 00:00:05 │     0 │
│    1109 │ 2016-11-24 00:00:09 │     4 │
│    1110 │ 2016-11-24 00:00:10 │     1 │
└─────────┴─────────────────────┴───────┘
```

Обратите внимание — размер блока влияет на результат. С каждым новым блоком состояние `runningDifference` сбрасывается.

``` sql
SELECT
    number,
    runningDifference(number + 1) AS diff
FROM numbers(100000)
WHERE diff != 1
```

``` text
┌─number─┬─diff─┐
│      0 │    0 │
└────────┴──────┘
┌─number─┬─diff─┐
│  65536 │    0 │
└────────┴──────┘
```

    set max_block_size=100000 -- по умолчанию 65536!

    SELECT
        number,
        runningDifference(number + 1) AS diff
    FROM numbers(100000)
    WHERE diff != 1

``` text
┌─number─┬─diff─┐
│      0 │    0 │
└────────┴──────┘
```

## runningDifferenceStartingWithFirstValue {#runningdifferencestartingwithfirstvalue}

То же, что и \[runningDifference\] (./other\_functions.md \# other\_functions-runningdifference), но в первой строке возвращается значение первой строки, а не ноль.

## MACNumToString(num) {#macnumtostringnum}

Принимает число типа UInt64. Интерпретирует его, как MAC-адрес в big endian. Возвращает строку, содержащую соответствующий MAC-адрес в формате AA:BB:CC:DD:EE:FF (числа в шестнадцатеричной форме через двоеточие).

## MACStringToNum(s) {#macstringtonums}

Функция, обратная к MACNumToString. Если MAC адрес в неправильном формате, то возвращает 0.

## MACStringToOUI(s) {#macstringtoouis}

Принимает MAC адрес в формате AA:BB:CC:DD:EE:FF (числа в шестнадцатеричной форме через двоеточие). Возвращает первые три октета как число в формате UInt64. Если MAC адрес в неправильном формате, то возвращает 0.

## getSizeOfEnumType {#getsizeofenumtype}

Возвращает количество полей в [Enum](../../sql-reference/functions/other-functions.md).

``` sql
getSizeOfEnumType(value)
```

**Параметры**

-   `value` — Значение типа `Enum`.

**Возвращаемые значения**

-   Количество полей входного значения типа `Enum`.
-   Исключение, если тип не `Enum`.

**Пример**

``` sql
SELECT getSizeOfEnumType( CAST('a' AS Enum8('a' = 1, 'b' = 2) ) ) AS x
```

``` text
┌─x─┐
│ 2 │
└───┘
```

## blockSerializedSize {#blockserializedsize}

Возвращает размер на диске (без учета сжатия).

``` sql
blockSerializedSize(value[, value[, ...]])
```

**Параметры**

-   `value` — Значение произвольного типа.

**Возвращаемые значения**

-   Количество байтов, которые будут записаны на диск для блока значений (без сжатия).

**Пример**

Запрос:

``` sql
SELECT blockSerializedSize(maxState(1)) as x
```

Ответ:

``` text
┌─x─┐
│ 2 │
└───┘
```

## toColumnTypeName {#tocolumntypename}

Возвращает имя класса, которым представлен тип данных столбца в оперативной памяти.

``` sql
toColumnTypeName(value)
```

**Параметры**

-   `value` — Значение произвольного типа.

**Возвращаемые значения**

-   Строка с именем класса, который используется для представления типа данных `value` в оперативной памяти.

**Пример разницы между `toTypeName` и `toColumnTypeName`**

``` sql
SELECT toTypeName(CAST('2018-01-01 01:02:03' AS DateTime))
```

``` text
┌─toTypeName(CAST('2018-01-01 01:02:03', 'DateTime'))─┐
│ DateTime                                            │
└─────────────────────────────────────────────────────┘
```

``` sql
SELECT toColumnTypeName(CAST('2018-01-01 01:02:03' AS DateTime))
```

``` text
┌─toColumnTypeName(CAST('2018-01-01 01:02:03', 'DateTime'))─┐
│ Const(UInt32)                                             │
└───────────────────────────────────────────────────────────┘
```

В примере видно, что тип данных `DateTime` хранится в памяти как `Const(UInt32)`.

## dumpColumnStructure {#dumpcolumnstructure}

Выводит развернутое описание структур данных в оперативной памяти

``` sql
dumpColumnStructure(value)
```

**Параметры**

-   `value` — Значение произвольного типа.

**Возвращаемые значения**

-   Строка с описанием структуры, которая используется для представления типа данных `value` в оперативной памяти.

**Пример**

``` sql
SELECT dumpColumnStructure(CAST('2018-01-01 01:02:03', 'DateTime'))
```

``` text
┌─dumpColumnStructure(CAST('2018-01-01 01:02:03', 'DateTime'))─┐
│ DateTime, Const(size = 1, UInt32(size = 1))                  │
└──────────────────────────────────────────────────────────────┘
```

## defaultValueOfArgumentType {#defaultvalueofargumenttype}

Выводит значение по умолчанию для типа данных.

Не учитывает значения по умолчанию для столбцов, заданные пользователем.

``` sql
defaultValueOfArgumentType(expression)
```

**Параметры**

-   `expression` — Значение произвольного типа или выражение, результатом которого является значение произвольного типа.

**Возвращаемые значения**

-   `0` для чисел;
-   Пустая строка для строк;
-   `ᴺᵁᴸᴸ` для [Nullable](../../sql-reference/functions/other-functions.md).

**Пример**

``` sql
SELECT defaultValueOfArgumentType( CAST(1 AS Int8) )
```

``` text
┌─defaultValueOfArgumentType(CAST(1, 'Int8'))─┐
│                                           0 │
└─────────────────────────────────────────────┘
```

``` sql
SELECT defaultValueOfArgumentType( CAST(1 AS Nullable(Int8) ) )
```

``` text
┌─defaultValueOfArgumentType(CAST(1, 'Nullable(Int8)'))─┐
│                                                  ᴺᵁᴸᴸ │
└───────────────────────────────────────────────────────┘
```

## replicate {#other-functions-replicate}

Создает массив, заполненный одним значением.

Используется для внутренней реализации [arrayJoin](array-join.md#functions_arrayjoin).

``` sql
SELECT replicate(x, arr);
```

**Параметры**

-   `arr` — Исходный массив. ClickHouse создаёт новый массив такой же длины как исходный и заполняет его значением `x`.
-   `x` — Значение, которым будет заполнен результирующий массив.

**Возвращаемое значение**

Массив, заполненный значением `x`.

Тип: `Array`.

**Пример**

Запрос:

``` sql
SELECT replicate(1, ['a', 'b', 'c']);
```

Ответ:

``` text
┌─replicate(1, ['a', 'b', 'c'])─┐
│ [1,1,1]                       │
└───────────────────────────────┘
```

## filesystemAvailable {#filesystemavailable}

Возвращает объём доступного для записи данных места на файловой системе. Он всегда меньше общего свободного места ([filesystemFree](#filesystemfree)), потому что некоторое пространство зарезервировано для нужд операционной системы.

**Синтаксис**

``` sql
filesystemAvailable()
```

**Возвращаемое значение**

-   Объём доступного для записи данных места в байтах.

Тип: [UInt64](../../sql-reference/functions/other-functions.md).

**Пример**

Запрос:

``` sql
SELECT formatReadableSize(filesystemAvailable()) AS "Available space", toTypeName(filesystemAvailable()) AS "Type";
```

Ответ:

``` text
┌─Available space─┬─Type───┐
│ 30.75 GiB       │ UInt64 │
└─────────────────┴────────┘
```

## filesystemFree {#filesystemfree}

Возвращает объём свободного места на файловой системе. Смотрите также `filesystemAvailable`.

**Синтаксис**

``` sql
filesystemFree()
```

**Возвращаемое значение**

-   Объем свободного места в байтах.

Тип: [UInt64](../../sql-reference/functions/other-functions.md).

**Пример**

Запрос:

``` sql
SELECT formatReadableSize(filesystemFree()) AS "Free space", toTypeName(filesystemFree()) AS "Type";
```

Ответ:

``` text
┌─Free space─┬─Type───┐
│ 32.39 GiB  │ UInt64 │
└────────────┴────────┘
```

## filesystemCapacity {#filesystemcapacity}

Возвращает информацию о ёмкости файловой системы в байтах. Для оценки должен быть настроен [путь](../../sql-reference/functions/other-functions.md#server_configuration_parameters-path) к каталогу с данными.

**Синтаксис**

``` sql
filesystemCapacity()
```

**Возвращаемое значение**

-   Информация о ёмкости файловой системы в байтах.

Тип: [UInt64](../../sql-reference/functions/other-functions.md).

**Пример**

Запрос:

``` sql
SELECT formatReadableSize(filesystemCapacity()) AS "Capacity", toTypeName(filesystemCapacity()) AS "Type"
```

Ответ:

``` text
┌─Capacity──┬─Type───┐
│ 39.32 GiB │ UInt64 │
└───────────┴────────┘
```

## finalizeAggregation {#function-finalizeaggregation}

Принимает состояние агрегатной функции. Возвращает результат агрегирования.

## runningAccumulate {#runningaccumulate}

Накапливает состояния агрегатной функции для каждой строки блока данных.

!!! warning "Warning"
    Функция обнуляет состояние для каждого нового блока.

**Синтаксис**

```sql
runningAccumulate(agg_state[, grouping]);
```

**Параметры**

- `agg_state` — Состояние агрегатной функции. [AggregateFunction](../../sql-reference/data-types/aggregatefunction.md#data-type-aggregatefunction).
- `grouping` — Ключ группировки. Опциональный параметр. Состояние функции обнуляется, если значение `grouping` меняется. Параметр может быть любого [поддерживаемого типа данных](../../sql-reference/data-types/index.md), для которого определен оператор равенства.

**Возвращаемое значение**

- Каждая результирующая строка содержит результат агрегатной функции, накопленный для всех входных строк от 0 до текущей позиции. `runningAccumulate` обнуляет состояния для каждого нового блока данных или при изменении значения `grouping`.

Тип зависит от используемой агрегатной функции.

**Примеры**

Рассмотрим примеры использования `runningAccumulate` для нахождения кумулятивной суммы чисел без и с группировкой.

Запрос:

```sql
SELECT k, runningAccumulate(sum_k) AS res FROM (SELECT number as k, sumState(k) AS sum_k FROM numbers(10) GROUP BY k ORDER BY k);
```

Результат:

```text
┌─k─┬─res─┐
│ 0 │   0 │
│ 1 │   1 │
│ 2 │   3 │
│ 3 │   6 │
│ 4 │  10 │
│ 5 │  15 │
│ 6 │  21 │
│ 7 │  28 │
│ 8 │  36 │
│ 9 │  45 │
└───┴─────┘
```

Подзапрос формирует `sumState` для каждого числа от `0` до `9`. `sumState` возвращает состояние функции [sum](../../sql-reference/aggregate-functions/reference.md#agg_function-sum), содержащее сумму одного числа.

Весь запрос делает следующее:

1. Для первой строки `runningAccumulate` берет `sumState(0)` и возвращает `0`.
2. Для второй строки функция объединяет `sumState (0)` и `sumState (1)`, что приводит к `sumState (0 + 1)`, и возвращает в результате `1`.
3. Для третьей строки функция объединяет `sumState (0 + 1)` и `sumState (2)`, что приводит к `sumState (0 + 1 + 2)`, и в результате возвращает `3`.
4. Действия повторяются до тех пор, пока не закончится блок.

В следующем примере показано использование параметра `grouping`:

Запрос:

```sql
SELECT 
    grouping,
    item,
    runningAccumulate(state, grouping) AS res
FROM 
(
    SELECT 
        toInt8(number / 4) AS grouping,
        number AS item,
        sumState(number) AS state
    FROM numbers(15)
    GROUP BY item
    ORDER BY item ASC
);
```

Результат:

```text
┌─grouping─┬─item─┬─res─┐
│        0 │    0 │   0 │
│        0 │    1 │   1 │
│        0 │    2 │   3 │
│        0 │    3 │   6 │
│        1 │    4 │   4 │
│        1 │    5 │   9 │
│        1 │    6 │  15 │
│        1 │    7 │  22 │
│        2 │    8 │   8 │
│        2 │    9 │  17 │
│        2 │   10 │  27 │
│        2 │   11 │  38 │
│        3 │   12 │  12 │
│        3 │   13 │  25 │
│        3 │   14 │  39 │
└──────────┴──────┴─────┘
```

Как вы можете видеть, `runningAccumulate` объединяет состояния для каждой группы строк отдельно.

## joinGet {#joinget}

Функция позволяет извлекать данные из таблицы таким же образом как из [словаря](../../sql-reference/functions/other-functions.md).

Получает данные из таблиц [Join](../../sql-reference/functions/other-functions.md#creating-a-table) по ключу.

Поддерживаются только таблицы, созданные с `ENGINE = Join(ANY, LEFT, <join_keys>)`.

**Синтаксис**

``` sql
joinGet(join_storage_table_name, `value_column`, join_keys)
```

**Параметры**

-   `join_storage_table_name` — [идентификатор](../syntax.md#syntax-identifiers), который указывает, откуда производится выборка данных. Поиск по идентификатору осуществляется в базе данных по умолчанию (см. конфигурацию `default_database`). Чтобы переопределить базу данных по умолчанию, используйте команду `USE db_name`, или укажите базу данных и таблицу через разделитель `db_name.db_table`, см. пример.
-   `value_column` — столбец, из которого нужно произвести выборку данных.
-   `join_keys` — список ключей, по которым производится выборка данных.

**Возвращаемое значение**

Возвращает значение по списку ключей.

Если значения не существует в исходной таблице, вернется `0` или `null` в соответствии с настройками [join\_use\_nulls](../../operations/settings/settings.md#join_use_nulls).

Подробнее о настройке `join_use_nulls` в [операциях Join](../../sql-reference/functions/other-functions.md).

**Пример**

Входная таблица:

``` sql
CREATE DATABASE db_test
CREATE TABLE db_test.id_val(`id` UInt32, `val` UInt32) ENGINE = Join(ANY, LEFT, id) SETTINGS join_use_nulls = 1
INSERT INTO db_test.id_val VALUES (1,11)(2,12)(4,13)
```

``` text
┌─id─┬─val─┐
│  4 │  13 │
│  2 │  12 │
│  1 │  11 │
└────┴─────┘
```

Запрос:

``` sql
SELECT joinGet(db_test.id_val,'val',toUInt32(number)) from numbers(4) SETTINGS join_use_nulls = 1
```

Результат:

``` text
┌─joinGet(db_test.id_val, 'val', toUInt32(number))─┐
│                                                0 │
│                                               11 │
│                                               12 │
│                                                0 │
└──────────────────────────────────────────────────┘
```

## modelEvaluate(model\_name, …) {#function-modelevaluate}

Оценивает внешнюю модель.

Принимает на вход имя и аргументы модели. Возвращает Float64.

## throwIf(x\[, custom\_message\]) {#throwifx-custom-message}

Бросает исключение, если аргумент не равен нулю.
custom\_message - необязательный параметр, константная строка, задает текст сообщения об ошибке.

``` sql
SELECT throwIf(number = 3, 'Too many') FROM numbers(10);
```

``` text
↙ Progress: 0.00 rows, 0.00 B (0.00 rows/s., 0.00 B/s.) Received exception from server (version 19.14.1):
Code: 395. DB::Exception: Received from localhost:9000. DB::Exception: Too many.
```

## identity {#identity}

Возвращает свой аргумент. Используется для отладки и тестирования, позволяет отменить использование индекса, и получить результат и производительность полного сканирования таблицы. Это работает, потому что оптимизатор запросов не может «заглянуть» внутрь функции `identity`.

**Синтаксис**

``` sql
identity(x)
```

**Пример**

Query:

``` sql
SELECT identity(42)
```

Результат:

``` text
┌─identity(42)─┐
│           42 │
└──────────────┘
```

## randomPrintableASCII {#randomascii}

Генерирует строку со случайным набором печатных символов [ASCII](https://en.wikipedia.org/wiki/ASCII#Printable_characters).

**Синтаксис**

``` sql
randomPrintableASCII(length)
```

**Параметры**

-   `length` — Длина результирующей строки. Положительное целое число.

        Если передать `length < 0`, то поведение функции не определено.

**Возвращаемое значение**

-   Строка со случайным набором печатных символов [ASCII](https://en.wikipedia.org/wiki/ASCII#Printable_characters).

Тип: [String](../../sql-reference/functions/other-functions.md)

**Пример**

``` sql
SELECT number, randomPrintableASCII(30) as str, length(str) FROM system.numbers LIMIT 3
```

``` text
┌─number─┬─str────────────────────────────┬─length(randomPrintableASCII(30))─┐
│      0 │ SuiCOSTvC0csfABSw=UcSzp2.`rv8x │                               30 │
│      1 │ 1Ag NlJ &RCN:*>HVPG;PE-nO"SUFD │                               30 │
│      2 │ /"+<"wUTh:=LjJ Vm!c&hI*m#XTfzz │                               30 │
└────────┴────────────────────────────────┴──────────────────────────────────┘
```

<<<<<<< HEAD
## randomStringUTF8 {#randomstringutf8}

Генерирует строку определенной длины со случайным набором валидных UTF-8-символов.
=======
## randomString {#randomstring}

Генерирует бинарную строку заданной длины, заполненную случайными байтами (в том числе нулевыми).
>>>>>>> 16e8c614

**Синтаксис**

``` sql
<<<<<<< HEAD
randomStringUTF8(length);
```

**Параметры**

-   `length` — Длина итоговой строки. [UInt64](../../sql-reference/data-types/int-uint.md).

**Возвращаемое значение**

-   Строка со случайными UTF-8-символами.

Тип: [String](../../sql-reference/data-types/string.md).

**Пример**

Запрос:

```sql 
SELECT randomStringUTF8(13)
```

Результат:

```text 
┌─randomStringUTF8(13)─┐
│ 𘤗𙉝д兠庇󡅴󱱎󦐪􂕌𔊹𓰛   │
└──────────────────────┘

```

=======
randomString(length)
```

**Параметры** 

-   `length` — длина строки. Положительное целое число.

**Возвращаемое значение**

-   Строка, заполненная случайными байтами.

Type: [String](../../sql-reference/data-types/string.md).

**Пример**

Запрос:

``` sql
SELECT randomString(30) AS str, length(str) AS len FROM numbers(2) FORMAT Vertical;
```

Ответ:

``` text
Row 1:
──────
str: 3 G  :   pT ?w тi  k aV f6
len: 30

Row 2:
──────
str: 9 ,]    ^   )  ]??  8
len: 30
```

**Смотрите также**

-   [generateRandom](../../sql-reference/table-functions/generate.md#generaterandom)
-   [randomPrintableASCII](../../sql-reference/functions/other-functions.md#randomascii)


>>>>>>> 16e8c614
[Оригинальная статья](https://clickhouse.tech/docs/ru/query_language/functions/other_functions/) <!--hide--><|MERGE_RESOLUTION|>--- conflicted
+++ resolved
@@ -1286,20 +1286,61 @@
 └────────┴────────────────────────────────┴──────────────────────────────────┘
 ```
 
-<<<<<<< HEAD
+## randomString {#randomstring}
+
+Генерирует бинарную строку заданной длины, заполненную случайными байтами (в том числе нулевыми).
+
+**Синтаксис**
+
+``` sql
+randomString(length)
+```
+
+**Параметры** 
+
+-   `length` — длина строки. Положительное целое число.
+
+**Возвращаемое значение**
+
+-   Строка, заполненная случайными байтами.
+
+Type: [String](../../sql-reference/data-types/string.md).
+
+**Пример**
+
+Запрос:
+
+``` sql
+SELECT randomString(30) AS str, length(str) AS len FROM numbers(2) FORMAT Vertical;
+```
+
+Ответ:
+
+``` text
+Row 1:
+──────
+str: 3 G  :   pT ?w тi  k aV f6
+len: 30
+
+Row 2:
+──────
+str: 9 ,]    ^   )  ]??  8
+len: 30
+```
+
+**Смотрите также**
+
+-   [generateRandom](../../sql-reference/table-functions/generate.md#generaterandom)
+-   [randomPrintableASCII](../../sql-reference/functions/other-functions.md#randomascii)
+
+
 ## randomStringUTF8 {#randomstringutf8}
 
 Генерирует строку определенной длины со случайным набором валидных UTF-8-символов.
-=======
-## randomString {#randomstring}
-
-Генерирует бинарную строку заданной длины, заполненную случайными байтами (в том числе нулевыми).
->>>>>>> 16e8c614
 
 **Синтаксис**
 
 ``` sql
-<<<<<<< HEAD
 randomStringUTF8(length);
 ```
 
@@ -1330,47 +1371,5 @@
 
 ```
 
-=======
-randomString(length)
-```
-
-**Параметры** 
-
--   `length` — длина строки. Положительное целое число.
-
-**Возвращаемое значение**
-
--   Строка, заполненная случайными байтами.
-
-Type: [String](../../sql-reference/data-types/string.md).
-
-**Пример**
-
-Запрос:
-
-``` sql
-SELECT randomString(30) AS str, length(str) AS len FROM numbers(2) FORMAT Vertical;
-```
-
-Ответ:
-
-``` text
-Row 1:
-──────
-str: 3 G  :   pT ?w тi  k aV f6
-len: 30
-
-Row 2:
-──────
-str: 9 ,]    ^   )  ]??  8
-len: 30
-```
-
-**Смотрите также**
-
--   [generateRandom](../../sql-reference/table-functions/generate.md#generaterandom)
--   [randomPrintableASCII](../../sql-reference/functions/other-functions.md#randomascii)
-
-
->>>>>>> 16e8c614
+
 [Оригинальная статья](https://clickhouse.tech/docs/ru/query_language/functions/other_functions/) <!--hide-->