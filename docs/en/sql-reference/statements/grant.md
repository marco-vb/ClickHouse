---
slug: /en/sql-reference/statements/grant
sidebar_position: 38
sidebar_label: GRANT
---

# GRANT Statement

- Grants [privileges](#grant-privileges) to ClickHouse user accounts or roles.
- Assigns roles to user accounts or to the other roles.

To revoke privileges, use the [REVOKE](../../sql-reference/statements/revoke.md) statement. Also you can list granted privileges with the [SHOW GRANTS](../../sql-reference/statements/show.md#show-grants-statement) statement.

## Granting Privilege Syntax

``` sql
GRANT [ON CLUSTER cluster_name] privilege[(column_name [,...])] [,...] ON {db.table|db.*|*.*|table|*} TO {user | role | CURRENT_USER} [,...] [WITH GRANT OPTION] [WITH REPLACE OPTION]
```

- `privilege` — Type of privilege.
- `role` — ClickHouse user role.
- `user` — ClickHouse user account.

The `WITH GRANT OPTION` clause grants `user` or `role` with permission to execute the `GRANT` query. Users can grant privileges of the same scope they have and less.
The `WITH REPLACE OPTION` clause replace old privileges by new privileges for the `user` or `role`, if is not specified it appends privileges.

## Assigning Role Syntax

``` sql
GRANT [ON CLUSTER cluster_name] role [,...] TO {user | another_role | CURRENT_USER} [,...] [WITH ADMIN OPTION] [WITH REPLACE OPTION]
```

- `role` — ClickHouse user role.
- `user` — ClickHouse user account.

The `WITH ADMIN OPTION` clause grants [ADMIN OPTION](#admin-option-privilege) privilege to `user` or `role`.
The `WITH REPLACE OPTION` clause replace old roles by new role for the `user` or `role`, if is not specified it appends roles.

## Usage

To use `GRANT`, your account must have the `GRANT OPTION` privilege. You can grant privileges only inside the scope of your account privileges.

For example, administrator has granted privileges to the `john` account by the query:

``` sql
GRANT SELECT(x,y) ON db.table TO john WITH GRANT OPTION
```

It means that `john` has the permission to execute:

- `SELECT x,y FROM db.table`.
- `SELECT x FROM db.table`.
- `SELECT y FROM db.table`.

`john` can’t execute `SELECT z FROM db.table`. The `SELECT * FROM db.table` also is not available. Processing this query, ClickHouse does not return any data, even `x` and `y`. The only exception is if a table contains only `x` and `y` columns. In this case ClickHouse returns all the data.

Also `john` has the `GRANT OPTION` privilege, so it can grant other users with privileges of the same or smaller scope.

Specifying privileges you can use asterisk (`*`) instead of a table or a database name. For example, the `GRANT SELECT ON db.* TO john` query allows `john` to execute the `SELECT` query over all the tables in `db` database. Also, you can omit database name. In this case privileges are granted for current database. For example, `GRANT SELECT ON * TO john` grants the privilege on all the tables in the current database, `GRANT SELECT ON mytable TO john` grants the privilege on the `mytable` table in the current database.

Access to the `system` database is always allowed (since this database is used for processing queries).

You can grant multiple privileges to multiple accounts in one query. The query `GRANT SELECT, INSERT ON *.* TO john, robin` allows accounts `john` and `robin` to execute the `INSERT` and `SELECT` queries over all the tables in all the databases on the server.

## Privileges

Privilege is a permission to execute specific kind of queries.

Privileges have a hierarchical structure. A set of permitted queries depends on the privilege scope.

Hierarchy of privileges:

<<<<<<< HEAD
-   [SELECT](#grant-select)
-   [INSERT](#grant-insert)
-   [ALTER](#grant-alter)
    -   `ALTER TABLE`
        -   `ALTER UPDATE`
        -   `ALTER DELETE`
        -   `ALTER COLUMN`
            -   `ALTER ADD COLUMN`
            -   `ALTER DROP COLUMN`
            -   `ALTER MODIFY COLUMN`
            -   `ALTER COMMENT COLUMN`
            -   `ALTER CLEAR COLUMN`
            -   `ALTER RENAME COLUMN`
        -   `ALTER INDEX`
            -   `ALTER ORDER BY`
            -   `ALTER SAMPLE BY`
            -   `ALTER ADD INDEX`
            -   `ALTER DROP INDEX`
            -   `ALTER MATERIALIZE INDEX`
            -   `ALTER CLEAR INDEX`
        -   `ALTER CONSTRAINT`
            -   `ALTER ADD CONSTRAINT`
            -   `ALTER DROP CONSTRAINT`
        -   `ALTER TTL`
            -   `ALTER MATERIALIZE TTL`
        -   `ALTER SETTINGS`
        -   `ALTER MOVE PARTITION`
        -   `ALTER FETCH PARTITION`
        -   `ALTER FREEZE PARTITION`
    -   `ALTER VIEW`
        -   `ALTER VIEW REFRESH`
        -   `ALTER VIEW MODIFY QUERY`
-   [CREATE](#grant-create)
    -   `CREATE DATABASE`
    -   `CREATE TABLE`
        -   `CREATE TEMPORARY TABLE`
    -   `CREATE VIEW`
    -   `CREATE DICTIONARY`
    -   `CREATE FUNCTION`
-   [DROP](#grant-drop)
    -   `DROP DATABASE`
    -   `DROP TABLE`
    -   `DROP VIEW`
    -   `DROP DICTIONARY`
    -   `DROP FUNCTION`
-   [TRUNCATE](#grant-truncate)
-   [OPTIMIZE](#grant-optimize)
-   [SHOW](#grant-show)
    -   `SHOW DATABASES`
    -   `SHOW TABLES`
    -   `SHOW COLUMNS`
    -   `SHOW DICTIONARIES`
-   [KILL QUERY](#grant-kill-query)
-   [ACCESS MANAGEMENT](#grant-access-management)
    -   `CREATE USER`
    -   `ALTER USER`
    -   `DROP USER`
    -   `CREATE ROLE`
    -   `ALTER ROLE`
    -   `DROP ROLE`
    -   `CREATE ROW POLICY`
    -   `ALTER ROW POLICY`
    -   `DROP ROW POLICY`
    -   `CREATE QUOTA`
    -   `ALTER QUOTA`
    -   `DROP QUOTA`
    -   `CREATE SETTINGS PROFILE`
    -   `ALTER SETTINGS PROFILE`
    -   `DROP SETTINGS PROFILE`
    -   `SHOW ACCESS`
        -   `SHOW_USERS`
        -   `SHOW_ROLES`
        -   `SHOW_ROW_POLICIES`
        -   `SHOW_QUOTAS`
        -   `SHOW_SETTINGS_PROFILES`
    -   `ROLE ADMIN`
-   [SYSTEM](#grant-system)
    -   `SYSTEM SHUTDOWN`
    -   `SYSTEM DROP CACHE`
        -   `SYSTEM DROP DNS CACHE`
        -   `SYSTEM DROP MARK CACHE`
        -   `SYSTEM DROP UNCOMPRESSED CACHE`
    -   `SYSTEM RELOAD`
        -   `SYSTEM RELOAD CONFIG`
        -   `SYSTEM RELOAD DICTIONARY`
            -   `SYSTEM RELOAD EMBEDDED DICTIONARIES`
        -   `SYSTEM RELOAD FUNCTION`
        -   `SYSTEM RELOAD FUNCTIONS`
    -   `SYSTEM MERGES`
    -   `SYSTEM TTL MERGES`
    -   `SYSTEM FETCHES`
    -   `SYSTEM MOVES`
    -   `SYSTEM SENDS`
        -   `SYSTEM DISTRIBUTED SENDS`
        -   `SYSTEM REPLICATED SENDS`
    -   `SYSTEM REPLICATION QUEUES`
    -   `SYSTEM SYNC REPLICA`
    -   `SYSTEM RESTART REPLICA`
    -   `SYSTEM FLUSH`
        -   `SYSTEM FLUSH DISTRIBUTED`
        -   `SYSTEM FLUSH LOGS`
    -   `CLUSTER` (see also `access_control_improvements.on_cluster_queries_require_cluster_grant` configuration directive)
-   [INTROSPECTION](#grant-introspection)
    -   `addressToLine`
    -   `addressToLineWithInlines`
    -   `addressToSymbol`
    -   `demangle`
-   [SOURCES](#grant-sources)
    -   `FILE`
    -   `URL`
    -   `REMOTE`
    -   `YSQL`
    -   `ODBC`
    -   `JDBC`
    -   `HDFS`
    -   `S3`
-   [dictGet](#grant-dictget)
-   [displaySecretsInShowSelect](#grant-display-secrets)
=======
- [SELECT](#grant-select)
- [INSERT](#grant-insert)
- [ALTER](#grant-alter)
    - `ALTER TABLE`
        - `ALTER UPDATE`
        - `ALTER DELETE`
        - `ALTER COLUMN`
            - `ALTER ADD COLUMN`
            - `ALTER DROP COLUMN`
            - `ALTER MODIFY COLUMN`
            - `ALTER COMMENT COLUMN`
            - `ALTER CLEAR COLUMN`
            - `ALTER RENAME COLUMN`
        - `ALTER INDEX`
            - `ALTER ORDER BY`
            - `ALTER SAMPLE BY`
            - `ALTER ADD INDEX`
            - `ALTER DROP INDEX`
            - `ALTER MATERIALIZE INDEX`
            - `ALTER CLEAR INDEX`
        - `ALTER CONSTRAINT`
            - `ALTER ADD CONSTRAINT`
            - `ALTER DROP CONSTRAINT`
        - `ALTER TTL`
            - `ALTER MATERIALIZE TTL`
        - `ALTER SETTINGS`
        - `ALTER MOVE PARTITION`
        - `ALTER FETCH PARTITION`
        - `ALTER FREEZE PARTITION`
    - `ALTER VIEW`
        - `ALTER VIEW REFRESH`
        - `ALTER VIEW MODIFY QUERY`
- [CREATE](#grant-create)
    - `CREATE DATABASE`
    - `CREATE TABLE`
        - `CREATE ARBITRARY TEMPORARY TABLE`
            - `CREATE TEMPORARY TABLE`
    - `CREATE VIEW`
    - `CREATE DICTIONARY`
    - `CREATE FUNCTION`
- [DROP](#grant-drop)
    - `DROP DATABASE`
    - `DROP TABLE`
    - `DROP VIEW`
    - `DROP DICTIONARY`
    - `DROP FUNCTION`
- [TRUNCATE](#grant-truncate)
- [OPTIMIZE](#grant-optimize)
- [SHOW](#grant-show)
    - `SHOW DATABASES`
    - `SHOW TABLES`
    - `SHOW COLUMNS`
    - `SHOW DICTIONARIES`
- [KILL QUERY](#grant-kill-query)
- [ACCESS MANAGEMENT](#grant-access-management)
    - `CREATE USER`
    - `ALTER USER`
    - `DROP USER`
    - `CREATE ROLE`
    - `ALTER ROLE`
    - `DROP ROLE`
    - `CREATE ROW POLICY`
    - `ALTER ROW POLICY`
    - `DROP ROW POLICY`
    - `CREATE QUOTA`
    - `ALTER QUOTA`
    - `DROP QUOTA`
    - `CREATE SETTINGS PROFILE`
    - `ALTER SETTINGS PROFILE`
    - `DROP SETTINGS PROFILE`
    - `SHOW ACCESS`
        - `SHOW_USERS`
        - `SHOW_ROLES`
        - `SHOW_ROW_POLICIES`
        - `SHOW_QUOTAS`
        - `SHOW_SETTINGS_PROFILES`
    - `ROLE ADMIN`
- [SYSTEM](#grant-system)
    - `SYSTEM SHUTDOWN`
    - `SYSTEM DROP CACHE`
        - `SYSTEM DROP DNS CACHE`
        - `SYSTEM DROP MARK CACHE`
        - `SYSTEM DROP UNCOMPRESSED CACHE`
    - `SYSTEM RELOAD`
        - `SYSTEM RELOAD CONFIG`
        - `SYSTEM RELOAD DICTIONARY`
            - `SYSTEM RELOAD EMBEDDED DICTIONARIES`
        - `SYSTEM RELOAD FUNCTION`
        - `SYSTEM RELOAD FUNCTIONS`
    - `SYSTEM MERGES`
    - `SYSTEM TTL MERGES`
    - `SYSTEM FETCHES`
    - `SYSTEM MOVES`
    - `SYSTEM SENDS`
        - `SYSTEM DISTRIBUTED SENDS`
        - `SYSTEM REPLICATED SENDS`
    - `SYSTEM REPLICATION QUEUES`
    - `SYSTEM SYNC REPLICA`
    - `SYSTEM RESTART REPLICA`
    - `SYSTEM FLUSH`
        - `SYSTEM FLUSH DISTRIBUTED`
        - `SYSTEM FLUSH LOGS`
    - `CLUSTER` (see also `access_control_improvements.on_cluster_queries_require_cluster_grant` configuration directive)
- [INTROSPECTION](#grant-introspection)
    - `addressToLine`
    - `addressToLineWithInlines`
    - `addressToSymbol`
    - `demangle`
- [SOURCES](#grant-sources)
    - `FILE`
    - `URL`
    - `REMOTE`
    - `YSQL`
    - `ODBC`
    - `JDBC`
    - `HDFS`
    - `S3`
- [dictGet](#grant-dictget)
>>>>>>> 99ac321f

Examples of how this hierarchy is treated:

- The `ALTER` privilege includes all other `ALTER*` privileges.
- `ALTER CONSTRAINT` includes `ALTER ADD CONSTRAINT` and `ALTER DROP CONSTRAINT` privileges.

Privileges are applied at different levels. Knowing of a level suggests syntax available for privilege.

Levels (from lower to higher):

- `COLUMN` — Privilege can be granted for column, table, database, or globally.
- `TABLE` — Privilege can be granted for table, database, or globally.
- `VIEW` — Privilege can be granted for view, database, or globally.
- `DICTIONARY` — Privilege can be granted for dictionary, database, or globally.
- `DATABASE` — Privilege can be granted for database or globally.
- `GLOBAL` — Privilege can be granted only globally.
- `GROUP` — Groups privileges of different levels. When `GROUP`-level privilege is granted, only that privileges from the group are granted which correspond to the used syntax.

Examples of allowed syntax:

- `GRANT SELECT(x) ON db.table TO user`
- `GRANT SELECT ON db.* TO user`

Examples of disallowed syntax:

- `GRANT CREATE USER(x) ON db.table TO user`
- `GRANT CREATE USER ON db.* TO user`

The special privilege [ALL](#grant-all) grants all the privileges to a user account or a role.

By default, a user account or a role has no privileges.

If a user or a role has no privileges, it is displayed as [NONE](#grant-none) privilege.

Some queries by their implementation require a set of privileges. For example, to execute the [RENAME](../../sql-reference/statements/optimize.md) query you need the following privileges: `SELECT`, `CREATE TABLE`, `INSERT` and `DROP TABLE`.

### SELECT

Allows executing [SELECT](../../sql-reference/statements/select/index.md) queries.

Privilege level: `COLUMN`.

**Description**

User granted with this privilege can execute `SELECT` queries over a specified list of columns in the specified table and database. If user includes other columns then specified a query returns no data.

Consider the following privilege:

``` sql
GRANT SELECT(x,y) ON db.table TO john
```

This privilege allows `john` to execute any `SELECT` query that involves data from the `x` and/or `y` columns in `db.table`, for example, `SELECT x FROM db.table`. `john` can’t execute `SELECT z FROM db.table`. The `SELECT * FROM db.table` also is not available. Processing this query, ClickHouse does not return any data, even `x` and `y`. The only exception is if a table contains only `x` and `y` columns, in this case ClickHouse returns all the data.

### INSERT

Allows executing [INSERT](../../sql-reference/statements/insert-into.md) queries.

Privilege level: `COLUMN`.

**Description**

User granted with this privilege can execute `INSERT` queries over a specified list of columns in the specified table and database. If user includes other columns then specified a query does not insert any data.

**Example**

``` sql
GRANT INSERT(x,y) ON db.table TO john
```

The granted privilege allows `john` to insert data to the `x` and/or `y` columns in `db.table`.

### ALTER

Allows executing [ALTER](../../sql-reference/statements/alter/index.md) queries according to the following hierarchy of privileges:

- `ALTER`. Level: `COLUMN`.
    - `ALTER TABLE`. Level: `GROUP`
        - `ALTER UPDATE`. Level: `COLUMN`. Aliases: `UPDATE`
        - `ALTER DELETE`. Level: `COLUMN`. Aliases: `DELETE`
        - `ALTER COLUMN`. Level: `GROUP`
            - `ALTER ADD COLUMN`. Level: `COLUMN`. Aliases: `ADD COLUMN`
            - `ALTER DROP COLUMN`. Level: `COLUMN`. Aliases: `DROP COLUMN`
            - `ALTER MODIFY COLUMN`. Level: `COLUMN`. Aliases: `MODIFY COLUMN`
            - `ALTER COMMENT COLUMN`. Level: `COLUMN`. Aliases: `COMMENT COLUMN`
            - `ALTER CLEAR COLUMN`. Level: `COLUMN`. Aliases: `CLEAR COLUMN`
            - `ALTER RENAME COLUMN`. Level: `COLUMN`. Aliases: `RENAME COLUMN`
        - `ALTER INDEX`. Level: `GROUP`. Aliases: `INDEX`
            - `ALTER ORDER BY`. Level: `TABLE`. Aliases: `ALTER MODIFY ORDER BY`, `MODIFY ORDER BY`
            - `ALTER SAMPLE BY`. Level: `TABLE`. Aliases: `ALTER MODIFY SAMPLE BY`, `MODIFY SAMPLE BY`
            - `ALTER ADD INDEX`. Level: `TABLE`. Aliases: `ADD INDEX`
            - `ALTER DROP INDEX`. Level: `TABLE`. Aliases: `DROP INDEX`
            - `ALTER MATERIALIZE INDEX`. Level: `TABLE`. Aliases: `MATERIALIZE INDEX`
            - `ALTER CLEAR INDEX`. Level: `TABLE`. Aliases: `CLEAR INDEX`
        - `ALTER CONSTRAINT`. Level: `GROUP`. Aliases: `CONSTRAINT`
            - `ALTER ADD CONSTRAINT`. Level: `TABLE`. Aliases: `ADD CONSTRAINT`
            - `ALTER DROP CONSTRAINT`. Level: `TABLE`. Aliases: `DROP CONSTRAINT`
        - `ALTER TTL`. Level: `TABLE`. Aliases: `ALTER MODIFY TTL`, `MODIFY TTL`
            - `ALTER MATERIALIZE TTL`. Level: `TABLE`. Aliases: `MATERIALIZE TTL`
        - `ALTER SETTINGS`. Level: `TABLE`. Aliases: `ALTER SETTING`, `ALTER MODIFY SETTING`, `MODIFY SETTING`
        - `ALTER MOVE PARTITION`. Level: `TABLE`. Aliases: `ALTER MOVE PART`, `MOVE PARTITION`, `MOVE PART`
        - `ALTER FETCH PARTITION`. Level: `TABLE`. Aliases: `ALTER FETCH PART`, `FETCH PARTITION`, `FETCH PART`
        - `ALTER FREEZE PARTITION`. Level: `TABLE`. Aliases: `FREEZE PARTITION`
    - `ALTER VIEW` Level: `GROUP`
        - `ALTER VIEW REFRESH`. Level: `VIEW`. Aliases: `ALTER LIVE VIEW REFRESH`, `REFRESH VIEW`
        - `ALTER VIEW MODIFY QUERY`. Level: `VIEW`. Aliases: `ALTER TABLE MODIFY QUERY`

Examples of how this hierarchy is treated:

- The `ALTER` privilege includes all other `ALTER*` privileges.
- `ALTER CONSTRAINT` includes `ALTER ADD CONSTRAINT` and `ALTER DROP CONSTRAINT` privileges.

**Notes**

- The `MODIFY SETTING` privilege allows modifying table engine settings. It does not affect settings or server configuration parameters.
- The `ATTACH` operation needs the [CREATE](#grant-create) privilege.
- The `DETACH` operation needs the [DROP](#grant-drop) privilege.
- To stop mutation by the [KILL MUTATION](../../sql-reference/statements/kill.md#kill-mutation) query, you need to have a privilege to start this mutation. For example, if you want to stop the `ALTER UPDATE` query, you need the `ALTER UPDATE`, `ALTER TABLE`, or `ALTER` privilege.

### CREATE

Allows executing [CREATE](../../sql-reference/statements/create/index.md) and [ATTACH](../../sql-reference/statements/attach.md) DDL-queries according to the following hierarchy of privileges:

- `CREATE`. Level: `GROUP`
    - `CREATE DATABASE`. Level: `DATABASE`
    - `CREATE TABLE`. Level: `TABLE`
        - `CREATE ARBITRARY TEMPORARY TABLE`. Level: `GLOBAL`
            - `CREATE TEMPORARY TABLE`. Level: `GLOBAL`
    - `CREATE VIEW`. Level: `VIEW`
    - `CREATE DICTIONARY`. Level: `DICTIONARY`

**Notes**

- To delete the created table, a user needs [DROP](#grant-drop).

### DROP

Allows executing [DROP](../../sql-reference/statements/drop.md) and [DETACH](../../sql-reference/statements/detach.md) queries according to the following hierarchy of privileges:

- `DROP`. Level: `GROUP`
    - `DROP DATABASE`. Level: `DATABASE`
    - `DROP TABLE`. Level: `TABLE`
    - `DROP VIEW`. Level: `VIEW`
    - `DROP DICTIONARY`. Level: `DICTIONARY`

### TRUNCATE

Allows executing [TRUNCATE](../../sql-reference/statements/truncate.md) queries.

Privilege level: `TABLE`.

### OPTIMIZE

Allows executing [OPTIMIZE TABLE](../../sql-reference/statements/optimize.md) queries.

Privilege level: `TABLE`.

### SHOW

Allows executing `SHOW`, `DESCRIBE`, `USE`, and `EXISTS` queries according to the following hierarchy of privileges:

- `SHOW`. Level: `GROUP`
    - `SHOW DATABASES`. Level: `DATABASE`. Allows to execute `SHOW DATABASES`, `SHOW CREATE DATABASE`, `USE <database>` queries.
    - `SHOW TABLES`. Level: `TABLE`. Allows to execute `SHOW TABLES`, `EXISTS <table>`, `CHECK <table>` queries.
    - `SHOW COLUMNS`. Level: `COLUMN`. Allows to execute `SHOW CREATE TABLE`, `DESCRIBE` queries.
    - `SHOW DICTIONARIES`. Level: `DICTIONARY`. Allows to execute `SHOW DICTIONARIES`, `SHOW CREATE DICTIONARY`, `EXISTS <dictionary>` queries.

**Notes**

A user has the `SHOW` privilege if it has any other privilege concerning the specified table, dictionary or database.

### KILL QUERY

Allows executing [KILL](../../sql-reference/statements/kill.md#kill-query) queries according to the following hierarchy of privileges:

Privilege level: `GLOBAL`.

**Notes**

`KILL QUERY` privilege allows one user to kill queries of other users.

### ACCESS MANAGEMENT

Allows a user to execute queries that manage users, roles and row policies.

- `ACCESS MANAGEMENT`. Level: `GROUP`
    - `CREATE USER`. Level: `GLOBAL`
    - `ALTER USER`. Level: `GLOBAL`
    - `DROP USER`. Level: `GLOBAL`
    - `CREATE ROLE`. Level: `GLOBAL`
    - `ALTER ROLE`. Level: `GLOBAL`
    - `DROP ROLE`. Level: `GLOBAL`
    - `ROLE ADMIN`. Level: `GLOBAL`
    - `CREATE ROW POLICY`. Level: `GLOBAL`. Aliases: `CREATE POLICY`
    - `ALTER ROW POLICY`. Level: `GLOBAL`. Aliases: `ALTER POLICY`
    - `DROP ROW POLICY`. Level: `GLOBAL`. Aliases: `DROP POLICY`
    - `CREATE QUOTA`. Level: `GLOBAL`
    - `ALTER QUOTA`. Level: `GLOBAL`
    - `DROP QUOTA`. Level: `GLOBAL`
    - `CREATE SETTINGS PROFILE`. Level: `GLOBAL`. Aliases: `CREATE PROFILE`
    - `ALTER SETTINGS PROFILE`. Level: `GLOBAL`. Aliases: `ALTER PROFILE`
    - `DROP SETTINGS PROFILE`. Level: `GLOBAL`. Aliases: `DROP PROFILE`
    - `SHOW ACCESS`. Level: `GROUP`
        - `SHOW_USERS`. Level: `GLOBAL`. Aliases: `SHOW CREATE USER`
        - `SHOW_ROLES`. Level: `GLOBAL`. Aliases: `SHOW CREATE ROLE`
        - `SHOW_ROW_POLICIES`. Level: `GLOBAL`. Aliases: `SHOW POLICIES`, `SHOW CREATE ROW POLICY`, `SHOW CREATE POLICY`
        - `SHOW_QUOTAS`. Level: `GLOBAL`. Aliases: `SHOW CREATE QUOTA`
        - `SHOW_SETTINGS_PROFILES`. Level: `GLOBAL`. Aliases: `SHOW PROFILES`, `SHOW CREATE SETTINGS PROFILE`, `SHOW CREATE PROFILE`

The `ROLE ADMIN` privilege allows a user to assign and revoke any roles including those which are not assigned to the user with the admin option.

### SYSTEM

Allows a user to execute [SYSTEM](../../sql-reference/statements/system.md) queries according to the following hierarchy of privileges.

- `SYSTEM`. Level: `GROUP`
    - `SYSTEM SHUTDOWN`. Level: `GLOBAL`. Aliases: `SYSTEM KILL`, `SHUTDOWN`
    - `SYSTEM DROP CACHE`. Aliases: `DROP CACHE`
        - `SYSTEM DROP DNS CACHE`. Level: `GLOBAL`. Aliases: `SYSTEM DROP DNS`, `DROP DNS CACHE`, `DROP DNS`
        - `SYSTEM DROP MARK CACHE`. Level: `GLOBAL`. Aliases: `SYSTEM DROP MARK`, `DROP MARK CACHE`, `DROP MARKS`
        - `SYSTEM DROP UNCOMPRESSED CACHE`. Level: `GLOBAL`. Aliases: `SYSTEM DROP UNCOMPRESSED`, `DROP UNCOMPRESSED CACHE`, `DROP UNCOMPRESSED`
    - `SYSTEM RELOAD`. Level: `GROUP`
        - `SYSTEM RELOAD CONFIG`. Level: `GLOBAL`. Aliases: `RELOAD CONFIG`
        - `SYSTEM RELOAD DICTIONARY`. Level: `GLOBAL`. Aliases: `SYSTEM RELOAD DICTIONARIES`, `RELOAD DICTIONARY`, `RELOAD DICTIONARIES`
            - `SYSTEM RELOAD EMBEDDED DICTIONARIES`. Level: `GLOBAL`. Aliases: `RELOAD EMBEDDED DICTIONARIES`
    - `SYSTEM MERGES`. Level: `TABLE`. Aliases: `SYSTEM STOP MERGES`, `SYSTEM START MERGES`, `STOP MERGES`, `START MERGES`
    - `SYSTEM TTL MERGES`. Level: `TABLE`. Aliases: `SYSTEM STOP TTL MERGES`, `SYSTEM START TTL MERGES`, `STOP TTL MERGES`, `START TTL MERGES`
    - `SYSTEM FETCHES`. Level: `TABLE`. Aliases: `SYSTEM STOP FETCHES`, `SYSTEM START FETCHES`, `STOP FETCHES`, `START FETCHES`
    - `SYSTEM MOVES`. Level: `TABLE`. Aliases: `SYSTEM STOP MOVES`, `SYSTEM START MOVES`, `STOP MOVES`, `START MOVES`
    - `SYSTEM SENDS`. Level: `GROUP`. Aliases: `SYSTEM STOP SENDS`, `SYSTEM START SENDS`, `STOP SENDS`, `START SENDS`
        - `SYSTEM DISTRIBUTED SENDS`. Level: `TABLE`. Aliases: `SYSTEM STOP DISTRIBUTED SENDS`, `SYSTEM START DISTRIBUTED SENDS`, `STOP DISTRIBUTED SENDS`, `START DISTRIBUTED SENDS`
        - `SYSTEM REPLICATED SENDS`. Level: `TABLE`. Aliases: `SYSTEM STOP REPLICATED SENDS`, `SYSTEM START REPLICATED SENDS`, `STOP REPLICATED SENDS`, `START REPLICATED SENDS`
    - `SYSTEM REPLICATION QUEUES`. Level: `TABLE`. Aliases: `SYSTEM STOP REPLICATION QUEUES`, `SYSTEM START REPLICATION QUEUES`, `STOP REPLICATION QUEUES`, `START REPLICATION QUEUES`
    - `SYSTEM SYNC REPLICA`. Level: `TABLE`. Aliases: `SYNC REPLICA`
    - `SYSTEM RESTART REPLICA`. Level: `TABLE`. Aliases: `RESTART REPLICA`
    - `SYSTEM FLUSH`. Level: `GROUP`
        - `SYSTEM FLUSH DISTRIBUTED`. Level: `TABLE`. Aliases: `FLUSH DISTRIBUTED`
        - `SYSTEM FLUSH LOGS`. Level: `GLOBAL`. Aliases: `FLUSH LOGS`

The `SYSTEM RELOAD EMBEDDED DICTIONARIES` privilege implicitly granted by the `SYSTEM RELOAD DICTIONARY ON *.*` privilege.

### INTROSPECTION

Allows using [introspection](../../operations/optimizing-performance/sampling-query-profiler.md) functions.

- `INTROSPECTION`. Level: `GROUP`. Aliases: `INTROSPECTION FUNCTIONS`
    - `addressToLine`. Level: `GLOBAL`
    - `addressToLineWithInlines`. Level: `GLOBAL`
    - `addressToSymbol`. Level: `GLOBAL`
    - `demangle`. Level: `GLOBAL`

### SOURCES

Allows using external data sources. Applies to [table engines](../../engines/table-engines/index.md) and [table functions](../../sql-reference/table-functions/index.md#table-functions).

- `SOURCES`. Level: `GROUP`
    - `FILE`. Level: `GLOBAL`
    - `URL`. Level: `GLOBAL`
    - `REMOTE`. Level: `GLOBAL`
    - `YSQL`. Level: `GLOBAL`
    - `ODBC`. Level: `GLOBAL`
    - `JDBC`. Level: `GLOBAL`
    - `HDFS`. Level: `GLOBAL`
    - `S3`. Level: `GLOBAL`

The `SOURCES` privilege enables use of all the sources. Also you can grant a privilege for each source individually. To use sources, you need additional privileges.

Examples:

- To create a table with the [MySQL table engine](../../engines/table-engines/integrations/mysql.md), you need `CREATE TABLE (ON db.table_name)` and `MYSQL` privileges.
- To use the [mysql table function](../../sql-reference/table-functions/mysql.md), you need `CREATE TEMPORARY TABLE` and `MYSQL` privileges.

### dictGet

- `dictGet`. Aliases: `dictHas`, `dictGetHierarchy`, `dictIsIn`

Allows a user to execute [dictGet](../../sql-reference/functions/ext-dict-functions.md#dictget), [dictHas](../../sql-reference/functions/ext-dict-functions.md#dicthas), [dictGetHierarchy](../../sql-reference/functions/ext-dict-functions.md#dictgethierarchy), [dictIsIn](../../sql-reference/functions/ext-dict-functions.md#dictisin) functions.

Privilege level: `DICTIONARY`.

**Examples**

- `GRANT dictGet ON mydb.mydictionary TO john`
- `GRANT dictGet ON mydictionary TO john`


### displaySecretsInShowSelect {#grant-display-secrets}

Allows a user to view secrets in `SHOW` and `SELECT` queries if
[`display_secrets_in_show_select_query`](../../operations/settings/formats#display_secrets_in_show_select_query)
setting is turned on. Otherwise this privilege does nothing.

### ALL

Grants all the privileges on regulated entity to a user account or a role.

### NONE

Doesn’t grant any privileges.

### ADMIN OPTION

The `ADMIN OPTION` privilege allows a user to grant their role to another user.<|MERGE_RESOLUTION|>--- conflicted
+++ resolved
@@ -70,126 +70,6 @@
 
 Hierarchy of privileges:
 
-<<<<<<< HEAD
--   [SELECT](#grant-select)
--   [INSERT](#grant-insert)
--   [ALTER](#grant-alter)
-    -   `ALTER TABLE`
-        -   `ALTER UPDATE`
-        -   `ALTER DELETE`
-        -   `ALTER COLUMN`
-            -   `ALTER ADD COLUMN`
-            -   `ALTER DROP COLUMN`
-            -   `ALTER MODIFY COLUMN`
-            -   `ALTER COMMENT COLUMN`
-            -   `ALTER CLEAR COLUMN`
-            -   `ALTER RENAME COLUMN`
-        -   `ALTER INDEX`
-            -   `ALTER ORDER BY`
-            -   `ALTER SAMPLE BY`
-            -   `ALTER ADD INDEX`
-            -   `ALTER DROP INDEX`
-            -   `ALTER MATERIALIZE INDEX`
-            -   `ALTER CLEAR INDEX`
-        -   `ALTER CONSTRAINT`
-            -   `ALTER ADD CONSTRAINT`
-            -   `ALTER DROP CONSTRAINT`
-        -   `ALTER TTL`
-            -   `ALTER MATERIALIZE TTL`
-        -   `ALTER SETTINGS`
-        -   `ALTER MOVE PARTITION`
-        -   `ALTER FETCH PARTITION`
-        -   `ALTER FREEZE PARTITION`
-    -   `ALTER VIEW`
-        -   `ALTER VIEW REFRESH`
-        -   `ALTER VIEW MODIFY QUERY`
--   [CREATE](#grant-create)
-    -   `CREATE DATABASE`
-    -   `CREATE TABLE`
-        -   `CREATE TEMPORARY TABLE`
-    -   `CREATE VIEW`
-    -   `CREATE DICTIONARY`
-    -   `CREATE FUNCTION`
--   [DROP](#grant-drop)
-    -   `DROP DATABASE`
-    -   `DROP TABLE`
-    -   `DROP VIEW`
-    -   `DROP DICTIONARY`
-    -   `DROP FUNCTION`
--   [TRUNCATE](#grant-truncate)
--   [OPTIMIZE](#grant-optimize)
--   [SHOW](#grant-show)
-    -   `SHOW DATABASES`
-    -   `SHOW TABLES`
-    -   `SHOW COLUMNS`
-    -   `SHOW DICTIONARIES`
--   [KILL QUERY](#grant-kill-query)
--   [ACCESS MANAGEMENT](#grant-access-management)
-    -   `CREATE USER`
-    -   `ALTER USER`
-    -   `DROP USER`
-    -   `CREATE ROLE`
-    -   `ALTER ROLE`
-    -   `DROP ROLE`
-    -   `CREATE ROW POLICY`
-    -   `ALTER ROW POLICY`
-    -   `DROP ROW POLICY`
-    -   `CREATE QUOTA`
-    -   `ALTER QUOTA`
-    -   `DROP QUOTA`
-    -   `CREATE SETTINGS PROFILE`
-    -   `ALTER SETTINGS PROFILE`
-    -   `DROP SETTINGS PROFILE`
-    -   `SHOW ACCESS`
-        -   `SHOW_USERS`
-        -   `SHOW_ROLES`
-        -   `SHOW_ROW_POLICIES`
-        -   `SHOW_QUOTAS`
-        -   `SHOW_SETTINGS_PROFILES`
-    -   `ROLE ADMIN`
--   [SYSTEM](#grant-system)
-    -   `SYSTEM SHUTDOWN`
-    -   `SYSTEM DROP CACHE`
-        -   `SYSTEM DROP DNS CACHE`
-        -   `SYSTEM DROP MARK CACHE`
-        -   `SYSTEM DROP UNCOMPRESSED CACHE`
-    -   `SYSTEM RELOAD`
-        -   `SYSTEM RELOAD CONFIG`
-        -   `SYSTEM RELOAD DICTIONARY`
-            -   `SYSTEM RELOAD EMBEDDED DICTIONARIES`
-        -   `SYSTEM RELOAD FUNCTION`
-        -   `SYSTEM RELOAD FUNCTIONS`
-    -   `SYSTEM MERGES`
-    -   `SYSTEM TTL MERGES`
-    -   `SYSTEM FETCHES`
-    -   `SYSTEM MOVES`
-    -   `SYSTEM SENDS`
-        -   `SYSTEM DISTRIBUTED SENDS`
-        -   `SYSTEM REPLICATED SENDS`
-    -   `SYSTEM REPLICATION QUEUES`
-    -   `SYSTEM SYNC REPLICA`
-    -   `SYSTEM RESTART REPLICA`
-    -   `SYSTEM FLUSH`
-        -   `SYSTEM FLUSH DISTRIBUTED`
-        -   `SYSTEM FLUSH LOGS`
-    -   `CLUSTER` (see also `access_control_improvements.on_cluster_queries_require_cluster_grant` configuration directive)
--   [INTROSPECTION](#grant-introspection)
-    -   `addressToLine`
-    -   `addressToLineWithInlines`
-    -   `addressToSymbol`
-    -   `demangle`
--   [SOURCES](#grant-sources)
-    -   `FILE`
-    -   `URL`
-    -   `REMOTE`
-    -   `YSQL`
-    -   `ODBC`
-    -   `JDBC`
-    -   `HDFS`
-    -   `S3`
--   [dictGet](#grant-dictget)
--   [displaySecretsInShowSelect](#grant-display-secrets)
-=======
 - [SELECT](#grant-select)
 - [INSERT](#grant-insert)
 - [ALTER](#grant-alter)
@@ -308,7 +188,7 @@
     - `HDFS`
     - `S3`
 - [dictGet](#grant-dictget)
->>>>>>> 99ac321f
+-   [displaySecretsInShowSelect](#grant-display-secrets)
 
 Examples of how this hierarchy is treated:
 
