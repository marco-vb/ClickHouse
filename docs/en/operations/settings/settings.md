--- conflicted
+++ resolved
@@ -5609,7 +5609,6 @@
 
 Default value: `1GiB`.
 
-<<<<<<< HEAD
 ## restore_replace_external_engines_to_null
 
 For testing purposes. Replaces all external engines to Null to not initiate external connections.
@@ -5621,10 +5620,9 @@
 For testing purposes. Replaces all external table functions to Null to not initiate external connections.
 
 Default value: `False`
-=======
+
 ## disable_insertion_and_mutation
 
 Disable all insert and mutations (alter table update / alter table delete / alter table drop partition). Set to true, can make this node focus on reading queries.
 
-Default value: `false`.
->>>>>>> 4cdb6db1
+Default value: `false`.