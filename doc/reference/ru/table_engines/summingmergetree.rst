SummingMergeTree
----------------

Отличается от ``MergeTree`` тем, что суммирует данные при слиянии.

.. code-block:: sql

  SummingMergeTree(EventDate, (OrderID, EventDate, BannerID, ...), 8192)

Столбцы для суммирования заданы неявно. При слиянии, для всех строчек с одинаковым значением первичного ключа (в примере - OrderID, EventDate, BannerID, ...), производится суммирование значений в числовых столбцах, не входящих в первичный ключ.

.. code-block:: sql

  SummingMergeTree(EventDate, (OrderID, EventDate, BannerID, ...), 8192, (Shows, Clicks, Cost, ...))

Явно заданные столбцы для суммирования (последний параметр - Shows, Clicks, Cost, ...). При слиянии, для всех строчек с одинаковым значением первичного ключа, производится суммирование значений в указанных столбцах. Указанные столбцы также должны быть числовыми и не входить в первичный ключ.

Если значения во всех таких столбцах оказались нулевыми, то строчка удаляется. (За исключением случаев, когда в куске данных не осталось бы ни одной строчки.)

Для остальных столбцов, не входящих в первичный ключ, при слиянии выбирается первое попавшееся значение.

При чтении, суммирование не делается само по себе. Если оно необходимо - напишите соответствующий GROUP BY.

Дополнительно, таблица может иметь вложенные структуры данных, которые обрабатываются особым образом.
Если название вложенной таблицы заканчивается на Map и она содержит не менее двух столбцов, удовлетворяющих следующим критериям:

* первый столбец - числовой ((U)IntN, Date, DateTime), назовем его условно key,
* остальные столбцы - арифметические ((U)IntN, Float32/64), условно (values...), то такая вложенная таблица воспринимается как отображение key => (values...) и при слиянии ее строк выполняется слияние элементов двух множеств по key со сложением соответствующих (values...).

Примеры:
<<<<<<< HEAD
=======

>>>>>>> 4cd9df27
.. code-block:: text

  [(1, 100)] + [(2, 150)] -> [(1, 100), (2, 150)]
  [(1, 100)] + [(1, 150)] -> [(1, 250)]
  [(1, 100)] + [(1, 150), (2, 150)] -> [(1, 250), (2, 150)]
  [(1, 100), (2, 150)] + [(1, -100)] -> [(2, 150)]

Для вложенных структур данных не нужно указывать её столбцы в качестве списка столбцов для суммирования.

Этот движок таблиц разработан по просьбе БК, и является мало полезным. Помните, что при хранении лишь предагрегированных данных, вы теряете часть преимуществ системы.<|MERGE_RESOLUTION|>--- conflicted
+++ resolved
@@ -28,10 +28,7 @@
 * остальные столбцы - арифметические ((U)IntN, Float32/64), условно (values...), то такая вложенная таблица воспринимается как отображение key => (values...) и при слиянии ее строк выполняется слияние элементов двух множеств по key со сложением соответствующих (values...).
 
 Примеры:
-<<<<<<< HEAD
-=======
 
->>>>>>> 4cd9df27
 .. code-block:: text
 
   [(1, 100)] + [(2, 150)] -> [(1, 100), (2, 150)]
